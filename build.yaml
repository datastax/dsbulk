schedules:
  commit:
    # Run short and medium suites on commit, on DDAC only.
    schedule: per_commit
    matrix:
      exclude:
<<<<<<< HEAD
        - java: ['openjdk11']
        - cassandra: ['graph-prototyping', 'dse-6.7', 'dse-6.0', 'dse-5.1', 'dse-5.0', 'dse-4.8', 'dse-4.7', 'dse-4.6', '3.11', '3.0', '2.2', '2.1', '2.0', '1.2']
=======
        - cassandra: ['dse-6.8', 'dse-6.7', 'dse-6.0', 'dse-5.1', 'dse-5.0', '3.11']
>>>>>>> 5ff27509
    env_vars: |
      TEST_GROUPS="short,medium"
  nightly:
    # Run full suite nightly on change for all primary branches if they have changes.
    schedule: nightly
    branches:
      # regex matches primary branch format (1.1, 1.x, 1.1.x, etc).
      include: ["/\\d+(\\.[\\dx]+)+/"]
    env_vars: |
      TEST_GROUPS="short,medium,long"
  adhoc:
    # Run full suite on demand.
    schedule: adhoc
    matrix:
      exclude:
        - java: ['openjdk11']
    env_vars: |
      TEST_GROUPS="short,medium,long"
java:
  - openjdk8
  - openjdk11
os:
  - ubuntu/bionic64/java-driver
cassandra:
  - 3.11
  - 3.0
  - 2.2
  - 2.1
  - 2.0
  - 1.2
  - ddac-5.1
  - dse-4.6
  - dse-4.7
  - dse-4.8
  - dse-5.0
  - dse-5.1
  - dse-6.0
  - dse-6.7
<<<<<<< HEAD
  - graph-prototyping
=======
  - dse-6.8
  - ddac-5.1
  - 3.11
>>>>>>> 5ff27509
build:
  - type: maven
    version: 3.2.5
    goals: verify -P$TEST_GROUPS --fail-never -B
    properties: |
      com.datastax.dsbulk.commons.tests.ccm.CCM_VERSION=$CCM_VERSION
      com.datastax.dsbulk.commons.tests.ccm.CCM_IS_DDAC=$CCM_IS_DDAC
      com.datastax.dsbulk.commons.tests.ccm.CCM_IS_DSE=$CCM_IS_DSE
      com.datastax.dsbulk.commons.tests.ccm.JAVA_HOME=$CCM_JAVA_HOME
      com.datastax.dsbulk.commons.tests.ccm.PATH=$CCM_JAVA_HOME/bin
      failIfNoTests=false
      maven.test.failure.ignore=true
      maven.javadoc.skip=true
      max.simulacron.clusters=2
      max.ccm.clusters=1
  - xunit:
    - "**/target/surefire-reports/TEST-*.xml"
    - "**/target/failsafe-reports/TEST-*.xml"
  - jacoco:
    exec_pattern: "**/target/**.exec"
    exclusion_pattern: "com/datastax/dsbulk/commons/cql3/Cql*,com/datastax/dsbulk/engine/schema/generated/Mapping*"<|MERGE_RESOLUTION|>--- conflicted
+++ resolved
@@ -4,12 +4,8 @@
     schedule: per_commit
     matrix:
       exclude:
-<<<<<<< HEAD
         - java: ['openjdk11']
-        - cassandra: ['graph-prototyping', 'dse-6.7', 'dse-6.0', 'dse-5.1', 'dse-5.0', 'dse-4.8', 'dse-4.7', 'dse-4.6', '3.11', '3.0', '2.2', '2.1', '2.0', '1.2']
-=======
-        - cassandra: ['dse-6.8', 'dse-6.7', 'dse-6.0', 'dse-5.1', 'dse-5.0', '3.11']
->>>>>>> 5ff27509
+        - cassandra: ['dse-6.8', 'dse-6.7', 'dse-6.0', 'dse-5.1', 'dse-5.0', 'dse-4.8', 'dse-4.7', 'dse-4.6', '3.11', '3.0', '2.2', '2.1', '2.0', '1.2']
     env_vars: |
       TEST_GROUPS="short,medium"
   nightly:
@@ -48,13 +44,7 @@
   - dse-5.1
   - dse-6.0
   - dse-6.7
-<<<<<<< HEAD
-  - graph-prototyping
-=======
   - dse-6.8
-  - ddac-5.1
-  - 3.11
->>>>>>> 5ff27509
 build:
   - type: maven
     version: 3.2.5
