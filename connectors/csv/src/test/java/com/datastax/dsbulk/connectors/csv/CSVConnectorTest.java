--- conflicted
+++ resolved
@@ -1335,7 +1335,6 @@
     connector.close();
   }
 
-<<<<<<< HEAD
   @Test()
   void should_error_when_compression_is_wrong() {
     CSVConnector connector = new CSVConnector();
@@ -1356,7 +1355,18 @@
                     String.format(
                         "url = %s, escape = \"\\\"\", comment = \"#\", compression = \"bzip2\"",
                         url("/sample.csv.gz")))
-=======
+                .withFallback(CONNECTOR_DEFAULT_SETTINGS));
+    connector.configure(settings, true);
+    connector.init();
+    assertThatThrownBy(() -> Flux.from(connector.read()).collectList().block())
+        .hasRootCauseExactlyInstanceOf(IOException.class)
+        .satisfies(
+            t ->
+                assertThat(getRootCause(t))
+                    .hasMessageContaining("Stream is not in the BZip2 format"));
+    connector.close();
+  }
+
   /** Test for DAT-427. */
   @Test
   void should_reject_header_with_empty_field() throws Exception {
@@ -1388,18 +1398,10 @@
     LoaderConfig settings =
         new DefaultLoaderConfig(
             ConfigFactory.parseString("url = " + url("/bad_header_duplicate.csv"))
->>>>>>> 36443fbc
                 .withFallback(CONNECTOR_DEFAULT_SETTINGS));
     connector.configure(settings, true);
     connector.init();
     assertThatThrownBy(() -> Flux.from(connector.read()).collectList().block())
-<<<<<<< HEAD
-        .hasRootCauseExactlyInstanceOf(IOException.class)
-        .satisfies(
-            t ->
-                assertThat(getRootCause(t))
-                    .hasMessageContaining("Stream is not in the BZip2 format"));
-=======
         .satisfies(
             t -> {
               Throwable root = getRootCause(t.getCause());
@@ -1410,7 +1412,6 @@
                           + "found duplicate field name at index 1; "
                           + "found duplicate field name at index 2");
             });
->>>>>>> 36443fbc
     connector.close();
   }
 
