--- conflicted
+++ resolved
@@ -36,12 +36,8 @@
 import com.datastax.dsbulk.connectors.api.internal.DefaultIndexedField;
 import com.datastax.dsbulk.connectors.api.internal.DefaultMappedField;
 import com.datastax.dsbulk.connectors.api.internal.DefaultRecord;
-<<<<<<< HEAD
 import com.datastax.dsbulk.connectors.commons.internal.CompressedIOUtils;
 import com.google.common.base.Charsets;
-import com.google.common.collect.ImmutableMap;
-=======
->>>>>>> 9c6e44a0
 import com.typesafe.config.Config;
 import com.typesafe.config.ConfigFactory;
 import com.univocity.parsers.common.TextParsingException;
@@ -1387,8 +1383,7 @@
             t -> {
               // TODO: fix it correctly after Tomasz's changes
               // logs.getLoggedMessages().forEach(System.out::println);
-              assertThat(getRootCause(t))
-                  .hasMessageContaining("None of the provided resources was loaded successfully.");
+              assertThat(getRootCause(t)).hasMessageContaining("Stream is not in the BZip2 format");
             });
     connector.close();
   }
