/*
 * Copyright DataStax, Inc.
 *
 * This software is subject to the below license agreement.
 * DataStax may make changes to the agreement from time to time,
 * and will post the amended terms at
 * https://www.datastax.com/terms/datastax-dse-bulk-utility-license-terms.
 */
package com.datastax.dsbulk.connectors.csv;

import static com.datastax.dsbulk.commons.internal.config.ConfigUtils.getURLsFromFile;
import static com.datastax.dsbulk.commons.internal.config.ConfigUtils.isPathAbsentOrEmpty;
import static com.datastax.dsbulk.commons.internal.config.ConfigUtils.isPathPresentAndNotEmpty;
import static com.datastax.dsbulk.commons.internal.io.IOUtils.countReadableFiles;

import com.datastax.dsbulk.commons.config.BulkConfigurationException;
import com.datastax.dsbulk.commons.config.LoaderConfig;
import com.datastax.dsbulk.commons.internal.config.ConfigUtils;
import com.datastax.dsbulk.commons.internal.io.IOUtils;
import com.datastax.dsbulk.commons.internal.reactive.SimpleBackpressureController;
import com.datastax.dsbulk.connectors.api.CommonConnectorFeature;
import com.datastax.dsbulk.connectors.api.Connector;
import com.datastax.dsbulk.connectors.api.ConnectorFeature;
import com.datastax.dsbulk.connectors.api.Field;
import com.datastax.dsbulk.connectors.api.MappedField;
import com.datastax.dsbulk.connectors.api.Record;
import com.datastax.dsbulk.connectors.api.RecordMetadata;
import com.datastax.dsbulk.connectors.api.internal.DefaultErrorRecord;
import com.datastax.dsbulk.connectors.api.internal.DefaultIndexedField;
import com.datastax.dsbulk.connectors.api.internal.DefaultMappedField;
import com.datastax.dsbulk.connectors.api.internal.DefaultRecord;
import com.datastax.dsbulk.connectors.commons.internal.CompressedIOUtils;
import com.google.common.annotations.VisibleForTesting;
import com.google.common.reflect.TypeToken;
import com.typesafe.config.ConfigException;
import com.univocity.parsers.common.ParsingContext;
import com.univocity.parsers.common.TextParsingException;
import com.univocity.parsers.common.TextWritingException;
import com.univocity.parsers.csv.CsvFormat;
import com.univocity.parsers.csv.CsvParser;
import com.univocity.parsers.csv.CsvParserSettings;
import com.univocity.parsers.csv.CsvWriter;
import com.univocity.parsers.csv.CsvWriterSettings;
import io.netty.util.concurrent.DefaultThreadFactory;
import java.io.IOException;
import java.io.Reader;
import java.io.UncheckedIOException;
import java.net.MalformedURLException;
import java.net.URI;
import java.net.URISyntaxException;
import java.net.URL;
import java.net.URLStreamHandler;
import java.nio.charset.Charset;
import java.nio.file.FileSystemNotFoundException;
import java.nio.file.Files;
import java.nio.file.Path;
import java.nio.file.PathMatcher;
import java.nio.file.Paths;
import java.util.ArrayList;
import java.util.Collections;
import java.util.List;
import java.util.Objects;
import java.util.concurrent.CopyOnWriteArrayList;
import java.util.concurrent.ThreadFactory;
import java.util.concurrent.atomic.AtomicInteger;
import java.util.function.Function;
import java.util.regex.Pattern;
import java.util.stream.Stream;
import org.jetbrains.annotations.NotNull;
import org.reactivestreams.Publisher;
import org.slf4j.Logger;
import org.slf4j.LoggerFactory;
import reactor.core.publisher.Flux;
import reactor.core.publisher.FluxSink;
import reactor.core.publisher.Signal;
import reactor.core.scheduler.Scheduler;
import reactor.core.scheduler.Schedulers;

/**
 * A connector for CSV files.
 *
 * <p>It is capable of reading from any URL, provided that there is a {@link URLStreamHandler
 * handler} installed for it. For file URLs, it is also capable of reading several files at once
 * from a given root directory.
 *
 * <p>This connector is highly configurable; see its {@code reference.conf} file, bundled within its
 * jar archive, for detailed information.
 */
public class CSVConnector implements Connector {

  private static final Logger LOGGER = LoggerFactory.getLogger(CSVConnector.class);
  private static final TypeToken<String> STRING_TYPE_TOKEN = TypeToken.of(String.class);
  private static final Pattern WHITESPACE = Pattern.compile("\\s+");

  private static final String URL = "url";
  private static final String URLFILE = "urlfile";
  private static final String FILE_NAME_PATTERN = "fileNamePattern";
  private static final String ENCODING = "encoding";
  private static final String COMPRESSION = "compression";
  private static final String DELIMITER = "delimiter";
  private static final String QUOTE = "quote";
  private static final String ESCAPE = "escape";
  private static final String COMMENT = "comment";
  private static final String NEWLINE = "newline";
  private static final String SKIP_RECORDS = "skipRecords";
  private static final String MAX_RECORDS = "maxRecords";
  private static final String MAX_CONCURRENT_FILES = "maxConcurrentFiles";
  private static final String RECURSIVE = "recursive";
  private static final String HEADER = "header";
  private static final String FILE_NAME_FORMAT = "fileNameFormat";
  private static final String MAX_CHARS_PER_COLUMN = "maxCharsPerColumn";
  private static final String MAX_COLUMNS = "maxColumns";
  private static final String AUTO_NEWLINE = "auto";
  private static final String IGNORE_LEADING_WHITESPACES = "ignoreLeadingWhitespaces";
  private static final String IGNORE_TRAILING_WHITESPACES = "ignoreTrailingWhitespaces";
  private static final String IGNORE_LEADING_WHITESPACES_IN_QUOTES =
      "ignoreLeadingWhitespacesInQuotes";
  private static final String IGNORE_TRAILING_WHITESPACES_IN_QUOTES =
      "ignoreTrailingWhitespacesInQuotes";
  private static final String NORMALIZE_LINE_ENDINGS_IN_QUOTES = "normalizeLineEndingsInQuotes";
  private static final String NULL_VALUE = "nullValue";
  private static final String EMPTY_VALUE = "emptyValue";
  private static final String FLUSH_WINDOW = "flushWindow";

  private boolean read;
  private List<URL> urls;
  private List<Path> roots;
  private List<URL> files;
  private String pattern;
  private Charset encoding;
  private String compression;
  private char delimiter;
  private char quote;
  private char escape;
  private char comment;
  private String newline;
  private long skipRecords;
  private long maxRecords;
  private int maxConcurrentFiles;
  private boolean recursive;
  private boolean header;
  private String fileNameFormat;
  private int maxCharsPerColumn;
  private int maxColumns;
  private boolean ignoreLeadingWhitespaces;
  private boolean ignoreTrailingWhitespaces;
  private boolean ignoreTrailingWhitespacesInQuotes;
  private boolean ignoreLeadingWhitespacesInQuotes;
  private boolean normalizeLineEndingsInQuotes;
  private String nullValue;
  private String emptyValue;
  private int flushWindow;
  private int resourceCount;
  private CsvParserSettings parserSettings;
  private CsvWriterSettings writerSettings;
  @VisibleForTesting AtomicInteger counter;
  private Scheduler scheduler;
  private List<CSVWriter> writers;
  private volatile boolean atLeastOneUrlWasLoadedSuccessfully = false;

  @Override
  public void configure(LoaderConfig settings, boolean read) {
    try {
      validateURL(settings, read);
      this.read = read;
      urls = loadURLs(settings);
      roots = new ArrayList<>();
      files = new ArrayList<>();
      pattern = settings.getString(FILE_NAME_PATTERN);
      encoding = settings.getCharset(ENCODING);
      compression = settings.getString(COMPRESSION);
      if (!CompressedIOUtils.isSupportedCompression(compression, read)) {
        throw new BulkConfigurationException(
            String.format(
                "Invalid value for connector.csv.%s, valid values: %s, got: '%s'",
                COMPRESSION,
                String.join(",", CompressedIOUtils.getSupportedCompressions(read)),
                compression));
      }
      delimiter = settings.getChar(DELIMITER);
      quote = settings.getChar(QUOTE);
      escape = settings.getChar(ESCAPE);
      comment = settings.getChar(COMMENT);
      skipRecords = settings.getLong(SKIP_RECORDS);
      maxRecords = settings.getLong(MAX_RECORDS);
      maxConcurrentFiles = settings.getThreads(MAX_CONCURRENT_FILES);
      recursive = settings.getBoolean(RECURSIVE);
      header = settings.getBoolean(HEADER);
      fileNameFormat = settings.getString(FILE_NAME_FORMAT);
      if (!CompressedIOUtils.isNoneCompression(compression)
          && fileNameFormat.toLowerCase().endsWith(".csv")) {
        fileNameFormat = fileNameFormat + CompressedIOUtils.getCompressionSuffix(compression);
      }
      maxCharsPerColumn = settings.getInt(MAX_CHARS_PER_COLUMN);
      maxColumns = settings.getInt(MAX_COLUMNS);
      newline = settings.getString(NEWLINE);
      ignoreLeadingWhitespaces = settings.getBoolean(IGNORE_LEADING_WHITESPACES);
      ignoreTrailingWhitespaces = settings.getBoolean(IGNORE_TRAILING_WHITESPACES);
      ignoreTrailingWhitespacesInQuotes = settings.getBoolean(IGNORE_LEADING_WHITESPACES_IN_QUOTES);
      ignoreLeadingWhitespacesInQuotes = settings.getBoolean(IGNORE_TRAILING_WHITESPACES_IN_QUOTES);
      normalizeLineEndingsInQuotes = settings.getBoolean(NORMALIZE_LINE_ENDINGS_IN_QUOTES);
      nullValue = settings.getIsNull(NULL_VALUE) ? null : settings.getString(NULL_VALUE);
      emptyValue = settings.getIsNull(EMPTY_VALUE) ? null : settings.getString(EMPTY_VALUE);
      flushWindow = settings.getInt(FLUSH_WINDOW);
      if (flushWindow < 1) {
        throw new BulkConfigurationException(
            String.format(
                "Invalid value for connector.csv.%s: Expecting integer > 0, got: %d",
                FLUSH_WINDOW, flushWindow));
      }
      if (!AUTO_NEWLINE.equalsIgnoreCase(newline) && (newline.isEmpty() || newline.length() > 2)) {
        throw new BulkConfigurationException(
            String.format(
                "Invalid value for connector.csv.%s: Expecting '%s' or a string containing 1 or 2 chars, got: '%s'",
                NEWLINE, AUTO_NEWLINE, newline));
      }
    } catch (ConfigException e) {
      throw ConfigUtils.configExceptionToBulkConfigurationException(e, "connector.csv");
    }
  }

  @Override
  public void init() throws URISyntaxException, IOException {
    if (read) {
      tryReadFromDirectories();
    } else {
      tryWriteToDirectory();
    }
    CsvFormat format = new CsvFormat();
    format.setDelimiter(delimiter);
    format.setQuote(quote);
    format.setQuoteEscape(escape);
    format.setComment(comment);
    boolean autoNewline = AUTO_NEWLINE.equalsIgnoreCase(newline);
    if (read) {
      parserSettings = new CsvParserSettings();
      parserSettings.setFormat(format);
      parserSettings.setNullValue(nullValue);
      parserSettings.setEmptyValue(emptyValue);
      // do not use this feature as the parser throws an error if the file
      // has fewer lines than skipRecords;
      // we'll use the skip() operator instead.
      // parserSettings.setNumberOfRowsToSkip(skipRecords);
      parserSettings.setHeaderExtractionEnabled(header);
      parserSettings.setMaxCharsPerColumn(maxCharsPerColumn);
      parserSettings.setMaxColumns(maxColumns);
      parserSettings.setNormalizeLineEndingsWithinQuotes(normalizeLineEndingsInQuotes);
      parserSettings.setIgnoreLeadingWhitespaces(ignoreLeadingWhitespaces);
      parserSettings.setIgnoreTrailingWhitespaces(ignoreTrailingWhitespaces);
      parserSettings.setIgnoreLeadingWhitespacesInQuotes(ignoreTrailingWhitespacesInQuotes);
      parserSettings.setIgnoreTrailingWhitespacesInQuotes(ignoreLeadingWhitespacesInQuotes);
      if (autoNewline) {
        parserSettings.setLineSeparatorDetectionEnabled(true);
      } else {
        format.setLineSeparator(newline);
      }
    } else {
      writerSettings = new CsvWriterSettings();
      writerSettings.setFormat(format);
      writerSettings.setNullValue(nullValue);
      writerSettings.setQuoteEscapingEnabled(true);
      writerSettings.setIgnoreLeadingWhitespaces(ignoreLeadingWhitespaces);
      writerSettings.setIgnoreTrailingWhitespaces(ignoreTrailingWhitespaces);
      writerSettings.setMaxColumns(maxColumns);
      writerSettings.setNormalizeLineEndingsWithinQuotes(normalizeLineEndingsInQuotes);
      if (autoNewline) {
        format.setLineSeparator(System.lineSeparator());
      } else {
        format.setLineSeparator(newline);
      }
      counter = new AtomicInteger(0);
      writers = new CopyOnWriteArrayList<>();
      if (writeConcurrency() > 1) {
        ThreadFactory threadFactory = new DefaultThreadFactory("csv-connector");
        scheduler =
            maxConcurrentFiles == 1
                ? Schedulers.newSingle(threadFactory)
                : Schedulers.newParallel(maxConcurrentFiles, threadFactory);
      }
      for (int i = 0; i < maxConcurrentFiles; i++) {
        writers.add(new CSVWriter());
      }
    }
  }

  @NotNull
  private List<URL> loadURLs(LoaderConfig settings) {
    if (isPathPresentAndNotEmpty(settings, URLFILE)) {
      // suppress URL option
      try {
        return getURLsFromFile(settings.getPath(URLFILE));
      } catch (IOException e) {
        throw new BulkConfigurationException(
            "Problem when retrieving urls from file specified by the URL file parameter", e);
      }
    } else {
      return Collections.singletonList(settings.getURL(URL));
    }
  }

  private void validateURL(LoaderConfig settings, boolean read) {
    if (read) {
      // for LOAD
      if (isPathAbsentOrEmpty(settings, URL)) {
        if (isPathAbsentOrEmpty(settings, URLFILE)) {
          throw new BulkConfigurationException(
              "A URL or URL file is mandatory when using the csv connector for LOAD. Please set connector.csv.url or connector.csv.urlfile "
                  + "and try again. See settings.md or help for more information.");
        }
      }
      if (isPathPresentAndNotEmpty(settings, URL) && isPathPresentAndNotEmpty(settings, URLFILE)) {
        LOGGER.debug("You specified both URL and URL file. The URL file will take precedence.");
      }
    } else {
      // for UNLOAD we are not supporting urlfile parameter
      if (isPathPresentAndNotEmpty(settings, URLFILE)) {
        throw new BulkConfigurationException("The urlfile parameter is not supported for UNLOAD");
      }
      if (isPathAbsentOrEmpty(settings, URL)) {
        throw new BulkConfigurationException(
            "A URL is mandatory when using the json connector for UNLOAD. Please set connector.csv.url "
                + "and try again. See settings.md or help for more information.");
      }
    }
  }

  @Override
  public RecordMetadata getRecordMetadata() {
    return (field, cqlType) -> STRING_TYPE_TOKEN;
  }

  @Override
  public boolean supports(ConnectorFeature feature) {
    if (feature instanceof CommonConnectorFeature) {
      CommonConnectorFeature commonFeature = (CommonConnectorFeature) feature;
      switch (commonFeature) {
        case MAPPED_RECORDS:
          // only support mapped records if there is a header defined
          return header;
        case INDEXED_RECORDS:
          // always support indexed records, regardless of the presence of a header
          return true;
      }
    }
    return false;
  }

  @Override
  public void close() {
    if (scheduler != null) {
      scheduler.dispose();
    }
    if (writers != null) {
      IOException e = null;
      for (CSVWriter writer : writers) {
        try {
          writer.close();
        } catch (IOException e1) {
          if (e == null) {
            e = e1;
          } else {
            e.addSuppressed(e1);
          }
        }
      }
      if (e != null) {
        throw new UncheckedIOException(e);
      }
    }
  }

  @Override
  public int estimatedResourceCount() {
    return resourceCount;
  }

  @Override
  public Publisher<Record> read() {
    assert read;
    return Flux.concat(
        Flux.fromIterable(roots).flatMap(this::scanRootDirectory).flatMap(this::readURL),
        Flux.fromIterable(files).flatMap(this::readURL),
        fluxWithErrorIfAllURLsFailed());
  }

  @Override
  public Publisher<Publisher<Record>> readByResource() {
    assert read;
    return Flux.concat(
        Flux.fromIterable(roots).flatMap(this::scanRootDirectory).map(this::readURL),
        Flux.fromIterable(files).map(this::readURL),
        fluxWithErrorIfAllURLsFailed());
  }

  @NotNull
  private <T> Flux<T> fluxWithErrorIfAllURLsFailed() {
    return Flux.defer(
        () ->
            !atLeastOneUrlWasLoadedSuccessfully
                ? Flux.error(
                    new IOException("None of the provided resources was loaded successfully."))
                : Flux.empty());
  }

  @Override
  public Function<? super Publisher<Record>, ? extends Publisher<Record>> write() {
    assert !read;
    if (writeConcurrency() > 1) {
      return upstream ->
          Flux.from(upstream)
              .parallel(maxConcurrentFiles)
              .runOn(scheduler)
              .groups()
              .flatMap(rail -> rail.transform(writeRecords(Objects.requireNonNull(rail.key()))));
    } else {
      return upstream -> Flux.from(upstream).transform(writeRecords(0));
    }
  }

  private Function<Flux<Record>, Flux<Record>> writeRecords(int key) {
    CSVWriter writer = writers.get(key);
    return records ->
        records
            .window(flushWindow)
            .flatMap(
                window -> {
                  return window
                      .materialize()
                      .map(
                          signal -> {
                            if (signal.isOnNext()) {
                              Record record = signal.get();
                              assert record != null;
                              try {
                                writer.write(record);
                              } catch (Exception e) {
                                signal = Signal.error(e);
                              }
                            }
                            return signal;
                          })
                      .dematerialize();
                });
  }

  private int writeConcurrency() {
    // when unloading, roots can only be empty or contain one element; if it's empty, we are writing
    // to a single file and the write concurrency is necessarily 1; if it is not empty, we are
    // writing to a directory and the write concurrency is maxConcurrentFiles.
    return roots.isEmpty() ? 1 : maxConcurrentFiles;
  }

  private void tryReadFromDirectories() throws URISyntaxException, IOException {
    resourceCount = 0;
    for (URL u : urls) {
      try {
        Path root = Paths.get(u.toURI());
        if (Files.isDirectory(root)) {
          if (!Files.isReadable(root)) {
            throw new IllegalArgumentException(
                String.format("Directory is not readable: %s.", root));
          }
          roots.add(root);
          int inDirectoryResourceCount =
              Objects.requireNonNull(scanRootDirectory(root).take(100).count().block()).intValue();
          if (inDirectoryResourceCount == 0) {
            if (countReadableFiles(root, recursive) == 0) {
              LOGGER.warn("Directory {} has no readable files.", root);
            } else {
              String formatString =
                  "No files in directory {} matched the connector.csv.fileNamePattern of \"{}\".";
              if (!CompressedIOUtils.isNoneCompression(compression)) {
                formatString =
                    formatString + " Adjust it if connector.csv.compression is specified!";
              }
              LOGGER.warn(formatString, root, pattern);
            }
          }
          resourceCount += inDirectoryResourceCount;
        } else {
          resourceCount += 1;
          files.add(u);
        }
      } catch (FileSystemNotFoundException ignored) {
        files.add(u);
        // not a path on a known filesystem, fall back to reading from URL directly
      }
    }
  }

  private void tryWriteToDirectory() throws URISyntaxException, IOException {
    try {
      resourceCount = -1;
      Path root = Paths.get(urls.get(0).toURI()); // for UNLOAD always one URL
      if (!Files.exists(root)) {
        root = Files.createDirectories(root);
      }
      if (Files.isDirectory(root)) {
        if (!Files.isWritable(root)) {
          throw new IllegalArgumentException(String.format("Directory is not writable: %s.", root));
        }
        if (IOUtils.isDirectoryNonEmpty(root)) {
          throw new IllegalArgumentException(
              "Invalid value for connector.csv.url: target directory " + root + " must be empty.");
        }
        this.roots.add(root);
      }
    } catch (FileSystemNotFoundException ignored) {
      // not a path on a known filesystem, fall back to writing to URL directly
    }
  }

  private Flux<Record> readURL(URL url) {
    Flux<Record> records =
        Flux.create(
            sink -> {
              CsvParser parser = new CsvParser(parserSettings);
              SimpleBackpressureController controller = new SimpleBackpressureController();
              // DAT-177: Do not call sink.onDispose nor sink.onCancel,
              // as doing so seems to prevent the flow from completing in rare occasions.
              sink.onRequest(controller::signalRequested);
              long recordNumber = 1;
              LOGGER.debug("Reading {}", url);
              URI resource = URI.create(url.toExternalForm());
<<<<<<< HEAD
              try (Reader r = CompressedIOUtils.newBufferedReader(url, encoding, compression)) {
=======
              try (Reader r = IOUtils.newBufferedReader(url, encoding)) {
                atLeastOneUrlWasLoadedSuccessfully = true;
>>>>>>> d58e865a
                parser.beginParsing(r);
                ParsingContext context = parser.getContext();
                MappedField[] fieldNames = null;
                if (header) {
                  fieldNames = getFieldNames(url, context);
                }
                while (!sink.isCancelled()) {
                  com.univocity.parsers.common.record.Record row = parser.parseNextRecord();
                  String source = context.currentParsedContent();
                  if (row == null) {
                    break;
                  }
                  Record record;
                  try {
                    Object[] values = row.getValues();
                    if (header) {
                      record =
                          DefaultRecord.mapped(
                              source, resource, recordNumber++, fieldNames, values);
                      // also emit indexed fields
                      for (int i = 0; i < values.length; i++) {
                        DefaultIndexedField field = new DefaultIndexedField(i);
                        Object value = values[i];
                        ((DefaultRecord) record).setFieldValue(field, value);
                      }
                    } else {
                      record = DefaultRecord.indexed(source, resource, recordNumber++, values);
                    }
                  } catch (Exception e) {
                    record = new DefaultErrorRecord(source, resource, recordNumber, e);
                  }
                  LOGGER.trace("Emitting record {}", record);
                  controller.awaitRequested(1);
                  sink.next(record);
                }
                LOGGER.debug("Done reading {}", url);
                sink.complete();
              } catch (TextParsingException e) {
                IOException ioe = launderTextParsingException(e, url);
                sink.next(new DefaultErrorRecord(url, resource, recordNumber, ioe));
                sink.complete();
              } catch (Exception e) {
                if (e.getCause() instanceof TextParsingException) {
                  e = launderTextParsingException(((TextParsingException) e.getCause()), url);
                }
                sink.next(new DefaultErrorRecord(url, resource, recordNumber, e));
                sink.complete();
              }
            },
            FluxSink.OverflowStrategy.ERROR);
    if (skipRecords > 0) {
      records = records.skip(skipRecords);
    }
    if (maxRecords != -1) {
      records = records.take(maxRecords);
    }
    return records;
  }

  private MappedField[] getFieldNames(URL url, ParsingContext context) throws IOException {
    List<String> fieldNames = new ArrayList<>();
    String[] parsedHeaders = context.parsedHeaders();
    List<String> errors = new ArrayList<>();
    for (int i = 0; i < parsedHeaders.length; i++) {
      String name = parsedHeaders[i];
      // DAT-427: prevent empty names and duplicated names
      if (name == null || name.isEmpty() || WHITESPACE.matcher(name).matches()) {
        errors.add(String.format("found empty field name at index %d", i));
      } else if (fieldNames.contains(name)) {
        errors.add(String.format("found duplicate field name at index %d", i));
      }
      fieldNames.add(name);
    }
    if (errors.isEmpty()) {
      return fieldNames.stream().map(DefaultMappedField::new).toArray(MappedField[]::new);
    } else {
      String msg = url + " has invalid header: " + String.join("; ", errors) + ".";
      throw new IOException(msg);
    }
  }

  private Flux<URL> scanRootDirectory(Path root) {
    try {
      // this stream will be closed by the flux, do not add it to a try-with-resources block
      @SuppressWarnings("StreamResourceLeak")
      Stream<Path> files = Files.walk(root, recursive ? Integer.MAX_VALUE : 1);
      PathMatcher matcher = root.getFileSystem().getPathMatcher("glob:" + pattern);
      return Flux.fromStream(files)
          .filter(Files::isReadable)
          .filter(Files::isRegularFile)
          .filter(matcher::matches)
          .map(
              file -> {
                try {
                  return file.toUri().toURL();
                } catch (MalformedURLException e) {
                  throw new UncheckedIOException(e);
                }
              });
    } catch (IOException e) {
      throw new UncheckedIOException("Error scanning directory " + root, e);
    }
  }

  private class CSVWriter {

    private URL url;
    private CsvWriter writer;

    private void write(Record record) throws IOException {
      if (writer == null) {
        open();
      } else if (shouldRoll()) {
        close();
        open();
      }
      try {
        if (shouldWriteHeader()) {
          writer.writeHeaders(record.fields().stream().map(Field::toString).toArray(String[]::new));
        }
        LOGGER.trace("Writing record {} to {}", record, url);
        writer.writeRow(record.values());
      } catch (TextWritingException e) {
        throw new IOException(String.format("Error writing to %s", url), e);
      }
    }

    private boolean shouldWriteHeader() {
      return header && writer.getRecordCount() == 0;
    }

    private boolean shouldRoll() {
      return !roots.isEmpty() && writer.getRecordCount() == maxRecords;
    }

    private void open() throws IOException {
      url = getOrCreateDestinationURL();
      try {
        writer =
            new CsvWriter(
                CompressedIOUtils.newBufferedWriter(url, encoding, compression), writerSettings);
        LOGGER.debug("Writing {}", url);
      } catch (RuntimeException | IOException e) {
        throw new IOException(String.format("Error opening %s", url), e);
      }
    }

    private void close() throws IOException {
      if (writer != null) {
        try {
          writer.close();
          LOGGER.debug("Done writing {}", url);
          writer = null;
        } catch (RuntimeException e) {
          // all serious errors are wrapped in an IllegalStateException with no useful information
          throw new IOException(String.format("Error closing %s", url), e.getCause());
        }
      }
    }
  }

  @VisibleForTesting
  URL getOrCreateDestinationURL() {
    if (!roots.isEmpty()) {
      try {
        String next = String.format(fileNameFormat, counter.incrementAndGet());
        return roots.get(0).resolve(next).toUri().toURL(); // for UNLOAD always one URL
      } catch (MalformedURLException e) {
        throw new UncheckedIOException(
            String.format("Could not create file URL with format %s", fileNameFormat), e);
      }
    }
    // assume we are writing to a single URL and ignore fileNameFormat
    return urls.get(0); // for UNLOAD always one URL
  }

  private IOException launderTextParsingException(TextParsingException e, URL url) {
    // TextParsingException messages are very verbose, so we wrap these exceptions
    // in an IOE that only keeps the first sentence.
    String message = e.getMessage();
    int i = message.indexOf('\n');
    if (i != -1) {
      message = message.substring(0, i);
    }
    if (e.getCause() instanceof ArrayIndexOutOfBoundsException) {
      // Extra help for when maxCharsPerColumn is not big enough.
      if (message.matches(
          "Length of parsed input \\(\\d+\\) exceeds the maximum number "
              + "of characters defined in your parser settings.*")) {
        message += "Please increase the value of the connector.csv.maxCharsPerColumn setting.";
      } else {
        // Extra help for when maxColumns is not big enough.
        message +=
            String.format(
                ". The  maximum number of columns per record (%d) was exceeded. "
                    + "Please increase the value of the connector.csv.maxColumns setting.",
                maxColumns);
      }
    }
    return new IOException(
        String.format("Error reading from %s at line %d: %s", url, e.getLineIndex(), message), e);
  }
}<|MERGE_RESOLUTION|>--- conflicted
+++ resolved
@@ -522,12 +522,8 @@
               long recordNumber = 1;
               LOGGER.debug("Reading {}", url);
               URI resource = URI.create(url.toExternalForm());
-<<<<<<< HEAD
               try (Reader r = CompressedIOUtils.newBufferedReader(url, encoding, compression)) {
-=======
-              try (Reader r = IOUtils.newBufferedReader(url, encoding)) {
                 atLeastOneUrlWasLoadedSuccessfully = true;
->>>>>>> d58e865a
                 parser.beginParsing(r);
                 ParsingContext context = parser.getContext();
                 MappedField[] fieldNames = null;
