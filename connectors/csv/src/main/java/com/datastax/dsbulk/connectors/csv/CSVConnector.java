/*
 * Copyright (C) 2017 DataStax Inc.
 *
 * This software can be used solely with DataStax Enterprise. Please consult the license at
 * http://www.datastax.com/terms/datastax-dse-driver-license-terms
 */
package com.datastax.dsbulk.connectors.csv;

import static java.util.concurrent.TimeUnit.MINUTES;

import com.datastax.dsbulk.commons.config.BulkConfigurationException;
import com.datastax.dsbulk.commons.config.LoaderConfig;
import com.datastax.dsbulk.commons.internal.config.ConfigUtils;
import com.datastax.dsbulk.commons.internal.reactive.SimpleBackpressureController;
import com.datastax.dsbulk.commons.internal.uri.URIUtils;
import com.datastax.dsbulk.connectors.api.Connector;
import com.datastax.dsbulk.connectors.api.Record;
import com.datastax.dsbulk.connectors.api.internal.DefaultRecord;
import com.datastax.dsbulk.connectors.api.internal.DefaultUnmappableRecord;
import com.google.common.base.Suppliers;
import com.google.common.util.concurrent.ThreadFactoryBuilder;
import com.typesafe.config.ConfigException;
import com.univocity.parsers.common.ParsingContext;
import com.univocity.parsers.csv.CsvFormat;
import com.univocity.parsers.csv.CsvParser;
import com.univocity.parsers.csv.CsvParserSettings;
import com.univocity.parsers.csv.CsvWriter;
import com.univocity.parsers.csv.CsvWriterSettings;
import java.io.BufferedInputStream;
import java.io.BufferedOutputStream;
import java.io.File;
import java.io.FileOutputStream;
import java.io.IOException;
import java.io.InputStream;
import java.io.OutputStream;
import java.net.MalformedURLException;
import java.net.URI;
import java.net.URISyntaxException;
import java.net.URL;
import java.net.URLConnection;
import java.net.URLStreamHandler;
import java.nio.charset.Charset;
import java.nio.file.FileSystemNotFoundException;
import java.nio.file.Files;
import java.nio.file.Path;
import java.nio.file.PathMatcher;
import java.nio.file.Paths;
import java.util.concurrent.ExecutorService;
import java.util.concurrent.Executors;
import java.util.concurrent.atomic.AtomicInteger;
<<<<<<< HEAD
import java.util.stream.Stream;
=======
import java.util.function.Supplier;
>>>>>>> 6ecc78a4
import org.jetbrains.annotations.NotNull;
import org.reactivestreams.Publisher;
import org.reactivestreams.Subscriber;
import org.reactivestreams.Subscription;
import org.slf4j.Logger;
import org.slf4j.LoggerFactory;
import reactor.core.publisher.BaseSubscriber;
import reactor.core.publisher.Flux;
import reactor.core.publisher.FluxSink;
import reactor.core.publisher.SignalType;
import reactor.core.publisher.WorkQueueProcessor;
import reactor.core.scheduler.Scheduler;
import reactor.core.scheduler.Schedulers;

/**
 * A connector for CSV files.
 *
 * <p>It is capable of reading from any URL, provided that there is a {@link URLStreamHandler
 * handler} installed for it. For file URLs, it is also capable of reading several files at once
 * from a given root directory.
 *
 * <p>This connector is highly configurable; see its {@code reference.conf} file, bundled within its
 * jar archive, for detailed information.
 */
public class CSVConnector implements Connector {

  private static final Logger LOGGER = LoggerFactory.getLogger(CSVConnector.class);

  private boolean read;
  private URL url;
  private Path root;
  private String pattern;
  private Charset encoding;
  private char delimiter;
  private char quote;
  private char escape;
  private char comment;
  private long skipLines;
  private long maxLines;
  private int maxConcurrentFiles;
  private boolean recursive;
  private boolean header;
  private String fileNameFormat;
  private CsvParserSettings parserSettings;
  private CsvWriterSettings writerSettings;
  private AtomicInteger counter;
  private ExecutorService threadPool;
  private Scheduler scheduler;
  private int recordsBufferSize;

  @Override
  public void configure(LoaderConfig settings, boolean read) {
    this.read = read;
    url = settings.getURL("url");
    pattern = settings.getString("fileNamePattern");
    encoding = settings.getCharset("encoding");
    delimiter = settings.getChar("delimiter");
    quote = settings.getChar("quote");
    escape = settings.getChar("escape");
    comment = settings.getChar("comment");
    skipLines = settings.getLong("skipLines");
    maxLines = settings.getLong("maxLines");
    maxConcurrentFiles = settings.getThreads("maxConcurrentFiles");
    recordsBufferSize = settings.getInt("recordsBufferSize");
    recursive = settings.getBoolean("recursive");
    header = settings.getBoolean("header");
    fileNameFormat = settings.getString("fileNameFormat");
  }

  @Override
  public void init() throws URISyntaxException, IOException {
    if (read) {
      tryReadFromDirectory();
    } else {
      tryWriteToDirectory();
    }
    CsvFormat format = new CsvFormat();
    format.setDelimiter(delimiter);
    format.setQuote(quote);
    format.setQuoteEscape(escape);
    format.setComment(comment);
    if (read) {
      parserSettings = new CsvParserSettings();
      parserSettings.setFormat(format);
      parserSettings.setNumberOfRowsToSkip(skipLines);
      parserSettings.setHeaderExtractionEnabled(header);
      parserSettings.setLineSeparatorDetectionEnabled(true);
    } else {
      writerSettings = new CsvWriterSettings();
      writerSettings.setFormat(format);
      writerSettings.setQuoteEscapingEnabled(true);
      counter = new AtomicInteger(0);
    }
    if (maxConcurrentFiles > 1) {
      threadPool =
          Executors.newCachedThreadPool(
              new ThreadFactoryBuilder().setNameFormat("csv-connector-%d").build());
      scheduler = Schedulers.fromExecutor(threadPool);
    } else {
      scheduler = Schedulers.immediate();
    }
  }

  @Override
  public void validate(LoaderConfig settings, boolean read) throws BulkConfigurationException {
    try {
      if (!settings.hasPath("url")) {
        throw new BulkConfigurationException(
            "url is mandatory when using the csv connector. Please set connector.csv.url "
                + "and try again. See settings.md or help for more information.",
            "connector.csv");
      }
      settings.getURL("url");
      settings.getString("fileNamePattern");
      settings.getCharset("encoding");
      settings.getChar("delimiter");
      settings.getChar("quote");
      settings.getChar("escape");
      settings.getChar("comment");
      settings.getLong("skipLines");
      settings.getLong("maxLines");
      settings.getThreads("maxConcurrentFiles");
      settings.getInt("recordsBufferSize");
      settings.getBoolean("recursive");
      settings.getBoolean("header");
      settings.getString("fileNameFormat");
    } catch (ConfigException e) {
      throw ConfigUtils.configExceptionToBulkConfigurationException(e, "connector.csv");
    }
  }

  @Override
  public void close() throws Exception {
    if (threadPool != null) {
      threadPool.shutdown();
      threadPool.awaitTermination(1, MINUTES);
      threadPool.shutdownNow();
    }
    if (scheduler != null) {
      scheduler.dispose();
    }
  }

  @Override
  public Publisher<Record> read() {
    assert read;
    if (root != null) {
      return readMultipleFiles();
    } else {
      return readSingleFile(url);
    }
  }

  @Override
  public Subscriber<Record> write() {
    assert !read;
    if (root != null && maxConcurrentFiles > 1) {
      return writeMultipleThreads();
    } else {
      return writeSingleThread();
    }
  }

  private void tryReadFromDirectory() throws URISyntaxException {
    try {
      Path root = Paths.get(url.toURI());
      if (Files.isDirectory(root)) {
        if (!Files.isReadable(root)) {
          throw new IllegalArgumentException("Directory is not readable: " + root);
        }
        this.root = root;
      }
    } catch (FileSystemNotFoundException ignored) {
      // not a path on a known filesystem, fall back to reading from URL directly
    }
  }

  private void tryWriteToDirectory() throws URISyntaxException, IOException {
    try {
      Path root = Paths.get(url.toURI());
      if (!Files.exists(root)) {
        root = Files.createDirectories(root);
      }
      if (Files.isDirectory(root)) {
        if (!Files.isWritable(root)) {
          throw new IllegalArgumentException("Directory is not writable: " + root);
        }
        this.root = root;
      }
    } catch (FileSystemNotFoundException ignored) {
      // not a path on a known filesystem, fall back to writing to URL directly
    }
  }

  private Flux<Record> readSingleFile(URL url) {
    Flux<Record> records =
        Flux.create(
<<<<<<< HEAD
            e -> {
              SimpleBackpressureController controller = new SimpleBackpressureController();
              e.onRequest(controller::signalRequested);
=======
            sink -> {
>>>>>>> 6ecc78a4
              CsvParser parser = new CsvParser(parserSettings);
              LOGGER.debug("Reading {}", url);
              try (InputStream is = openInputStream(url)) {
                parser.beginParsing(is, encoding);
                while (true) {
                  com.univocity.parsers.common.record.Record row = parser.parseNextRecord();
                  ParsingContext context = parser.getContext();
                  String source = context.currentParsedContent();
                  if (row == null) {
                    break;
                  }
                  if (sink.isCancelled()) {
                    break;
                  }
                  Record record;
                  long line = context.currentLine();
                  int column = context.currentColumn();
                  Supplier<URI> location =
                      Suppliers.memoize(() -> URIUtils.createLocationURI(url, line, column));
                  try {
                    if (header) {
                      record =
                          new DefaultRecord(
                              source,
                              location,
                              context.parsedHeaders(),
                              (Object[]) row.getValues());
                    } else {
                      record = new DefaultRecord(source, location, (Object[]) row.getValues());
                    }
                  } catch (Exception e) {
                    record = new DefaultUnmappableRecord(source, location, e);
                  }
                  LOGGER.trace("Emitting record {}", record);
<<<<<<< HEAD
                  controller.awaitRequested(1);
                  e.next(record);
=======
                  sink.next(record);
>>>>>>> 6ecc78a4
                }
                LOGGER.debug("Done reading {}", url);
                sink.complete();
                parser.stopParsing();
              } catch (Exception e) {
                LOGGER.error("Error writing to " + url, e);
                sink.error(e);
                parser.stopParsing();
              }
            },
            FluxSink.OverflowStrategy.ERROR);
    if (maxLines != -1) {
      records = records.take(maxLines);
    }
    return records;
  }

  private Publisher<Record> readMultipleFiles() {
    PathMatcher matcher = root.getFileSystem().getPathMatcher("glob:" + pattern);
    return Flux.defer(
            () -> {
              try {
                Stream<Path> files = Files.walk(root, recursive ? Integer.MAX_VALUE : 1);
                return Flux.fromStream(files);
              } catch (IOException e) {
                throw new RuntimeException(e);
              }
            })
        .filter(Files::isReadable)
        .filter(Files::isRegularFile)
        .filter(matcher::matches)
        .map(
            file -> {
              try {
                return file.toUri().toURL();
              } catch (MalformedURLException e) {
                throw new RuntimeException(e);
              }
            })
        .flatMap(
            url -> readSingleFile(url).subscribeOn(scheduler),
            maxConcurrentFiles,
            recordsBufferSize);
  }

  @NotNull
  private Subscriber<Record> writeSingleThread() {

    return new BaseSubscriber<Record>() {

      private URL url;
      private CsvWriter writer;

      private void start() {
        url = getOrCreateDestinationURL();
        writer = createCSVWriter(url);
        LOGGER.debug("Writing " + url);
      }

      @Override
      protected void hookOnSubscribe(Subscription subscription) {
        start();
        subscription.request(Long.MAX_VALUE);
      }

      @Override
      protected void hookOnNext(Record record) {
        if (root != null && writer.getRecordCount() == maxLines) {
          end();
          start();
        }
        if (header && writer.getRecordCount() == 0) {
          writer.writeHeaders(record.fields());
        }
        LOGGER.trace("Writing record {}", record);
        writer.writeRow(record.values());
      }

      @Override
      protected void hookOnError(Throwable t) {
        LOGGER.error("Error writing to " + url, t);
      }

      @Override
      protected void hookFinally(SignalType type) {
        end();
      }

      private void end() {
        LOGGER.debug("Done writing {}", url);
        if (writer != null) {
          writer.close();
        }
      }
    };
  }

  private Subscriber<Record> writeMultipleThreads() {
    WorkQueueProcessor<Record> dispatcher =
        WorkQueueProcessor.<Record>builder().executor(threadPool).build();
    for (int i = 0; i < maxConcurrentFiles; i++) {
      dispatcher.subscribe(writeSingleThread());
    }
    return dispatcher;
  }

  private CsvWriter createCSVWriter(URL url) {
    try {
      return new CsvWriter(openOutputStream(url), writerSettings);
    } catch (Exception e) {
      LOGGER.error("Could not create CSV writer for " + url, e);
      throw new RuntimeException(e);
    }
  }

  private URL getOrCreateDestinationURL() {
    if (root != null) {
      try {
        String next = String.format(fileNameFormat, counter.incrementAndGet());
        return root.resolve(next).toUri().toURL();
      } catch (Exception e) {
        LOGGER.error("Could not create file URL with format " + fileNameFormat, e);
        throw new RuntimeException(e);
      }
    }
    // assume we are writing to a single URL and ignore fileNameFormat
    return url;
  }

  private static InputStream openInputStream(URL url) throws IOException {
    InputStream in = url.openStream();
    return in instanceof BufferedInputStream ? in : new BufferedInputStream(in);
  }

  private static OutputStream openOutputStream(URL url) throws IOException, URISyntaxException {
    OutputStream out;
    // file URLs do not support writing, only reading,
    // so we need to special-case them here
    if (url.getProtocol().equals("file")) {
      out = new FileOutputStream(new File(url.toURI()));
    } else {
      URLConnection connection = url.openConnection();
      connection.setDoOutput(true);
      out = connection.getOutputStream();
    }
    return out instanceof BufferedOutputStream ? out : new BufferedOutputStream(out);
  }
}<|MERGE_RESOLUTION|>--- conflicted
+++ resolved
@@ -48,11 +48,8 @@
 import java.util.concurrent.ExecutorService;
 import java.util.concurrent.Executors;
 import java.util.concurrent.atomic.AtomicInteger;
-<<<<<<< HEAD
+import java.util.function.Supplier;
 import java.util.stream.Stream;
-=======
-import java.util.function.Supplier;
->>>>>>> 6ecc78a4
 import org.jetbrains.annotations.NotNull;
 import org.reactivestreams.Publisher;
 import org.reactivestreams.Subscriber;
@@ -250,13 +247,9 @@
   private Flux<Record> readSingleFile(URL url) {
     Flux<Record> records =
         Flux.create(
-<<<<<<< HEAD
-            e -> {
+            sink -> {
               SimpleBackpressureController controller = new SimpleBackpressureController();
-              e.onRequest(controller::signalRequested);
-=======
-            sink -> {
->>>>>>> 6ecc78a4
+              sink.onRequest(controller::signalRequested);
               CsvParser parser = new CsvParser(parserSettings);
               LOGGER.debug("Reading {}", url);
               try (InputStream is = openInputStream(url)) {
@@ -291,12 +284,8 @@
                     record = new DefaultUnmappableRecord(source, location, e);
                   }
                   LOGGER.trace("Emitting record {}", record);
-<<<<<<< HEAD
                   controller.awaitRequested(1);
-                  e.next(record);
-=======
                   sink.next(record);
->>>>>>> 6ecc78a4
                 }
                 LOGGER.debug("Done reading {}", url);
                 sink.complete();
