--- conflicted
+++ resolved
@@ -511,12 +511,7 @@
               long recordNumber = 1;
               LOGGER.debug("Reading {}", url);
               URI resource = URI.create(url.toExternalForm());
-<<<<<<< HEAD
               try (Reader r = CompressedIOUtils.newBufferedReader(url, encoding, compression)) {
-                atLeastOneUrlWasLoadedSuccessfully = true;
-=======
-              try (Reader r = IOUtils.newBufferedReader(url, encoding)) {
->>>>>>> 9c6e44a0
                 parser.beginParsing(r);
                 ParsingContext context = parser.getContext();
                 MappedField[] fieldNames = null;
