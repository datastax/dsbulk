/*
 * Copyright DataStax, Inc.
 *
 * This software is subject to the below license agreement.
 * DataStax may make changes to the agreement from time to time,
 * and will post the amended terms at
 * https://www.datastax.com/terms/datastax-dse-bulk-utility-license-terms.
 */
package com.datastax.dsbulk.connectors.csv;

import static com.datastax.dsbulk.commons.internal.config.ConfigUtils.getURLsFromFile;
import static com.datastax.dsbulk.commons.internal.config.ConfigUtils.isPathAbsentOrEmpty;
import static com.datastax.dsbulk.commons.internal.config.ConfigUtils.isPathPresentAndNotEmpty;
import static com.datastax.dsbulk.commons.internal.io.IOUtils.countReadableFiles;

import com.datastax.dsbulk.commons.config.BulkConfigurationException;
import com.datastax.dsbulk.commons.config.LoaderConfig;
import com.datastax.dsbulk.commons.internal.config.ConfigUtils;
import com.datastax.dsbulk.commons.internal.io.IOUtils;
import com.datastax.dsbulk.commons.internal.reactive.SimpleBackpressureController;
import com.datastax.dsbulk.connectors.api.CommonConnectorFeature;
import com.datastax.dsbulk.connectors.api.Connector;
import com.datastax.dsbulk.connectors.api.ConnectorFeature;
import com.datastax.dsbulk.connectors.api.Field;
import com.datastax.dsbulk.connectors.api.MappedField;
import com.datastax.dsbulk.connectors.api.Record;
import com.datastax.dsbulk.connectors.api.RecordMetadata;
import com.datastax.dsbulk.connectors.api.internal.DefaultErrorRecord;
import com.datastax.dsbulk.connectors.api.internal.DefaultIndexedField;
import com.datastax.dsbulk.connectors.api.internal.DefaultMappedField;
import com.datastax.dsbulk.connectors.api.internal.DefaultRecord;
<<<<<<< HEAD
import com.datastax.dsbulk.connectors.commons.internal.CompressedIOUtils;
=======
import com.google.common.annotations.VisibleForTesting;
>>>>>>> 5cb28b33
import com.google.common.collect.Streams;
import com.google.common.reflect.TypeToken;
import com.typesafe.config.ConfigException;
import com.univocity.parsers.common.ParsingContext;
import com.univocity.parsers.common.TextParsingException;
import com.univocity.parsers.csv.CsvFormat;
import com.univocity.parsers.csv.CsvParser;
import com.univocity.parsers.csv.CsvParserSettings;
import com.univocity.parsers.csv.CsvWriter;
import com.univocity.parsers.csv.CsvWriterSettings;
import io.netty.util.concurrent.DefaultThreadFactory;
import java.io.IOException;
import java.io.Reader;
import java.io.UncheckedIOException;
import java.net.MalformedURLException;
import java.net.URI;
import java.net.URISyntaxException;
import java.net.URL;
import java.net.URLStreamHandler;
import java.nio.channels.ClosedChannelException;
import java.nio.charset.Charset;
import java.nio.file.FileSystemNotFoundException;
import java.nio.file.Files;
import java.nio.file.Path;
import java.nio.file.PathMatcher;
import java.nio.file.Paths;
import java.util.ArrayList;
import java.util.Arrays;
import java.util.Collections;
import java.util.List;
import java.util.Objects;
import java.util.concurrent.CopyOnWriteArrayList;
import java.util.concurrent.ThreadFactory;
import java.util.concurrent.atomic.AtomicInteger;
import java.util.function.Function;
import java.util.stream.IntStream;
import java.util.stream.Stream;
import org.jetbrains.annotations.NotNull;
import org.reactivestreams.Publisher;
import org.slf4j.Logger;
import org.slf4j.LoggerFactory;
import reactor.core.publisher.Flux;
import reactor.core.publisher.FluxSink;
import reactor.core.publisher.Signal;
import reactor.core.scheduler.Scheduler;
import reactor.core.scheduler.Schedulers;

/**
 * A connector for CSV files.
 *
 * <p>It is capable of reading from any URL, provided that there is a {@link URLStreamHandler
 * handler} installed for it. For file URLs, it is also capable of reading several files at once
 * from a given root directory.
 *
 * <p>This connector is highly configurable; see its {@code reference.conf} file, bundled within its
 * jar archive, for detailed information.
 */
public class CSVConnector implements Connector {

  private static final Logger LOGGER = LoggerFactory.getLogger(CSVConnector.class);
  private static final TypeToken<String> STRING_TYPE_TOKEN = TypeToken.of(String.class);

  private static final String URL = "url";
  private static final String URLFILE = "urlfile";
  private static final String FILE_NAME_PATTERN = "fileNamePattern";
  private static final String ENCODING = "encoding";
  private static final String COMPRESSION = "compression";
  private static final String DELIMITER = "delimiter";
  private static final String QUOTE = "quote";
  private static final String ESCAPE = "escape";
  private static final String COMMENT = "comment";
  private static final String NEWLINE = "newline";
  private static final String SKIP_RECORDS = "skipRecords";
  private static final String MAX_RECORDS = "maxRecords";
  private static final String MAX_CONCURRENT_FILES = "maxConcurrentFiles";
  private static final String RECURSIVE = "recursive";
  private static final String HEADER = "header";
  private static final String FILE_NAME_FORMAT = "fileNameFormat";
  private static final String MAX_CHARS_PER_COLUMN = "maxCharsPerColumn";
  private static final String MAX_COLUMNS = "maxColumns";
  private static final String AUTO_NEWLINE = "auto";
  private static final String IGNORE_LEADING_WHITESPACES = "ignoreLeadingWhitespaces";
  private static final String IGNORE_TRAILING_WHITESPACES = "ignoreTrailingWhitespaces";
  private static final String IGNORE_LEADING_WHITESPACES_IN_QUOTES =
      "ignoreLeadingWhitespacesInQuotes";
  private static final String IGNORE_TRAILING_WHITESPACES_IN_QUOTES =
      "ignoreTrailingWhitespacesInQuotes";
  private static final String NORMALIZE_LINE_ENDINGS_IN_QUOTES = "normalizeLineEndingsInQuotes";
  private static final String NULL_VALUE = "nullValue";
  private static final String EMPTY_VALUE = "emptyValue";

  private boolean read;
  private List<URL> urls;
  private List<Path> roots;
  private List<URL> files;
  private String pattern;
  private Charset encoding;
  private String compression;
  private char delimiter;
  private char quote;
  private char escape;
  private char comment;
  private String newline;
  private long skipRecords;
  private long maxRecords;
  private int maxConcurrentFiles;
  private boolean recursive;
  private boolean header;
  private String fileNameFormat;
  private int maxCharsPerColumn;
  private int maxColumns;
  private boolean ignoreLeadingWhitespaces;
  private boolean ignoreTrailingWhitespaces;
  private boolean ignoreTrailingWhitespacesInQuotes;
  private boolean ignoreLeadingWhitespacesInQuotes;
  private boolean normalizeLineEndingsInQuotes;
  private String nullValue;
  private String emptyValue;
  private int resourceCount;
  private CsvParserSettings parserSettings;
  private CsvWriterSettings writerSettings;
  @VisibleForTesting AtomicInteger counter;
  private Scheduler scheduler;
  private List<CSVWriter> writers;

  @Override
  public void configure(LoaderConfig settings, boolean read) {
    try {
      validateURL(settings, read);
      this.read = read;
      urls = loadURLs(settings);
      roots = new ArrayList<>();
      files = new ArrayList<>();
      pattern = settings.getString(FILE_NAME_PATTERN);
      encoding = settings.getCharset(ENCODING);
      compression = settings.getString(COMPRESSION);
      if (!read && CompressedIOUtils.isAutoCompression(compression)) {
        compression = CompressedIOUtils.detectCompression(url.toString(), false);
      }
      if (!CompressedIOUtils.isSupportedCompression(compression, read)) {
        throw new BulkConfigurationException(
            String.format(
                "Invalid value for connector.csv.%s, valid values: %s, got: '%s'",
                COMPRESSION,
                String.join(",", CompressedIOUtils.getSupportedCompressions(read)),
                compression));
      }
      // TODO: think about it - should we adjust pattern based on the specific compression type, but
      // there could be differences in the extensions of some compression types, so it's hard to
      // unify it
      if (read && !CompressedIOUtils.isNoneCompression(compression) && !pattern.endsWith("*")) {
        pattern = pattern + "*";
      }
      delimiter = settings.getChar(DELIMITER);
      quote = settings.getChar(QUOTE);
      escape = settings.getChar(ESCAPE);
      comment = settings.getChar(COMMENT);
      skipRecords = settings.getLong(SKIP_RECORDS);
      maxRecords = settings.getLong(MAX_RECORDS);
      maxConcurrentFiles = settings.getThreads(MAX_CONCURRENT_FILES);
      recursive = settings.getBoolean(RECURSIVE);
      header = settings.getBoolean(HEADER);
      fileNameFormat = settings.getString(FILE_NAME_FORMAT);
      maxCharsPerColumn = settings.getInt(MAX_CHARS_PER_COLUMN);
      maxColumns = settings.getInt(MAX_COLUMNS);
      newline = settings.getString(NEWLINE);
      ignoreLeadingWhitespaces = settings.getBoolean(IGNORE_LEADING_WHITESPACES);
      ignoreTrailingWhitespaces = settings.getBoolean(IGNORE_TRAILING_WHITESPACES);
      ignoreTrailingWhitespacesInQuotes = settings.getBoolean(IGNORE_LEADING_WHITESPACES_IN_QUOTES);
      ignoreLeadingWhitespacesInQuotes = settings.getBoolean(IGNORE_TRAILING_WHITESPACES_IN_QUOTES);
      normalizeLineEndingsInQuotes = settings.getBoolean(NORMALIZE_LINE_ENDINGS_IN_QUOTES);
      nullValue = settings.getIsNull(NULL_VALUE) ? null : settings.getString(NULL_VALUE);
      emptyValue = settings.getIsNull(EMPTY_VALUE) ? null : settings.getString(EMPTY_VALUE);
      if (!AUTO_NEWLINE.equalsIgnoreCase(newline) && (newline.isEmpty() || newline.length() > 2)) {
        throw new BulkConfigurationException(
            String.format(
                "Invalid value for connector.csv.%s: Expecting '%s' or a string containing 1 or 2 chars, got: '%s'",
                NEWLINE, AUTO_NEWLINE, newline));
      }
    } catch (ConfigException e) {
      throw ConfigUtils.configExceptionToBulkConfigurationException(e, "connector.csv");
    }
  }

  @Override
  public void init() throws URISyntaxException, IOException {
    if (read) {
      tryReadFromDirectories();
    } else {
      tryWriteToDirectory();
    }
    CsvFormat format = new CsvFormat();
    format.setDelimiter(delimiter);
    format.setQuote(quote);
    format.setQuoteEscape(escape);
    format.setComment(comment);
    boolean autoNewline = AUTO_NEWLINE.equalsIgnoreCase(newline);
    if (read) {
      parserSettings = new CsvParserSettings();
      parserSettings.setFormat(format);
      parserSettings.setNullValue(nullValue);
      parserSettings.setEmptyValue(emptyValue);
      // do not use this feature as the parser throws an error if the file
      // has fewer lines than skipRecords;
      // we'll use the skip() operator instead.
      // parserSettings.setNumberOfRowsToSkip(skipRecords);
      parserSettings.setHeaderExtractionEnabled(header);
      parserSettings.setMaxCharsPerColumn(maxCharsPerColumn);
      parserSettings.setMaxColumns(maxColumns);
      parserSettings.setNormalizeLineEndingsWithinQuotes(normalizeLineEndingsInQuotes);
      parserSettings.setIgnoreLeadingWhitespaces(ignoreLeadingWhitespaces);
      parserSettings.setIgnoreTrailingWhitespaces(ignoreTrailingWhitespaces);
      parserSettings.setIgnoreLeadingWhitespacesInQuotes(ignoreTrailingWhitespacesInQuotes);
      parserSettings.setIgnoreTrailingWhitespacesInQuotes(ignoreLeadingWhitespacesInQuotes);
      if (autoNewline) {
        parserSettings.setLineSeparatorDetectionEnabled(true);
      } else {
        format.setLineSeparator(newline);
      }
    } else {
      writerSettings = new CsvWriterSettings();
      writerSettings.setFormat(format);
      writerSettings.setNullValue(nullValue);
      writerSettings.setQuoteEscapingEnabled(true);
      writerSettings.setIgnoreLeadingWhitespaces(ignoreLeadingWhitespaces);
      writerSettings.setIgnoreTrailingWhitespaces(ignoreTrailingWhitespaces);
      writerSettings.setMaxColumns(maxColumns);
      writerSettings.setNormalizeLineEndingsWithinQuotes(normalizeLineEndingsInQuotes);
      if (autoNewline) {
        format.setLineSeparator(System.lineSeparator());
      } else {
        format.setLineSeparator(newline);
      }
      counter = new AtomicInteger(0);
    }
  }

  @NotNull
  private List<URL> loadURLs(LoaderConfig settings) {
    if (isPathPresentAndNotEmpty(settings, URLFILE)) {
      // suppress URL option
      try {
        return getURLsFromFile(settings.getPath(URLFILE));
      } catch (IOException e) {
        throw new BulkConfigurationException(
            "Problem when retrieving urls from file specified by the URL file parameter", e);
      }
    } else {
      return Collections.singletonList(settings.getURL(URL));
    }
  }

  private void validateURL(LoaderConfig settings, boolean read) {
    if (read) {
      // for LOAD
      if (isPathAbsentOrEmpty(settings, URL)) {
        if (isPathAbsentOrEmpty(settings, URLFILE)) {
          throw new BulkConfigurationException(
              "A URL or URL file is mandatory when using the csv connector for LOAD. Please set connector.csv.url or connector.csv.urlfile "
                  + "and try again. See settings.md or help for more information.");
        }
      }
      if (isPathPresentAndNotEmpty(settings, URL) && isPathPresentAndNotEmpty(settings, URLFILE)) {
        LOGGER.debug("You specified both URL and URL file. The URL file will take precedence.");
      }
    } else {
      // for UNLOAD we are not supporting urlfile parameter
      if (isPathPresentAndNotEmpty(settings, URLFILE)) {
        throw new BulkConfigurationException("The urlfile parameter is not supported for UNLOAD");
      }
      if (isPathAbsentOrEmpty(settings, URL)) {
        throw new BulkConfigurationException(
            "A URL is mandatory when using the json connector for UNLOAD. Please set connector.csv.url "
                + "and try again. See settings.md or help for more information.");
      }
    }
  }

  @Override
  public RecordMetadata getRecordMetadata() {
    return (field, cqlType) -> STRING_TYPE_TOKEN;
  }

  @Override
  public boolean supports(ConnectorFeature feature) {
    if (feature instanceof CommonConnectorFeature) {
      CommonConnectorFeature commonFeature = (CommonConnectorFeature) feature;
      switch (commonFeature) {
        case MAPPED_RECORDS:
          // only support mapped records if there is a header defined
          return header;
        case INDEXED_RECORDS:
          // always support indexed records, regardless of the presence of a header
          return true;
      }
    }
    return false;
  }

  @Override
  public void close() {
    if (scheduler != null) {
      scheduler.dispose();
    }
    if (writers != null) {
      writers.forEach(CSVWriter::close);
    }
  }

  @Override
  public int estimatedResourceCount() {
    return resourceCount;
  }

  @Override
  public Publisher<Record> read() {
    assert read;
    return Flux.concat(
        Flux.fromIterable(roots).flatMap(this::scanRootDirectory).flatMap(this::readURL),
        Flux.fromIterable(files).flatMap(this::readURL));
  }

  @Override
  public Publisher<Publisher<Record>> readByResource() {
    assert read;
    return Flux.concat(
        Flux.fromIterable(roots).flatMap(this::scanRootDirectory).map(this::readURL),
        Flux.fromIterable(files).map(this::readURL));
  }

  @Override
  public Function<? super Publisher<Record>, ? extends Publisher<Record>> write() {
    assert !read;
    writers = new CopyOnWriteArrayList<>();
    if (!roots.isEmpty() && maxConcurrentFiles > 1) {
      return upstream -> {
        ThreadFactory threadFactory = new DefaultThreadFactory("csv-connector");
        scheduler = Schedulers.newParallel(maxConcurrentFiles, threadFactory);
        for (int i = 0; i < maxConcurrentFiles; i++) {
          writers.add(new CSVWriter());
        }
        return Flux.from(upstream)
            .parallel(maxConcurrentFiles)
            .runOn(scheduler)
            .groups()
            .flatMap(
                records -> records.transform(writeRecords(writers.get(records.key()))),
                maxConcurrentFiles);
      };
    } else {
      return upstream -> {
        CSVWriter writer = new CSVWriter();
        writers.add(writer);
        return Flux.from(upstream).transform(writeRecords(writer));
      };
    }
  }

  private void tryReadFromDirectories() throws URISyntaxException, IOException {
    resourceCount = 0;
    for (URL u : urls) {
      try {
        Path root = Paths.get(u.toURI());
        if (Files.isDirectory(root)) {
          if (!Files.isReadable(root)) {
            throw new IllegalArgumentException(
                String.format("Directory is not readable: %s.", root));
          }
          roots.add(root);
          int inDirectoryResourceCount =
              Objects.requireNonNull(scanRootDirectory(root).take(100).count().block()).intValue();
          if (inDirectoryResourceCount == 0) {
            if (countReadableFiles(root, recursive) == 0) {
              LOGGER.warn("Directory {} has no readable files.", root);
            } else {
              LOGGER.warn(
                  "No files in directory {} matched the connector.csv.fileNamePattern of \"{}\".",
                  root,
                  pattern);
            }
          }
          resourceCount += inDirectoryResourceCount;
        } else {
          resourceCount += 1;
          files.add(u);
        }
      } catch (FileSystemNotFoundException ignored) {
        files.add(u);
        // not a path on a known filesystem, fall back to reading from URL directly
      }
    }
  }

  private void tryWriteToDirectory() throws URISyntaxException, IOException {
    try {
      resourceCount = -1;
      Path root = Paths.get(urls.get(0).toURI()); // for UNLOAD always one URL
      if (!Files.exists(root)) {
        root = Files.createDirectories(root);
      }
      if (Files.isDirectory(root)) {
        if (!Files.isWritable(root)) {
          throw new IllegalArgumentException(String.format("Directory is not writable: %s.", root));
        }
        if (IOUtils.isDirectoryNonEmpty(root)) {
          throw new IllegalArgumentException(
              "Invalid value for connector.csv.url: target directory " + root + " must be empty.");
        }
        this.roots.add(root);
      }
    } catch (FileSystemNotFoundException ignored) {
      // not a path on a known filesystem, fall back to writing to URL directly
    }
  }

  private Flux<Record> readURL(URL url) {
    Flux<Record> records =
        Flux.create(
            sink -> {
              CsvParser parser = new CsvParser(parserSettings);
              SimpleBackpressureController controller = new SimpleBackpressureController();
              // DAT-177: Do not call sink.onDispose nor sink.onCancel,
              // as doing so seems to prevent the flow from completing in rare occasions.
              sink.onRequest(controller::signalRequested);
              long recordNumber = 1;
              LOGGER.debug("Reading {}", url);
              URI resource = URI.create(url.toExternalForm());
              try (Reader r = CompressedIOUtils.newBufferedReader(url, encoding, compression)) {
                parser.beginParsing(r);
                while (!sink.isCancelled()) {
                  com.univocity.parsers.common.record.Record row = parser.parseNextRecord();
                  ParsingContext context = parser.getContext();
                  String source = context.currentParsedContent();
                  if (row == null) {
                    break;
                  }
                  Record record;
                  try {
                    if (header) {
                      record =
                          DefaultRecord.mapped(
                              source,
                              resource,
                              recordNumber++,
                              Arrays.stream(context.parsedHeaders())
                                  .map(DefaultMappedField::new)
                                  .toArray(MappedField[]::new),
                              (Object[]) row.getValues());
                      // also emit indexed fields
                      Streams.forEachPair(
                          IntStream.range(0, row.getValues().length)
                              .mapToObj(DefaultIndexedField::new),
                          Arrays.stream(row.getValues()),
                          ((DefaultRecord) record)::setFieldValue);
                    } else {
                      record =
                          DefaultRecord.indexed(
                              source, resource, recordNumber++, (Object[]) row.getValues());
                    }
                  } catch (Exception e) {
                    record = new DefaultErrorRecord(source, resource, recordNumber, e);
                  }
                  LOGGER.trace("Emitting record {}", record);
                  controller.awaitRequested(1);
                  sink.next(record);
                }
                LOGGER.debug("Done reading {}", url);
                sink.complete();
              } catch (TextParsingException e) {
                IOException ioe = launderTextParsingException(e, url);
                sink.error(ioe);
              } catch (Exception e) {
                if (e.getCause() instanceof TextParsingException) {
                  e = launderTextParsingException(((TextParsingException) e.getCause()), url);
                }
                sink.error(
                    new IOException(
                        String.format("Error reading from %s at line %d", url, recordNumber), e));
              }
            },
            FluxSink.OverflowStrategy.ERROR);
    if (skipRecords > 0) {
      records = records.skip(skipRecords);
    }
    if (maxRecords != -1) {
      records = records.take(maxRecords);
    }
    return records;
  }

  private Flux<URL> scanRootDirectory(Path root) {
    try {
      // this stream will be closed by the flux, do not add it to a try-with-resources block
      @SuppressWarnings("StreamResourceLeak")
      Stream<Path> files = Files.walk(root, recursive ? Integer.MAX_VALUE : 1);
      PathMatcher matcher = root.getFileSystem().getPathMatcher("glob:" + pattern);
      return Flux.fromStream(files)
          .filter(Files::isReadable)
          .filter(Files::isRegularFile)
          .filter(matcher::matches)
          .map(
              file -> {
                try {
                  return file.toUri().toURL();
                } catch (MalformedURLException e) {
                  throw new UncheckedIOException(e);
                }
              });
    } catch (IOException e) {
      throw new UncheckedIOException("Error scanning directory " + root, e);
    }
  }

  private Function<Flux<Record>, Flux<Record>> writeRecords(CSVWriter writer) {
    return upstream ->
        upstream
            .materialize()
            .map(
                signal -> {
                  if (signal.isOnNext()) {
                    try {
                      writer.write(signal.get());
                    } catch (Exception e) {
                      // Note that we may be are inside a parallel flux;
                      // sending more than one onError signal to downstream will result
                      // in all onError signals but the first to be dropped.
                      // The framework is expected to deal with that.
                      signal = Signal.error(e);
                    }
                  }
                  return signal;
                })
            .dematerialize();
  }

  private class CSVWriter {

    private URL url;
    private CsvWriter writer;

    private void write(Record record) {
      try {
        if (writer == null) {
          open();
        } else if (shouldRoll()) {
          close();
          open();
        }
        if (shouldWriteHeader()) {
          writer.writeHeaders(record.fields().stream().map(Field::toString).toArray(String[]::new));
        }
        LOGGER.trace("Writing record {} to {}", record, url);
        writer.writeRow(record.values());
      } catch (UncheckedIOException e) {
        throw e;
      } catch (RuntimeException e) {
        if ((e.getCause() instanceof ClosedChannelException)) {
          // OK, happens when the channel was closed due to interruption
          LOGGER.warn(String.format("Error writing to %s", url), e);
        } else {
          throw new UncheckedIOException(
              new IOException(String.format("Error writing to %s", url), e));
        }
      }
    }

    private boolean shouldWriteHeader() {
      return header && writer.getRecordCount() == 0;
    }

    private boolean shouldRoll() {
      return !roots.isEmpty() && writer.getRecordCount() == maxRecords;
    }

    private void open() {
      url = getOrCreateDestinationURL();
      try {
        writer =
            new CsvWriter(
                CompressedIOUtils.newBufferedWriter(url, encoding, compression), writerSettings);
      } catch (ClosedChannelException e) {
        // OK, happens when the channel was closed due to interruption
        LOGGER.warn(String.format("Could not open %s", url), e);
      } catch (IOException e) {
        throw new UncheckedIOException(String.format("Error opening %s", url), e);
      }
      LOGGER.debug("Writing {}", url);
    }

    private void close() {
      if (writer != null) {
        try {
          writer.close();
          LOGGER.debug("Done writing {}", url);
          writer = null;
        } catch (Exception e) {
          if ((e.getCause() instanceof ClosedChannelException)) {
            // OK, happens when the channel was closed due to interruption
            LOGGER.warn(String.format("Could not close %s", url), e);
          } else {
            throw new UncheckedIOException(
                new IOException(String.format("Error closing %s", url), e));
          }
        }
      }
    }
  }

  @VisibleForTesting
  URL getOrCreateDestinationURL() {
    if (!roots.isEmpty()) {
      try {
<<<<<<< HEAD
        String next =
            String.format(fileNameFormat, counter.incrementAndGet())
                + CompressedIOUtils.getCompressionSuffix(compression);
        return root.resolve(next).toUri().toURL();
=======
        String next = String.format(fileNameFormat, counter.incrementAndGet());
        return roots.get(0).resolve(next).toUri().toURL(); // for UNLOAD always one URL
>>>>>>> 5cb28b33
      } catch (MalformedURLException e) {
        throw new UncheckedIOException(
            String.format("Could not create file URL with format %s", fileNameFormat), e);
      }
    }
    // assume we are writing to a single URL and ignore fileNameFormat
    return urls.get(0); // for UNLOAD always one URL
  }

  private IOException launderTextParsingException(TextParsingException e, URL url) {
    // TextParsingException messages are very verbose, so we wrap these exceptions
    // in an IOE that only keeps the first sentence.
    String message = e.getMessage();
    int i = message.indexOf('\n');
    if (i != -1) {
      message = message.substring(0, i);
    }
    if (e.getCause() instanceof ArrayIndexOutOfBoundsException) {
      // Extra help for when maxCharsPerColumn is not big enough.
      if (message.matches(
          "Length of parsed input \\(\\d+\\) exceeds the maximum number "
              + "of characters defined in your parser settings.*")) {
        message += "Please increase the value of the connector.csv.maxCharsPerColumn setting.";
      } else {
        // Extra help for when maxColumns is not big enough.
        message +=
            String.format(
                ". The  maximum number of columns per record (%d) was exceeded. "
                    + "Please increase the value of the connector.csv.maxColumns setting.",
                maxColumns);
      }
    }
    return new IOException(
        String.format("Error reading from %s at line %d: %s", url, e.getLineIndex(), message), e);
  }
}<|MERGE_RESOLUTION|>--- conflicted
+++ resolved
@@ -29,11 +29,8 @@
 import com.datastax.dsbulk.connectors.api.internal.DefaultIndexedField;
 import com.datastax.dsbulk.connectors.api.internal.DefaultMappedField;
 import com.datastax.dsbulk.connectors.api.internal.DefaultRecord;
-<<<<<<< HEAD
 import com.datastax.dsbulk.connectors.commons.internal.CompressedIOUtils;
-=======
 import com.google.common.annotations.VisibleForTesting;
->>>>>>> 5cb28b33
 import com.google.common.collect.Streams;
 import com.google.common.reflect.TypeToken;
 import com.typesafe.config.ConfigException;
@@ -646,15 +643,9 @@
   URL getOrCreateDestinationURL() {
     if (!roots.isEmpty()) {
       try {
-<<<<<<< HEAD
-        String next =
-            String.format(fileNameFormat, counter.incrementAndGet())
-                + CompressedIOUtils.getCompressionSuffix(compression);
-        return root.resolve(next).toUri().toURL();
-=======
-        String next = String.format(fileNameFormat, counter.incrementAndGet());
+        String next = String.format(fileNameFormat, counter.incrementAndGet())
+              + CompressedIOUtils.getCompressionSuffix(compression);
         return roots.get(0).resolve(next).toUri().toURL(); // for UNLOAD always one URL
->>>>>>> 5cb28b33
       } catch (MalformedURLException e) {
         throw new UncheckedIOException(
             String.format("Could not create file URL with format %s", fileNameFormat), e);
