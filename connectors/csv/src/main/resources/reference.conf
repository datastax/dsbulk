--- conflicted
+++ resolved
@@ -21,9 +21,6 @@
   #             url = "file:///path/to/dir/or/file"  # with protocol
   # For other URLs: the URL will be read or written directly;
   # settings like "pattern", "recursive" and "fileNameFormat" will have no effect.
-<<<<<<< HEAD
-  url = ""
-=======
   # Finally, two other protocols defined in the DataStax Loader are be available:
   # - stdin:  the stdin protocol can be used to read from standard input;
   #           the only valid URL for this protocol is: "stdin:/".
@@ -35,8 +32,7 @@
   #           This protocol cannot be used for reading.
   #           Example:
   #             url = "stdout:/"
-  url = null
->>>>>>> 4980731c
+  url = ""
 
   # The glob pattern to use when searching for files to read.
   # Ignored when writing. Ignored for non-file URLs.
