--- conflicted
+++ resolved
@@ -11,11 +11,8 @@
 import static com.datastax.dsbulk.commons.internal.config.ConfigUtils.getURLsFromFile;
 import static com.datastax.dsbulk.commons.internal.config.ConfigUtils.isPathAbsentOrEmpty;
 import static com.datastax.dsbulk.commons.internal.config.ConfigUtils.isPathPresentAndNotEmpty;
-<<<<<<< HEAD
+import static com.datastax.dsbulk.commons.internal.io.IOUtils.countReadableFiles;
 import static reactor.util.concurrent.Queues.SMALL_BUFFER_SIZE;
-=======
-import static com.datastax.dsbulk.commons.internal.io.IOUtils.countReadableFiles;
->>>>>>> a18ce532
 
 import com.datastax.dsbulk.commons.config.BulkConfigurationException;
 import com.datastax.dsbulk.commons.config.LoaderConfig;
@@ -72,7 +69,6 @@
 import java.util.Map;
 import java.util.Map.Entry;
 import java.util.Objects;
-import java.util.concurrent.CopyOnWriteArrayList;
 import java.util.concurrent.ThreadFactory;
 import java.util.concurrent.atomic.AtomicInteger;
 import java.util.function.Function;
@@ -265,22 +261,11 @@
         objectMapper.setDefaultPrettyPrinter(new DefaultPrettyPrinter(System.lineSeparator()));
       }
       objectMapper.setSerializationInclusion(serializationStrategy);
-      writers = new CopyOnWriteArrayList<>();
-<<<<<<< HEAD
       ThreadFactory threadFactory = new DefaultThreadFactory("json-connector");
       scheduler =
           maxConcurrentFiles == 1
               ? Schedulers.newSingle(threadFactory)
               : Schedulers.newParallel(maxConcurrentFiles, threadFactory);
-=======
-      if (writeConcurrency() > 1) {
-        ThreadFactory threadFactory = new DefaultThreadFactory("json-connector");
-        scheduler =
-            maxConcurrentFiles == 1
-                ? Schedulers.newSingle(threadFactory)
-                : Schedulers.newParallel(maxConcurrentFiles, threadFactory);
-      }
->>>>>>> a18ce532
       for (int i = 0; i < maxConcurrentFiles; i++) {
         writers.add(new JsonWriter());
       }
@@ -368,19 +353,12 @@
                   })
               .flatMap(this::writeRecords);
     } else {
-<<<<<<< HEAD
-      return upstream ->
-          Flux.from(upstream)
-              .publishOn(scheduler, SMALL_BUFFER_SIZE * 4)
-              .transform(writeRecords(0));
-=======
       JsonWriter writer = writers.get(0);
       return upstream ->
           Flux.from(upstream)
               .map(record -> Tuples.of(writer, record))
               .window(flushWindow)
               .flatMap(this::writeRecords);
->>>>>>> a18ce532
     }
   }
 
