/*
 * Copyright (C) 2017 DataStax Inc.
 *
 * This software can be used solely with DataStax Enterprise. Please consult the license at
 * http://www.datastax.com/terms/datastax-dse-driver-license-terms
 */
package com.datastax.dsbulk.connectors.api;

import com.datastax.dsbulk.commons.config.BulkConfigurationException;
import com.datastax.dsbulk.commons.config.LoaderConfig;
import org.reactivestreams.Publisher;
import org.reactivestreams.Subscriber;

/** A Connector is a component capable of reading from and writing to a datasource. */
public interface Connector extends AutoCloseable {

  /**
   * Reads all records from the datasource in one single flow.
   *
   * @return a {@link Publisher} of records read from the datasource.
   */
  Publisher<Record> read();

  /**
   * Reads all records from the datasource in a flow of flows, grouped by resources.
   *
   * <p>This method might yield better performance when the number of resources to read is high
   * (that is, higher than the number of available CPU cores).
   *
   * @return a {@link Publisher} of records read from the datasource, grouped by resources.
   */
  Publisher<Publisher<Record>> readByResource();

  /**
   * Writes records to the datasource.
   *
   * @return A {@link Subscriber} of records to write to the datasource.
   */
  Subscriber<Record> write();

  /**
<<<<<<< HEAD
   * Validates the connector settings.
   *
   * @param settings the settings to validate.
   * @param read whether the connector should be configured for reading or writing.
   * @throws BulkConfigurationException if the connector fails to validate its settings properly.
   */
  void validate(LoaderConfig settings, boolean read) throws BulkConfigurationException;

  /**
=======
>>>>>>> 57c3dd06
   * Configures the connector.
   *
   * @param settings the connector settings.
   * @param read whether the connector should be configured for reading or writing.
   * @throws BulkConfigurationException if the connector fails to configure properly.
   */
  default void configure(LoaderConfig settings, boolean read) throws BulkConfigurationException {}

  /**
   * Initializes the connector.
   *
   * @throws Exception if the connector fails to initialize properly.
   */
  default void init() throws Exception {}

  /**
   * Closes the connector.
   *
   * @throws Exception if the connector fails to close properly.
   */
  default void close() throws Exception {}

  /**
   * Returns metadata about the records that this connector can read or write.
   *
   * <p>This method should only be called after {@link #configure(LoaderConfig, boolean)} and {@link
   * #init()}, i.e., when the connector is fully initialized and ready to read or write.
   *
   * <p>If this connector cannot gather metadata, or if the metadata is inaccurate, then it should
   * signal this situation by returning {@link RecordMetadata#DEFAULT}.
   *
   * @return the metadata about the records that this connector can read or write.
   */
  default RecordMetadata getRecordMetadata() {
    return RecordMetadata.DEFAULT;
  }

  /**
   * Returns an estimation of the total number of resources to read.
   *
   * <p>This method should return {@code -1} if the number of resources to read is unknown, or if
   * the connector cannot read, or if the connector has not been configured to read but to write.
   *
   * @return an estimation of the total number of resources to read.
   */
  default long estimatedResourceCount() {
    return -1L;
  }
}<|MERGE_RESOLUTION|>--- conflicted
+++ resolved
@@ -39,18 +39,6 @@
   Subscriber<Record> write();
 
   /**
-<<<<<<< HEAD
-   * Validates the connector settings.
-   *
-   * @param settings the settings to validate.
-   * @param read whether the connector should be configured for reading or writing.
-   * @throws BulkConfigurationException if the connector fails to validate its settings properly.
-   */
-  void validate(LoaderConfig settings, boolean read) throws BulkConfigurationException;
-
-  /**
-=======
->>>>>>> 57c3dd06
    * Configures the connector.
    *
    * @param settings the connector settings.
