/*
 * Copyright DataStax, Inc.
 *
 * This software is subject to the below license agreement.
 * DataStax may make changes to the agreement from time to time,
 * and will post the amended terms at
 * https://www.datastax.com/terms/datastax-dse-bulk-utility-license-terms.
 */
package com.datastax.dsbulk.executor.reactor;

import com.datastax.driver.core.ContinuousPagingOptions;
import com.datastax.driver.core.ContinuousPagingSession;
import com.datastax.dsbulk.executor.api.AbstractBulkExecutorBuilder;

/** A builder for {@link ContinuousReactorBulkExecutor} instances. */
public class ContinuousReactorBulkExecutorBuilder
    extends AbstractBulkExecutorBuilder<ContinuousReactorBulkExecutor> {

  final ContinuousPagingSession continuousPagingSession;
  ContinuousPagingOptions options = ContinuousPagingOptions.builder().build();

<<<<<<< HEAD
  ContinuousReactorBulkExecutorBuilder(ContinuousPagingSession session) {
    super(session);
    this.session = session;
=======
  ContinuousReactorBulkExecutorBuilder(ContinuousPagingSession continuousPagingSession) {
    super(continuousPagingSession);
    this.continuousPagingSession = continuousPagingSession;
    queueFactory = statement -> Queues.<ReadResult>get(options.getPageSize() * 4).get();
>>>>>>> b2db5401
  }

  @SuppressWarnings("UnusedReturnValue")
  public AbstractBulkExecutorBuilder<ContinuousReactorBulkExecutor> withContinuousPagingOptions(
      ContinuousPagingOptions options) {
    this.options = options;
    return this;
  }

  @Override
  public ContinuousReactorBulkExecutor build() {
    return new ContinuousReactorBulkExecutor(this);
  }
}<|MERGE_RESOLUTION|>--- conflicted
+++ resolved
@@ -19,16 +19,9 @@
   final ContinuousPagingSession continuousPagingSession;
   ContinuousPagingOptions options = ContinuousPagingOptions.builder().build();
 
-<<<<<<< HEAD
-  ContinuousReactorBulkExecutorBuilder(ContinuousPagingSession session) {
-    super(session);
-    this.session = session;
-=======
   ContinuousReactorBulkExecutorBuilder(ContinuousPagingSession continuousPagingSession) {
     super(continuousPagingSession);
     this.continuousPagingSession = continuousPagingSession;
-    queueFactory = statement -> Queues.<ReadResult>get(options.getPageSize() * 4).get();
->>>>>>> b2db5401
   }
 
   @SuppressWarnings("UnusedReturnValue")
