--- conflicted
+++ resolved
@@ -19,17 +19,9 @@
   final ContinuousPagingSession continuousPagingSession;
   ContinuousPagingOptions options = ContinuousPagingOptions.builder().build();
 
-<<<<<<< HEAD
-  ContinuousRxJavaBulkExecutorBuilder(ContinuousPagingSession session) {
-    super(session);
-    this.session = session;
-=======
   ContinuousRxJavaBulkExecutorBuilder(ContinuousPagingSession continuousPagingSession) {
     super(continuousPagingSession);
     this.continuousPagingSession = continuousPagingSession;
-    queueFactory =
-        statement -> DefaultRxJavaBulkExecutorBuilder.createQueue(options.getPageSize() * 4);
->>>>>>> b2db5401
   }
 
   @SuppressWarnings("UnusedReturnValue")
