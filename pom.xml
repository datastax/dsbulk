--- conflicted
+++ resolved
@@ -45,11 +45,7 @@
     When upgrading library versions make sure the resulting binary tarball contains only
     required jars, and that no jar has an offending license.
     -->
-<<<<<<< HEAD
-    <driver.version>1.8.0-beta1</driver.version>
-=======
-    <driver.version>1.8.2</driver.version>
->>>>>>> d1c55c3b
+    <driver.version>1.8.2-ngdg-SNAPSHOT</driver.version>
     <reactive-streams.version>1.0.2</reactive-streams.version>
     <rx-java.version>2.2.8</rx-java.version>
     <rx-java-extensions.version>0.20.5</rx-java-extensions.version>
