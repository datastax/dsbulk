--- conflicted
+++ resolved
@@ -21,11 +21,7 @@
   <parent>
     <artifactId>dsbulk-parent</artifactId>
     <groupId>com.datastax.oss</groupId>
-<<<<<<< HEAD
-    <version>1.9.0-SNAPSHOT</version>
-=======
     <version>1.10.0-SNAPSHOT</version>
->>>>>>> d9107caf
   </parent>
   <artifactId>dsbulk-config</artifactId>
   <name>DataStax Bulk Loader - Config</name>
