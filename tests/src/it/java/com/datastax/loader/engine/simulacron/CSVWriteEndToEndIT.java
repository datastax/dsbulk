--- conflicted
+++ resolved
@@ -75,10 +75,9 @@
   public void full_load_crlf() throws Exception {
 
     String[] args = {
-<<<<<<< HEAD
-      "write",
-      "log.output-directory",
-      "\"file:./target\"",
+      "write",
+      "log.outputDirectory",
+      "\"./target\"",
       "connector.name",
       "csv",
       "connector.csv.url",
@@ -91,15 +90,6 @@
       "NONE",
       "schema.statement",
       "\"" + CsvUtils.INSERT_INTO_IP_BY_COUNTRY + "\"",
-=======
-      "log.outputDirectory=./target",
-      "connector.name=csv",
-      "connector.csv.url=\"" + CsvUtils.CSV_RECORDS_CRLF.toExternalForm() + "\"",
-      "driver.query.consistency=ONE",
-      "driver.contactPoints=" + fetchSimulacronContactPointsForArg(),
-      "driver.protocol.compression=NONE",
-      "schema.statement=\"" + CsvUtils.INSERT_INTO_IP_BY_COUNTRY + "\"",
->>>>>>> 4980731c
       "schema.mapping={0=beginning_ip_address,1=ending_ip_address,2=beginning_ip_number,3=ending_ip_number,4=country_code,5=country_name}"
     };
 
