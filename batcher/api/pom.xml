<?xml version="1.0" encoding="UTF-8"?>
<!--

    Copyright DataStax, Inc.

    Licensed under the Apache License, Version 2.0 (the "License");
    you may not use this file except in compliance with the License.
    You may obtain a copy of the License at

    http://www.apache.org/licenses/LICENSE-2.0

    Unless required by applicable law or agreed to in writing, software
    distributed under the License is distributed on an "AS IS" BASIS,
    WITHOUT WARRANTIES OR CONDITIONS OF ANY KIND, either express or implied.
    See the License for the specific language governing permissions and
    limitations under the License.

-->
<project xmlns="http://maven.apache.org/POM/4.0.0" xmlns:xsi="http://www.w3.org/2001/XMLSchema-instance" xsi:schemaLocation="http://maven.apache.org/POM/4.0.0 http://maven.apache.org/xsd/maven-4.0.0.xsd">
  <modelVersion>4.0.0</modelVersion>
  <parent>
    <artifactId>dsbulk-batcher</artifactId>
    <groupId>com.datastax.oss</groupId>
<<<<<<< HEAD
    <version>1.9.0-SNAPSHOT</version>
=======
    <version>1.10.0-SNAPSHOT</version>
>>>>>>> d9107caf
  </parent>
  <artifactId>dsbulk-batcher-api</artifactId>
  <name>DataStax Bulk Loader - Batcher - API</name>
  <description>Bulk Batcher API for the DataStax Bulk Loader.</description>
  <dependencyManagement>
    <dependencies>
      <dependency>
        <groupId>com.datastax.oss</groupId>
        <artifactId>dsbulk-bom</artifactId>
        <version>${project.version}</version>
        <type>pom</type>
        <scope>import</scope>
      </dependency>
    </dependencies>
  </dependencyManagement>
  <dependencies>
    <dependency>
      <groupId>com.datastax.oss</groupId>
      <artifactId>dsbulk-sampler</artifactId>
    </dependency>
    <dependency>
      <groupId>com.datastax.oss</groupId>
      <artifactId>java-driver-core</artifactId>
    </dependency>
    <dependency>
      <groupId>org.reactivestreams</groupId>
      <artifactId>reactive-streams</artifactId>
    </dependency>
    <dependency>
      <groupId>com.datastax.oss</groupId>
      <artifactId>java-driver-shaded-guava</artifactId>
    </dependency>
    <dependency>
      <groupId>io.netty</groupId>
      <artifactId>netty-buffer</artifactId>
      <scope>test</scope>
    </dependency>
    <dependency>
      <groupId>org.junit.jupiter</groupId>
      <artifactId>junit-jupiter-engine</artifactId>
      <scope>test</scope>
    </dependency>
    <dependency>
      <groupId>org.mockito</groupId>
      <artifactId>mockito-core</artifactId>
      <scope>test</scope>
    </dependency>
    <dependency>
      <groupId>org.mockito</groupId>
      <artifactId>mockito-junit-jupiter</artifactId>
      <scope>test</scope>
    </dependency>
    <dependency>
      <groupId>org.assertj</groupId>
      <artifactId>assertj-core</artifactId>
      <scope>test</scope>
    </dependency>
    <dependency>
      <groupId>ch.qos.logback</groupId>
      <artifactId>logback-classic</artifactId>
      <scope>test</scope>
    </dependency>
    <dependency>
      <groupId>com.github.spotbugs</groupId>
      <artifactId>spotbugs-annotations</artifactId>
      <scope>provided</scope>
    </dependency>
  </dependencies>
  <build>
    <plugins>
      <plugin>
        <groupId>org.apache.maven.plugins</groupId>
        <artifactId>maven-jar-plugin</artifactId>
        <executions>
          <execution>
            <goals>
              <goal>test-jar</goal>
            </goals>
          </execution>
        </executions>
      </plugin>
    </plugins>
  </build>
</project><|MERGE_RESOLUTION|>--- conflicted
+++ resolved
@@ -21,11 +21,7 @@
   <parent>
     <artifactId>dsbulk-batcher</artifactId>
     <groupId>com.datastax.oss</groupId>
-<<<<<<< HEAD
-    <version>1.9.0-SNAPSHOT</version>
-=======
     <version>1.10.0-SNAPSHOT</version>
->>>>>>> d9107caf
   </parent>
   <artifactId>dsbulk-batcher-api</artifactId>
   <name>DataStax Bulk Loader - Batcher - API</name>
