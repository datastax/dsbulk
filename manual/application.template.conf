####################################################################################################
# This is a template configuration file for the DataStax Bulk Loader (DSBulk).
#
# This file is written in HOCON format; see
# https://github.com/typesafehub/config/blob/master/HOCON.md
# for more information on its syntax.
#
# Uncomment settings as needed to configure DSBulk. When this file is named application.conf and
# placed in the /conf directory, it will be automatically picked up and used by default. To use other
# file names see the -f command-line option.
####################################################################################################

####################################################################################################
# Connector-specific settings. This section contains settings for the connector to use; it also
# contains sub-sections, one for each available connector.
####################################################################################################

# The name of the connector to use.
# 
# It is used in two places:
# 
# 1. The path to the group of settings for the connector are located under `connector.<name>`.
# 2. The connector class name must start with `name`, case-insensitively. It is permitted for `name`
# to be the fully-qualified class name of the connector. That simply implies that the settings root
# will be at that fully-qualified location.
# 
# Example: `csv` for class `CSVConnector`, with settings located under `connector.csv`.
# Type: string
# Default value: "csv"
#dsbulk.connector.name = "csv"


####################################################################################################
# CSV Connector configuration.
####################################################################################################

# The URL or path of the resource(s) to read from or write to.
# 
# Which URL protocols are available depend on which URL stream handlers have been installed, but at
# least the following are guaranteed to be supported:
# 
# - **stdin**:  the stdin protocol can be used to read from standard input; the only valid URL for
# this protocol is: `stdin:/`.
# 
# This protocol cannot be used for writing.
# 
# - **stdout**: the stdout protocol can be used to write to standard output; the only valid URL for
# this protocol is: `stdout:/`.
# 
# This protocol cannot be used for reading.
# 
# - **file**: the file protocol can be used with all supported file systems, local or not.
# - **When reading**: the URL can point to a single file, or to an existing directory; in case of a
# directory, the *fileNamePattern* setting can be used to filter files to read, and the *recursive*
# setting can be used to control whether or not the connector should look for files in subdirectories
# as well.
# - **When writing**: the URL will be treated as a directory; if it doesn't exist, the loader will
# attempt to create it; CSV files will be created inside this directory, and their names can be
# controlled with the *fileNameFormat* setting.
# 
# Note that if the value specified here does not have a protocol, then it is assumed to be a file
# protocol.
# 
# Examples:
# 
# url = /path/to/dir/or/file           # without protocol
# url = "file:///path/to/dir/or/file"  # with protocol
# url = "stdin:/"                      # to read csv data from stdin
# url = "stdout:/"                     # to write csv data to stdout
# 
# For other URLs: the URL will be read or written directly; settings like *fileNamePattern*,
# *recursive*, and *fileNameFormat* will have no effect.
# 
# This setting has no default value and must be supplied by the user.
# Type: string
# Default value: ""
#dsbulk.connector.csv.url = ""

# The character to use as field delimiter.
# 
# Only one character can be specified. Note that this setting applies to all files to be read or
# written.
# Type: string
# Default value: ","
#dsbulk.connector.csv.delimiter = ","

# Whether the files to read or write begin with a header line or not.
# 
# When reading:
# 
# - if set to true, the first non-empty line in every file is discarded, even if the *skipLines*
# setting is set to zero (see below). However, that line will be used to assign field names to each
# record, thus allowing mappings by field name such as `{myFieldName1 = myColumnName1, myFieldName2 =
# myColumnName2}`.
# - if set to false, records will not contain field names, only (zero-based) field indexes; in this
# case, the mapping should be index-based, such as in `{0 = myColumnName1, 1 = myColumnName2}`.
# 
# When writing:
# 
# - if set to true: each file will begin with a header line;
# - if set to false, files will not contain header lines.
# 
# Note that this setting applies to all files to be read or written.
# Type: boolean
# Default value: true
#dsbulk.connector.csv.header = true

# Defines a number of lines to skip from each input file before the parser can begin to execute.
# 
# Ignored when writing.
# Type: number
# Default value: 0
#dsbulk.connector.csv.skipLines = 0

# Defines the maximum number of lines to read from or write to each file.
# 
# When reading, all lines past this number will be discarded.
# 
# When writing, a file will contain at most this number of lines; if more records remain to be
# written, a new file will be created using the *fileNameFormat* setting.
# 
# Note that when writing to anything other than a directory, this setting is ignored.
# 
# This setting takes into account the *header* setting: if a file begins with a header line, that line
# is counted.
# 
# This feature is disabled by default (indicated by its `-1` value).
# Type: number
# Default value: -1
#dsbulk.connector.csv.maxLines = -1

# The character that represents a line comment when found in the beginning of a line of text.
# 
# Only one character can be specified. Note that this setting applies to all files to be read or
# written.
# 
# This feature is disabled by default (indicated by its `null` character value).
# Type: string
# Default value: "\u0000"
#dsbulk.connector.csv.comment = "\u0000"

# The file encoding to use.
# 
# Note that this setting applies to all files to be read or written.
# Type: string
# Default value: "UTF-8"
#dsbulk.connector.csv.encoding = "UTF-8"

# The character used for escaping quotes inside an already quoted value.
# 
# Only one character can be specified. Note that this setting applies to all files to be read or
# written.
# Type: string
# Default value: "\\"
#dsbulk.connector.csv.escape = "\\"

# The file name format to use when writing.
# 
# Ignored when reading. Ignored for non-file URLs.
# 
# The file name must comply with the formatting rules of `String.format()`, and must contain a `%d`
# format specifier that will be used to increment file name counters.
# Type: string
# Default value: "output-%0,6d.csv"
#dsbulk.connector.csv.fileNameFormat = "output-%0,6d.csv"

# The glob pattern to use when searching for files to read. The syntax to use is the glob syntax, as
# described in `java.nio.file.FileSystem.getPathMatcher()`.
# 
# Ignored when writing. Ignored for non-file URLs.
# 
# Only applicable when the *url* setting points to a directory on a known filesystem, ignored
# otherwise.
# Type: string
# Default value: "**/*.csv"
#dsbulk.connector.csv.fileNamePattern = "**/*.csv"

# The maximum number of characters that a field can contain.
# 
# This setting is used to size internal buffers and to avoid out-of-memory problems.
# 
# If set to -1, internal buffers will be resized dynamically. While convenient, this might lead to
# memory problems. It could also hurt throughput, if some large fields require constant resizings; if
# this is the case, it is preferable to set this value to a fixed positive number that is big enough
# to contain all field values.
# Type: number
# Default value: 4096
#dsbulk.connector.csv.maxCharsPerColumn = 4096

# The maximum number of files that can be written simultaneously.
# 
# Ignored when reading.
# 
# The special syntax `NC` can be used to specify a number of threads that is a multiple of the number
# of available cores, e.g. if the number of cores is 8, then 0.5C = 0.5 * 8 = 4 threads.
# Type: string
# Default value: "0.25C"
#dsbulk.connector.csv.maxConcurrentFiles = "0.25C"

# The character used for quoting fields when the field delimiter is part of the field value.
# 
# Only one character can be specified. Note that this setting applies to all files to be read or
# written.
# Type: string
# Default value: "\""
#dsbulk.connector.csv.quote = "\""

# Whether to scan for files in subdirectories of the root directory.
# 
# Only applicable when the *url* setting points to a directory on a known filesystem, ignored
# otherwise. Ignored when writing.
# Type: boolean
# Default value: false
#dsbulk.connector.csv.recursive = false


####################################################################################################
# Schema-specific settings.
####################################################################################################

# The keyspace to connect to. Optional.
# 
# If not specified, then the *schema.query* setting must be specified.
# Type: string
# Default value: ""
#dsbulk.schema.keyspace = ""

# The destination table. Optional.
# 
# If not specified, then the *schema.query* setting must be specified.
# Type: string
# Default value: ""
#dsbulk.schema.table = ""

# The field-to-column mapping to use.
# 
# Applies to both load and unload workflows.
# 
# If not specified, the loader will apply a strict one-to-one mapping between the source fields and
# the database table. If that is not what you want, then you must supply an explicit mapping.
# 
# Mappings should be specified as a map of the following form:
# 
# - Indexed data sources: `0 = col1, 1 = col2, 2 = col3`, where `0`, `1`, `2`, etc. are the zero-based
# indices of fields in the source data; and `col1`, `col2`, `col3` are bound variable names in the
# insert statement.
# - A shortcut to map the first `n` fields is to simply specify the destination columns: `col1, col2,
# col3`.
# - Mapped data sources: `fieldA = col1, fieldB = col2, fieldC = col3`, where `fieldA`, `fieldB`,
# `fieldC`, etc. are field names in the source data; and `col1`, `col2`, `col3` are bound variable
# names in the insert statement.
# 
# To specify that a field should be used for the query timestamp or ttl, use the specially named fake
# columns `__ttl` and `__timestamp`: `fieldA = __ttl`. Note that unlike `schema.query_timestamp`, this
# mapping only supports the numeric format of timestamp.
# 
# To specify that a column should be populated with the result of a function call, specify the
# function call as the input field (e.g. `now() = c4`). Note, this is only relevant for load
# operations.
# 
# In addition, for mapped data sources, it is also possible to specify that the mapping be partly
# auto-generated and partly explicitly specified. For example, if a source row has fields `c1`, `c2`,
# `c3`, and `c5`, and the table has columns `c1`, `c2`, `c3`, `c4`, one can map all like-named columns
# and specify that `c5` in the source maps to `c4` in the table as follows: `* = *, c5 = c4`
# 
# One can specify that all like-named fields be mapped, except for `c2`: `* = -c2`
# 
# To skip `c2` and `c3`: `* = [-c2, -c3]`
# 
# The exact type of mapping to use depends on the connector being used. Some connectors can only
# produce indexed records; others can only produce mapped ones, while others are capable of producing
# both indexed and mapped records at the same time. Refer to the connector's documentation to know
# which kinds of mapping it supports.
# Type: string
# Default value: ""
#dsbulk.schema.mapping = ""

# Case-sensitive strings (in the form of a comma-delimited list) that should be mapped to `null`.
# 
# In load workflows, when a record field value matches one of these words, then that value is replaced
# with a `null` and forwarded to DSE as such.
# 
# This setting only applies for fields of type String.
# 
# Note that this setting is applied before the *schema.nullToUnset* setting, hence any `null`s
# produced by a null-string can still be left unset if required.
# 
# In unload workflows, only the first string specified here will be used: when a row cell contains a
# `null` value, then it will be replaced with that word and forwarded as such to the connector.
# 
# By default, empty strings are converted to `null`s in load workflows, and conversely `null`s are
# converted to empty strings in unload workflows.
# Type: string
# Default value: ""
#dsbulk.schema.nullStrings = ""

# Whether or not to map `null` input values to "unset" in the database, meaning don't modify a
# potentially pre-existing value of this field for this row.
# 
# This is only valid for load scenarios; it is ignored otherwise.
# 
# Note that this setting is applied after the *schema.nullStrings* setting, and may intercept `null`s
# produced by that setting.
# 
# Note that setting this to false leads to tombstones being created in the database to represent
# `null`.
# Type: boolean
# Default value: true
#dsbulk.schema.nullToUnset = true

# The query to use. Optional.
# 
# If not specified, then *schema.keyspace* and *schema.table* must be specified, and dsbulk will infer
# the appropriate statement based on the table's metadata, using all available columns.
# 
# In load worflows, the statement can be any `INSERT` or `UPDATE` statement, but **must** use named
# bound variables exclusively; positional bound variables will not work.
# 
# Bound variable names usually match those of the columns in the destination table, but this is not a
# strict requirement; it is, however, required that their names match those specified in the mapping.
# 
# See *schema.mapping* setting for more information.
# 
# In unload worflows, the statement can be any regular `SELECT` statement; it can optionally contain a
# token range restriction clause of the form: `token(...) > :start and token(...) <= :end.`
# 
# If such a clause is present, the engine will generate as many statements as there are token ranges
# in the cluster, thus allowing parallelization of reads while at the same time targeting coordinators
# that are also replicas.
# 
# The column names in the SELECT clause will be used to match column names specified in the mapping.
# See "mapping" setting for more information.
# Type: string
# Default value: ""
#dsbulk.schema.query = ""

# Timestamp of inserted/updated cells during load.
# 
# Only applicable for load; ignored for unload.
# 
# The following formats are supported:
# 
# * An integer indicating number of microseconds since epoch.
# * A valid ISO-8601 date-time format, e.g. 2017-01-02T14:56:78+01:00 (if the format does not include
# a zone information, it is assumed UTC).
# 
# Note that the second format has seconds-precision, not microseconds.
# 
# If not specified, inserts/updates use current time of the system running the tool.
# 
# For more information, see the [CQL
# Reference](https://docs.datastax.com/en/dse/5.1/cql/cql/cql_reference/cql_commands/cqlInsert.html#cqlInsert__timestamp-value).
# Type: string
# Default value: ""
#dsbulk.schema.queryTimestamp = ""

# Time-to-live of inserted/updated cells during load (seconds).
# 
# Only applicable for load; ignored for unload.
# 
# A value of -1 means there is no ttl.
# 
# For more information, see the [CQL
# Reference](https://docs.datastax.com/en/dse/5.1/cql/cql/cql_reference/cql_commands/cqlInsert.html#cqlInsert__ime-value).
# Type: number
# Default value: -1
#dsbulk.schema.queryTtl = -1

# Record metadata.
# 
# Applies within both load and unload workflows to records being respectively read from or written to
# the connector.
# 
# This information is optional, and rarely needed.
# 
# If not specified:
# 
# - If the connector is capable of reporting the record metadata accurately (for example, some
# database connectors might be able to inspect the target table's metadata), then this section is only
# required if you want to override some field types as reported by the connector.
# - If the connector is not capable of reporting the record metadata accurately (for example, file
# connectors usually cannot report such information), then all fields are assumed to be of type
# `String`. If this is not correct, then you need to provide the correct type information here.
# 
# Field metadata should be specified as a HOCON map
# (https://github.com/typesafehub/config/blob/master/HOCON.md) of the following form:
# 
# - Indexed data sources: `0 = java.lang.String, 1 = java.lang.Double`, where `0`, `1`, etc. are the
# zero-based indices of fields in the source data; and the values are the expected types for each
# field.
# - Mapped data sources: `fieldA = java.lang.String, fieldB = java.lang.Double`, where `fieldA`,
# `fieldB`, etc. are field names in the source data; and the values are the expected types for each
# field.
# Type: string
# Default value: ""
#dsbulk.schema.recordMetadata = ""


####################################################################################################
# Batch-specific settings.
# 
# These settings control how the workflow engine groups together statements before writing them.
# 
# Only applicable for load workflows, ignored otherwise.
# 
# See `com.datastax.dsbulk.executor.api.batch.StatementBatcher` for more information.
####################################################################################################

# The buffer size to use for batching statements.
# 
# The buffer will be flushed when this size is reached.
# 
# When set to a negative value the buffer size is implicitly set to `maxBatchSize`.
# 
# It is usually not necessary to set this value higher than `maxBatchSize`, unless the dataset to load
# is unsorted, in which case a higher value might improve the average batch size.
# Type: number
# Default value: -1
#dsbulk.batch.bufferSize = -1

# Whether to enable batching of statements or not.
# Type: boolean
# Default value: true
#dsbulk.batch.enabled = true

# The maximum batch size.
# 
# The ideal batch size depends on how large is the data to be inserted: the larger the data, the
# smaller this value should be.
# 
# The ideal batch size also depends on the batch mode in use. When using **PARTITION_KEY**, it is
# usually better to use larger batch sizes. When using **REPLICA_SET** however, batches sizes should
# remain small (below 10).
# Type: number
# Default value: 32
#dsbulk.batch.maxBatchSize = 32

# The grouping mode. Valid values are:
# - **PARTITION_KEY**: Groups together statements that share the same partition key. This is the
# default mode, and the preferred one.
# - **REPLICA_SET**: Groups together statements that share the same replica set. This mode might yield
# better results for small clusters and lower replication factors, but tends to perform equally well
# or worse than `PARTITION_KEY` for larger clusters or high replication factors.
# Type: string
# Default value: "PARTITION_KEY"
#dsbulk.batch.mode = "PARTITION_KEY"


####################################################################################################
# Conversion-specific settings. These settings apply for both load and unload workflows.
# 
# When writing, these settings determine how record fields emitted by connectors are parsed.
# 
# When unloading, these settings determine how row cells emitted by DSE are formatted.
####################################################################################################

# All representations of true and false supported by dsbulk. Each representation is of the form
# `true-value:false-value`, case-insensitive.
# 
# In load workflows, all representations are taken into account.
# 
# In unload workflows, the first true-false pair will be used to format booleans; all other pairs will
# be ignored.
# Type: list<string>
# Default value: ["1:0","Y:N","T:F","YES:NO","TRUE:FALSE"]
#dsbulk.codec.booleanWords = ["1:0","Y:N","T:F","YES:NO","TRUE:FALSE"]

# The temporal pattern to use for `String` to CQL date conversions. This can be either:
# 
# - A date-time pattern
# - A pre-defined formatter such as `ISO_LOCAL_DATE`
# 
# For more information on patterns and pre-defined formatters, see
# https://docs.oracle.com/javase/8/docs/api/java/time/format/DateTimeFormatter.html.
# Type: string
# Default value: "ISO_LOCAL_DATE"
#dsbulk.codec.date = "ISO_LOCAL_DATE"

# The locale to use for locale-sensitive conversions.
# Type: string
# Default value: "en_US"
#dsbulk.codec.locale = "en_US"

# The `DecimalFormat` pattern to use for `String` to `Number` conversions. See
# `java.text.DecimalFormat` for details about the pattern syntax to use.
# Type: string
# Default value: "#,###.##"
#dsbulk.codec.number = "#,###.##"

# The temporal pattern to use for `String` to CQL time conversions. This can be either:
# 
# - A date-time pattern
# - A pre-defined formatter such as `ISO_LOCAL_TIME`
# 
# For more information on patterns and pre-defined formatters, see
# https://docs.oracle.com/javase/8/docs/api/java/time/format/DateTimeFormatter.html.
# Type: string
# Default value: "ISO_LOCAL_TIME"
#dsbulk.codec.time = "ISO_LOCAL_TIME"

# The time zone to use for temporal conversions that do not convey any explicit time zone information.
# Type: string
# Default value: "UTC"
#dsbulk.codec.timeZone = "UTC"

# The temporal pattern to use for `String` to CQL timestamp conversions. This can be either:
# 
# - A date-time pattern
# - A pre-defined formatter such as `ISO_DATE_TIME`
# - The special value `CQL_DATE_TIME`, which is a special parser that accepts all valid CQL literal
# formats for the `timestamp` type
# 
# For more information on patterns and pre-defined formatters, see
# https://docs.oracle.com/javase/8/docs/api/java/time/format/DateTimeFormatter.html.
# Type: string
# Default value: "CQL_DATE_TIME"
#dsbulk.codec.timestamp = "CQL_DATE_TIME"


####################################################################################################
# Driver-specific configuration.
####################################################################################################

# The contact points to use for the initial connection to the cluster.
# 
# This must be a comma-separated list of hosts, each specified by a host-name or ip address. If the
# host is a DNS name that resolves to multiple A-records, all the corresponding addresses will be
# used. Do not use `localhost` as a host-name (since it resolves to both IPv4 and IPv6 addresses on
# some platforms).
# 
# Note that each host entry may optionally be followed by `:port` to specify the port to connect to.
# When not specified, this value falls back to the *port* setting.
# Type: string
# Default value: "127.0.0.1"
#dsbulk.driver.hosts = "127.0.0.1"

# The port to connect to at initial contact points.
# 
# Note that all nodes in a cluster must accept connections on the same port number.
# Type: number
# Default value: 9042
#dsbulk.driver.port = 9042

# The simple or fully-qualified class name of the address translator to use.
# 
# This is only needed if the nodes are not directly reachable from the driver (for example, the driver
# is in a different network region and needs to use a public IP, or it connects through a proxy).
# Type: string
# Default value: "IdentityTranslator"
#dsbulk.driver.addressTranslator = "IdentityTranslator"

# The simple or fully-qualified class name of the timestamp generator to use. Built-in options are:
# 
# - **AtomicTimestampGenerator**: timestamps are guaranteed to be unique across all client threads.
# - **ThreadLocalTimestampGenerator**: timestamps are guaranteed to be unique within each thread only.
# - **ServerSideTimestampGenerator**: do not generate timestamps, let the server assign them.
# Type: string
# Default value: "AtomicMonotonicTimestampGenerator"
#dsbulk.driver.timestampGenerator = "AtomicMonotonicTimestampGenerator"


####################################################################################################
# Authentication settings.
####################################################################################################

# The password to use. Required.
# 
# Providers that accept this setting:
# - `PlainTextAuthProvider`
# - `DsePlainTextAuthProvider`
# Type: string
# Default value: "cassandra"
#dsbulk.driver.auth.password = "cassandra"

# The username to use. Required.
# 
# Providers that accept this setting:
# - `PlainTextAuthProvider`
# - `DsePlainTextAuthProvider`
# Type: string
# Default value: "cassandra"
#dsbulk.driver.auth.username = "cassandra"

# The name of the AuthProvider to use.
# - **None**: no authentication.
# - **PlainTextAuthProvider**:
# Uses `com.datastax.driver.core.PlainTextAuthProvider` for authentication. Supports SASL
# authentication using the `PLAIN` mechanism (plain text authentication).
# - **DsePlainTextAuthProvider**:
# Uses `com.datastax.driver.dse.auth.DsePlainTextAuthProvider` for authentication. Supports SASL
# authentication to DSE clusters using the `PLAIN` mechanism (plain text authentication), and also
# supports optional proxy authentication; should be preferred to `PlainTextAuthProvider` when
# connecting to secured DSE clusters.
# - **DseGSSAPIAuthProvider**:
# Uses `com.datastax.driver.dse.auth.DseGSSAPIAuthProvider` for authentication. Supports SASL
# authentication to DSE clusters using the `GSSAPI` mechanism (Kerberos authentication), and also
# supports optional proxy authentication.
# 
# NOTE: When using this provider you may have to set the `java.security.krb5.conf` system property to
# point to your `krb5.conf` file (e.g. set the `DSBULK_JAVA_OPTS` environment variable to
# `-Djava.security.krb5.conf=/home/user/krb5.conf`).
# See the [Oracle Java Kerberos
# documentation](https://docs.oracle.com/javase/7/docs/technotes/guides/security/jgss/tutorials/KerberosReq.html)
# for more details.
# Type: string
# Default value: "None"
#dsbulk.driver.auth.provider = "None"

# The authorization ID to use. Optional.
# 
# An authorization ID allows the currently authenticated user to act as a different user (a.k.a. proxy
# authentication).
# 
# Providers that accept this setting:
# - `DsePlainTextAuthProvider`
# - `DseGSSAPIAuthProvider`
# Type: string
# Default value: ""
#dsbulk.driver.auth.authorizationId = ""

# The path of the Kerberos keytab file to use for authentication. Optional.
# 
# If left unspecified, it is assumed that authentication will be done with a ticket cache instead.
# 
# Providers that accept this setting:
# - `DseGSSAPIAuthProvider`
# Type: string
# Default value: ""
#dsbulk.driver.auth.keyTab = ""

# The Kerberos principal to use. Required.
# 
# Providers that accept this setting:
# - `DseGSSAPIAuthProvider`
# Type: string
# Default value: "user@DATASTAX.COM"
#dsbulk.driver.auth.principal = "user@DATASTAX.COM"

# The SASL protocol name to use. Required.
# 
# This value should match the username of the Kerberos service principal used by the DSE server. This
# information is specified in the `dse.yaml` file by the *service_principal* option under the
# *kerberos_options* section, and may vary from one DSE installation to another – especially if you
# installed DSE with an automated package installer.
# 
# Providers that accept this setting:
# - `DseGSSAPIAuthProvider`
# Type: string
# Default value: "dse"
#dsbulk.driver.auth.saslProtocol = "dse"


####################################################################################################
# Settings for various driver policies.
####################################################################################################

# The name of the load balancing policy.
# 
# Supported policies include: `dse`, `dcAwareRoundRobin`, `roundRobin`, `whiteList`, `tokenAware`.
# Available options for the policies are listed below as appropriate. For more information, refer to
# the driver documentation for the policy.
# 
# If not specified, defaults to the driver's default load balancing policy, which is currently the
# `DseLoadBalancingPolicy` wrapping a `TokenAwarePolicy`, wrapping a `DcAwareRoundRobinPolicy`.
# 
# NOTE: It is critical for a token-aware policy to be used in the chain in order to benefit from
# batching by partition key.
# Type: string
# Default value: ""
#dsbulk.driver.policy.lbp.name = ""

# Type: boolean
# Default value: false
#dsbulk.driver.policy.lbp.dcAwareRoundRobin.allowRemoteDCsForLocalConsistencyLevel = false

# Type: string
# Default value: ""
#dsbulk.driver.policy.lbp.dcAwareRoundRobin.localDc = ""

# Type: number
# Default value: 0
#dsbulk.driver.policy.lbp.dcAwareRoundRobin.usedHostsPerRemoteDc = 0

# The child policy being wrapped.
# 
# It is required to be one of the policies mentioned above.
# Type: string
# Default value: "roundRobin"
#dsbulk.driver.policy.lbp.dse.childPolicy = "roundRobin"

# The child policy being wrapped.
# 
# It is required to be one of the policies mentioned above.
# Type: string
# Default value: "roundRobin"
#dsbulk.driver.policy.lbp.tokenAware.childPolicy = "roundRobin"

# Type: boolean
# Default value: true
#dsbulk.driver.policy.lbp.tokenAware.shuffleReplicas = true

# The child policy being wrapped.
# 
# It is required to be one of the policies mentioned above.
# Type: string
# Default value: "roundRobin"
#dsbulk.driver.policy.lbp.whiteList.childPolicy = "roundRobin"

# List of hosts to white list.
# 
# This must be a comma-separated list of hosts, each specified by a host-name or ip address. If the
# host is a DNS name that resolves to multiple A-records, all the corresponding addresses will be
# used. Do not use `localhost` as a host-name (since it resolves to both IPv4 and IPv6 addresses on
# some platforms).
# Type: string
# Default value: ""
#dsbulk.driver.policy.lbp.whiteList.hosts = ""

# Maximum number of retries for a timed-out request.
# Type: number
# Default value: 10
#dsbulk.driver.policy.maxRetries = 10


####################################################################################################
# Pooling-specific settings.
# 
# The driver maintains a connection pool to each node, according to the distance assigned to it by the
# load balancing policy. If the distance is `IGNORED`, no connections are maintained.
####################################################################################################

# The heartbeat interval. If a connection stays idle for that duration (no reads), the driver sends a
# dummy message on it to make sure it's still alive. If not, the connection is trashed and replaced.
# Type: string
# Default value: "30 seconds"
#dsbulk.driver.pooling.heartbeat = "30 seconds"

# The number of connections in the pool for nodes at "local" distance.
# Type: number
# Default value: 4
#dsbulk.driver.pooling.local.connections = 4

# The maximum number of requests that can be executed concurrently on a connection.
# 
# This must be between 1 and 32768.
# Type: number
# Default value: 32768
#dsbulk.driver.pooling.local.requests = 32768

# The number of connections in the pool for nodes at "remote" distance.
# Type: number
# Default value: 1
#dsbulk.driver.pooling.remote.connections = 1

# The maximum number of requests that can be executed concurrently on a connection.
# 
# This must be between 1 and 32768.
# Type: number
# Default value: 1024
#dsbulk.driver.pooling.remote.requests = 1024


####################################################################################################
# Native Protocol-specific settings.
####################################################################################################

# The compression algorithm to use.
# Valid values are: `NONE`, `LZ4`, `SNAPPY`.
# Type: string
# Default value: "NONE"
#dsbulk.driver.protocol.compression = "NONE"


####################################################################################################
# Query-related settings.
####################################################################################################

# The consistency level to use for both loads and unloads.
# 
# Valid values are: `ANY`, `LOCAL_ONE`, `ONE`, `TWO`, `THREE`, `LOCAL_QUORUM`, `QUORUM`,
# `EACH_QUORUM`, `ALL`.
# Type: string
# Default value: "LOCAL_ONE"
#dsbulk.driver.query.consistency = "LOCAL_ONE"

# The page size. This controls how many rows will be retrieved simultaneously in a single network
# round trip (the goal being to avoid loading too many results in memory at the same time).
# 
# Only applicable in unload scenarios, ignored otherwise.
# Type: number
# Default value: 5000
#dsbulk.driver.query.fetchSize = 5000

# The default idempotence of statements generated by the loader.
# Type: boolean
# Default value: true
#dsbulk.driver.query.idempotence = true

# The serial consistency level to use for writes.
# 
# Valid values are: `SERIAL` and `LOCAL_SERIAL`.
# 
# Only applicable if the data is inserted using lightweight transactions, ignored otherwise.
# Type: string
# Default value: "LOCAL_SERIAL"
#dsbulk.driver.query.serialConsistency = "LOCAL_SERIAL"


####################################################################################################
# Socket-related settings.
####################################################################################################

# How long the driver waits for a request to complete. This is a global limit on the duration of a
# `session.execute()` call, including any internal retries the driver might do.
# Type: string
# Default value: "60 seconds"
#dsbulk.driver.socket.readTimeout = "60 seconds"


####################################################################################################
# Encryption-specific settings.
# 
# For more information about how to configure this section, see the Java Secure Socket Extension
# (JSSE) Reference Guide:
# http://docs.oracle.com/javase/6/docs/technotes/guides/security/jsse/JSSERefGuide.html. You can also
# check the DataStax Java driver documentation on SSL:
# http://docs.datastax.com/en/developer/java-driver-dse/latest/manual/ssl/
####################################################################################################

# The cipher suites to enable.
# 
# Example: `cipherSuites = ["TLS_RSA_WITH_AES_128_CBC_SHA", "TLS_RSA_WITH_AES_256_CBC_SHA"]`
# 
# This property is optional. If it is not present, the driver won't explicitly enable cipher suites,
# which according to the JDK documentation results in "a minimum quality of service".
# Type: list
# Default value: []
#dsbulk.driver.ssl.cipherSuites = []

# The algorithm to use.
# 
# Valid values are: `SunX509`, `NewSunX509`.
# Type: string
# Default value: "SunX509"
#dsbulk.driver.ssl.keystore.algorithm = "SunX509"

# The keystore password.
# Type: string
# Default value: ""
#dsbulk.driver.ssl.keystore.password = ""

# The path of the keystore file.
# 
# This setting is optional. If left unspecified, no client authentication will be used.
# Type: string
# Default value: ""
#dsbulk.driver.ssl.keystore.path = ""

# The path of the certificate chain file.
# 
# This setting is optional. If left unspecified, no client authentication will be used.
# Type: string
# Default value: ""
#dsbulk.driver.ssl.openssl.keyCertChain = ""

# The path of the private key file.
# Type: string
# Default value: ""
#dsbulk.driver.ssl.openssl.privateKey = ""

# The SSL provider to use.
# 
# Valid values are:
# 
# - **None**: no SSL.
# - **JDK**: uses JDK's SSLContext
# - **OpenSSL**: uses Netty's native support for OpenSSL
# 
# Using OpenSSL provides better performance and generates less garbage. This is the recommended
# provider when using SSL.
<<<<<<< HEAD
# 
# Follow these instructions to find out how to add this dependency:
# http://netty.io/wiki/forked-tomcat-native.html
=======
>>>>>>> e784e93f
# Type: string
# Default value: "None"
#dsbulk.driver.ssl.provider = "None"

# The algorithm to use.
# 
# Valid values are: `PKIX`, `SunX509`.
# Type: string
# Default value: "SunX509"
#dsbulk.driver.ssl.truststore.algorithm = "SunX509"

# The truststore password.
# Type: string
# Default value: ""
#dsbulk.driver.ssl.truststore.password = ""

# The path of the truststore file.
# 
# This setting is optional. If left unspecified, server certificates will not be validated.
# Type: string
# Default value: ""
#dsbulk.driver.ssl.truststore.path = ""


####################################################################################################
# Workflow Engine-specific settings.
####################################################################################################

# Whether or not to run in dry-run mode.
# 
# Only applicable for loads, the tool proceeds as normal except it does not actually load any data.
# Type: boolean
# Default value: false
#dsbulk.engine.dryRun = false


####################################################################################################
# Executor-specific settings.
####################################################################################################

# The maximum number of concurrent operations per second. This acts as a safeguard against workflows
# that could overwhelm the cluster with more requests than it can handle. Batch statements count for
# as many operations as their number of inner statements.
# 
# You should reduce this value when your latencies get too high. This is usually a sign that the
# remote cluster cannot keep up with the throughput, and requests will eventually time out.
# 
# Setting this option to any negative value will disable it.
# Type: number
# Default value: -1
#dsbulk.executor.maxPerSecond = -1

# Whether or not continuous paging is enabled.
# 
# If the target cluster does not support continuous paging, traditional paging will be used regardless
# of this setting.
# Type: boolean
# Default value: true
#dsbulk.executor.continuousPaging.enabled = true

# The maximum number of pages to retrieve.
# 
# Setting this value to zero retrieves all pages available.
# Type: number
# Default value: 0
#dsbulk.executor.continuousPaging.maxPages = 0

# The maximum number of pages per second.
# 
# Setting this value to zero indicates no limit.
# Type: number
# Default value: 0
#dsbulk.executor.continuousPaging.maxPagesPerSecond = 0

# The size of the page. The unit to use is determined by the *executor.continuousPaging.pageUnit*
# setting.
# 
# Type: number
# Default value: 5000
#dsbulk.executor.continuousPaging.pageSize = 5000

# The unit to use for the *executor.continuousPaging.pageSize* setting.
# 
# Possible values are: `ROWS`, `BYTES`.
# Type: string
# Default value: "ROWS"
#dsbulk.executor.continuousPaging.pageUnit = "ROWS"

# The maximum number of "in-flight" requests. In other words, sets the maximum number of concurrent
# uncompleted futures waiting for a response from the server. This acts as a safeguard against
# workflows that generate more requests than they can handle. Batch statements count for 1 request.
# 
# You should reduce this value when the throughput for reads and writes cannot match the throughput of
# mappers; this is usually a sign that the workflow engine is not well calibrated and will eventually
# run out of memory.
# 
# Setting this option to any negative value will disable it.
# Type: number
# Default value: 1024
#dsbulk.executor.maxInFlight = 1024


####################################################################################################
# Log and error management settings.
####################################################################################################

# The maximum number of errors to tolerate before aborting the entire operation.
# 
# Setting this value to `-1` disables this feature (not recommended).
# Type: number
# Default value: 100
#dsbulk.log.maxErrors = 100

# The directory where all log files will be stored.
# 
# Note that this must be a path pointing to a writable directory.
# 
# Log files for a specific run will be located in a sub-directory inside the directory specified here.
# Each run generates a sub-directory identified by an "operation ID', which is basically a timestamp
# in the format: `yyyy_MM_dd_HH_mm_ss_nnnnnnnnn`.
# 
# Setting this value to `.` denotes the current working directory.
# Type: string
# Default value: "./logs"
#dsbulk.log.directory = "./logs"

# The desired log level.
# 
# Possible values are:
# - **ABRIDGED**: only prints basic information in summarized form.
# - **NORMAL**: prints basic information in summarized form, and the statement's query string, if
# available. For batch statements, this verbosity level also prints information about the batch's
# inner statements.
# - **EXTENDED**: prints full information, including the statement's query string, if available, and
# the statement's bound values, if available. For batch statements, this verbosity level also prints
# all information available about the batch's inner statements.
# Type: string
# Default value: "EXTENDED"
#dsbulk.log.stmt.level = "EXTENDED"

# The maximum length for a bound value. Bound values longer than this value will be truncated.
# 
# Setting this value to `-1` disables this feature (not recommended).
# Type: number
# Default value: 50
#dsbulk.log.stmt.maxBoundValueLength = 50

# The maximum number of bound values to print. If the statement has more bound values than this limit,
# the exceeding values will not be printed.
# 
# Setting this value to `-1` disables this feature (not recommended).
# Type: number
# Default value: 50
#dsbulk.log.stmt.maxBoundValues = 50

# The maximum number of inner statements to print for a batch statement.
# 
# Only applicable for batch statements, ignored otherwise.
# 
# If the batch statement has more children than this value, the exceeding child statements will not be
# printed.
# 
# Setting this value to `-1` disables this feature (not recommended).
# Type: number
# Default value: 10
#dsbulk.log.stmt.maxInnerStatements = 10

# The maximum length for a query string. Query strings longer than this value will be truncated.
# 
# Setting this value to `-1` disables this feature (not recommended).
# Type: number
# Default value: 500
#dsbulk.log.stmt.maxQueryStringLength = 500


####################################################################################################
# Monitoring-specific settings.
####################################################################################################

# The report interval for the console reporter.
# 
# The console reporter will print useful metrics about the ongoing operation at this rate.
# 
# Durations lesser than one second will be rounded up to 1 second.
# Type: string
# Default value: "5 seconds"
#dsbulk.monitoring.reportRate = "5 seconds"

# Whether or not to enable CSV reporting.
# 
# If enabled, csv files containing metrics will be generated in the designated log directory.
# Type: boolean
# Default value: false
#dsbulk.monitoring.csv = false

# The time unit to use when printing latency durations.
# 
# Valid values: all `TimeUnit` enum constants.
# Type: string
# Default value: "MILLISECONDS"
#dsbulk.monitoring.durationUnit = "MILLISECONDS"

# The expected total number of reads.
# 
# This information is optional; if present, the console reporter will also print the the overall
# achievement percentage.
# 
# Setting this value to `-1` disables this feature.
# Type: number
# Default value: -1
#dsbulk.monitoring.expectedReads = -1

# The expected total number of writes.
# 
# This information is optional; if present, the console reporter will also print the the overall
# achievement percentage.
# 
# Setting this value to `-1` disables this feature.
# Type: number
# Default value: -1
#dsbulk.monitoring.expectedWrites = -1

# Whether or not to enable JMX reporting.
# 
# Note that to enable *remote* JMX reporting, several properties must also be set in the JVM during
# launch. This is accomplished via the `DSBULK_JAVA_OPTS` environment variable.
# Type: boolean
# Default value: true
#dsbulk.monitoring.jmx = true

# The time unit to use when printing throughput rates.
# 
# Valid values: all `TimeUnit` enum constants.
# Type: string
# Default value: "SECONDS"
#dsbulk.monitoring.rateUnit = "SECONDS"

<|MERGE_RESOLUTION|>--- conflicted
+++ resolved
@@ -878,12 +878,6 @@
 # 
 # Using OpenSSL provides better performance and generates less garbage. This is the recommended
 # provider when using SSL.
-<<<<<<< HEAD
-# 
-# Follow these instructions to find out how to add this dependency:
-# http://netty.io/wiki/forked-tomcat-native.html
-=======
->>>>>>> e784e93f
 # Type: string
 # Default value: "None"
 #dsbulk.driver.ssl.provider = "None"
