--- conflicted
+++ resolved
@@ -10,1104 +10,6 @@
 # other file names see the -f command-line option.
 ####################################################################################################
 
-<<<<<<< HEAD
-####################################################################################################
-# Connector-specific settings. This section contains settings for the connector to use; it also
-# contains sub-sections, one for each available connector.
-####################################################################################################
-
-# The name of the connector to use.
-# Type: string
-# Default value: "csv"
-#dsbulk.connector.name = "csv"
-
-
-####################################################################################################
-# CSV Connector configuration.
-####################################################################################################
-
-# The URL or path of the resource(s) to read from or write to.
-# 
-# Which URL protocols are available depend on which URL stream handlers have been installed, but at
-# least the **file** protocol is guaranteed to be supported for reads and writes, and the **http** and
-# **https** protocols are guaranteed to be supported for reads.
-# 
-# The file protocol can be used with all supported file systems, local or not.
-# - When reading: the URL can point to a single file, or to an existing directory; in case of a
-# directory, the *fileNamePattern* setting can be used to filter files to read, and the *recursive*
-# setting can be used to control whether or not the connector should look for files in subdirectories
-# as well.
-# - When writing: the URL will be treated as a directory; if it doesn't exist, the loader will attempt
-# to create it; CSV files will be created inside this directory, and their names can be controlled
-# with the *fileNameFormat* setting.
-# 
-# Note that if the value specified here does not have a protocol, then it is assumed to be a file
-# protocol. Relative URLs will be resolved against the current working directory. Also, for
-# convenience, if the path begins with a tilde (`~`), that symbol will be expanded to the current
-# user's home directory.
-# 
-# In addition the value `-` indicates `stdin` when loading and `stdout` when unloading. This is in
-# line with Unix tools such as tar, which uses `-` to represent stdin/stdout when reading/writing an
-# archive.
-# 
-# Examples:
-# 
-# url = "/path/to/dir/or/file"           # without protocol
-# url = "./path/to/dir/or/file"          # without protocol, relative to working directory
-# url = "~/path/to/dir/or/file"          # without protocol, relative to the user's home directory
-# url = "file:///path/to/dir/or/file"    # with file protocol
-# url = "http://acme.com/file.csv"       # with HTTP protocol
-# url = "-"                              # to read csv data from stdin (for load) or
-# url = "-"                              # write csv data to stdout (for unload)
-# 
-# For other URLs: the URL will be read or written directly; settings like *fileNamePattern*,
-# *recursive*, and *fileNameFormat* will have no effect.
-# 
-# The default value is `-` (read from `stdin` / write to `stdout`).
-# Type: string
-# Default value: "-"
-#dsbulk.connector.csv.url = "-"
-
-# The character to use as field delimiter.
-# Type: string
-# Default value: ","
-#dsbulk.connector.csv.delimiter = ","
-
-# Enable or disable whether the files to read or write begin with a header line. If enabled for
-# loading, the first non-empty line in every file will assign field names for each record column, in
-# lieu of `schema.mapping`, `fieldA = col1, fieldB = col2, fieldC = col3`. If disabled for loading,
-# records will not contain fields names, only field indexes, `0 = col1, 1 = col2, 2 = col3`. For
-# unloading, if this setting is enabled, each file will begin with a header line, and if disabled,
-# each file will not contain a header line.
-# 
-# Note: This option will apply to all files loaded or unloaded.
-# Type: boolean
-# Default value: true
-#dsbulk.connector.csv.header = true
-
-# The number of records to skip from each input file before the parser can begin to execute. Note that
-# if the file contains a header line, that line is not counted as a valid record. This setting is
-# ignored when writing.
-# Type: number
-# Default value: 0
-#dsbulk.connector.csv.skipRecords = 0
-
-# The maximum number of records to read from or write to each file. When reading, all records past
-# this number will be discarded. When writing, a file will contain at most this number of records; if
-# more records remain to be written, a new file will be created using the *fileNameFormat* setting.
-# Note that when writing to anything other than a directory, this setting is ignored. This setting
-# takes into account the *header* setting: if a file begins with a header line, that line is not
-# counted as a record. This feature is disabled by default (indicated by its `-1` value).
-# Type: number
-# Default value: -1
-#dsbulk.connector.csv.maxRecords = -1
-
-# The character used for quoting fields when the field delimiter is part of the field value. Only one
-# character can be specified. Note that this setting applies to all files to be read or written.
-# Type: string
-# Default value: "\""
-#dsbulk.connector.csv.quote = "\""
-
-# The character that represents a line comment when found in the beginning of a line of text. Only one
-# character can be specified. Note that this setting applies to all files to be read or written. This
-# feature is disabled by default (indicated by its `null` character value).
-# Type: string
-# Default value: "\u0000"
-#dsbulk.connector.csv.comment = "\u0000"
-
-# The file encoding to use for all read or written files.
-# Type: string
-# Default value: "UTF-8"
-#dsbulk.connector.csv.encoding = "UTF-8"
-
-# The character used for escaping quotes inside an already quoted value. Only one character can be
-# specified. Note that this setting applies to all files to be read or written.
-# Type: string
-# Default value: "\\"
-#dsbulk.connector.csv.escape = "\\"
-
-# The file name format to use when writing. This setting is ignored when reading and for non-file
-# URLs. The file name must comply with the formatting rules of `String.format()`, and must contain a
-# `%d` format specifier that will be used to increment file name counters.
-# Type: string
-# Default value: "output-%0,6d.csv"
-#dsbulk.connector.csv.fileNameFormat = "output-%0,6d.csv"
-
-# The glob pattern to use when searching for files to read. The syntax to use is the glob syntax, as
-# described in `java.nio.file.FileSystem.getPathMatcher()`. This setting is ignored when writing and
-# for non-file URLs. Only applicable when the *url* setting points to a directory on a known
-# filesystem, ignored otherwise.
-# Type: string
-# Default value: "**/*.csv"
-#dsbulk.connector.csv.fileNamePattern = "**/*.csv"
-
-# The maximum number of characters that a field can contain. This setting is used to size internal
-# buffers and to avoid out-of-memory problems. If set to -1, internal buffers will be resized
-# dynamically. While convenient, this can lead to memory problems. It could also hurt throughput, if
-# some large fields require constant resizing; if this is the case, set this value to a fixed positive
-# number that is big enough to contain all field values.
-# Type: number
-# Default value: 4096
-#dsbulk.connector.csv.maxCharsPerColumn = 4096
-
-# The maximum number of files that can be written simultaneously. This setting is ignored when reading
-# and when the output URL is anything other than a directory on a filesystem. The special syntax `NC`
-# can be used to specify a number of threads that is a multiple of the number of available cores, e.g.
-# if the number of cores is 8, then 0.5C = 0.5 * 8 = 4 threads.
-# Type: string
-# Default value: "0.25C"
-#dsbulk.connector.csv.maxConcurrentFiles = "0.25C"
-
-# Enable or disable scanning for files in the root's subdirectories. Only applicable when *url* is set
-# to a directory on a known filesystem. Used for loading only.
-# Type: boolean
-# Default value: false
-#dsbulk.connector.csv.recursive = false
-
-
-####################################################################################################
-# JSON Connector configuration.
-####################################################################################################
-
-# The URL or path of the resource(s) to read from or write to.
-# 
-# Which URL protocols are available depend on which URL stream handlers have been installed, but at
-# least the **file** protocol is guaranteed to be supported for reads and writes, and the **http** and
-# **https** protocols are guaranteed to be supported for reads.
-# 
-# The file protocol can be used with all supported file systems, local or not.
-# - When reading: the URL can point to a single file, or to an existing directory; in case of a
-# directory, the *fileNamePattern* setting can be used to filter files to read, and the *recursive*
-# setting can be used to control whether or not the connector should look for files in subdirectories
-# as well.
-# - When writing: the URL will be treated as a directory; if it doesn't exist, the loader will attempt
-# to create it; json files will be created inside this directory, and their names can be controlled
-# with the *fileNameFormat* setting.
-# 
-# Note that if the value specified here does not have a protocol, then it is assumed to be a file
-# protocol. Relative URLs will be resolved against the current working directory. Also, for
-# convenience, if the path begins with a tilde (`~`), that symbol will be expanded to the current
-# user's home directory.
-# 
-# In addition the value `-` indicates `stdin` when loading and `stdout` when unloading. This is in
-# line with Unix tools such as tar, which uses `-` to represent stdin/stdout when reading/writing an
-# archive.
-# 
-# Examples:
-# 
-# url = "/path/to/dir/or/file"           # without protocol
-# url = "./path/to/dir/or/file"          # without protocol, relative to working directory
-# url = "~/path/to/dir/or/file"          # without protocol, relative to the user's home directory
-# url = "file:///path/to/dir/or/file"    # with file protocol
-# url = "http://acme.com/file.json"      # with HTTP protocol
-# url = "-"                              # to read json data from stdin (for load) or
-# url = "-"                              # write json data to stdout (for unload)
-# 
-# For other URLs: the URL will be read or written directly; settings like *fileNamePattern*,
-# *recursive*, and *fileNameFormat* will have no effect.
-# 
-# The default value is `-` (read from `stdin` / write to `stdout`).
-# Type: string
-# Default value: "-"
-#dsbulk.connector.json.url = "-"
-
-# The number of JSON records to skip from each input file before the parser can begin to execute. This
-# setting is ignored when writing.
-# Type: number
-# Default value: 0
-#dsbulk.connector.json.skipRecords = 0
-
-# The maximum number of records to read from or write to each file. When reading, all records past
-# this number will be discarded. When writing, a file will contain at most this number of records; if
-# more records remain to be written, a new file will be created using the *fileNameFormat* setting.
-# Note that when writing to anything other than a directory, this setting is ignored. This feature is
-# disabled by default (indicated by its `-1` value).
-# Type: number
-# Default value: -1
-#dsbulk.connector.json.maxRecords = -1
-
-# The mode for loading and unloading JSON documents. Valid values are:
-# 
-# * MULTI_DOCUMENT: Each resource may contain an arbitrary number of successive JSON documents to be
-# mapped to records. For example the format of each JSON document is a single document: `{doc1}`. The
-# root directory for the JSON documents can be specified with `url` and the documents can be read
-# recursively by setting `connector.json.recursive` to true.
-# * SINGLE_DOCUMENT: Each resource contains a root array whose elements are JSON documents to be
-# mapped to records. For example, the format of the JSON document is an array with embedded JSON
-# documents: `[ {doc1}, {doc2}, {doc3} ]`.
-# Type: string
-# Default value: "MULTI_DOCUMENT"
-#dsbulk.connector.json.mode = "MULTI_DOCUMENT"
-
-# The file encoding to use for all read or written files.
-# Type: string
-# Default value: "UTF-8"
-#dsbulk.connector.json.encoding = "UTF-8"
-
-# The file name format to use when writing. This setting is ignored when reading and for non-file
-# URLs. The file name must comply with the formatting rules of `String.format()`, and must contain a
-# `%d` format specifier that will be used to increment file name counters.
-# Type: string
-# Default value: "output-%0,6d.json"
-#dsbulk.connector.json.fileNameFormat = "output-%0,6d.json"
-
-# The glob pattern to use when searching for files to read. The syntax to use is the glob syntax, as
-# described in `java.nio.file.FileSystem.getPathMatcher()`. This setting is ignored when writing and
-# for non-file URLs. Only applicable when the *url* setting points to a directory on a known
-# filesystem, ignored otherwise.
-# Type: string
-# Default value: "**/*.json"
-#dsbulk.connector.json.fileNamePattern = "**/*.json"
-
-# JSON generator features to enable. Valid values are all the enum constants defined in
-# `com.fasterxml.jackson.core.JsonGenerator.Feature`. Used for unloading only.
-# Type: list
-# Default value: []
-#dsbulk.connector.json.generatorFeatures = []
-
-# The maximum number of files that can be written simultaneously. This setting is ignored when reading
-# and when the output URL is anything other than a directory on a filesystem. The special syntax `NC`
-# can be used to specify a number of threads that is a multiple of the number of available cores, e.g.
-# if the number of cores is 8, then 0.5C = 0.5 * 8 = 4 threads.
-# Type: string
-# Default value: "0.25C"
-#dsbulk.connector.json.maxConcurrentFiles = "0.25C"
-
-# JSON parser features to enable. Valid values are all the enum constants defined in
-# `com.fasterxml.jackson.core.JsonParser.Feature`. Used for loading only.
-# Type: list
-# Default value: []
-#dsbulk.connector.json.parserFeatures = []
-
-# Enable or disable pretty printing. When enabled, JSON records are written with indents. Used for
-# unloading only.
-# 
-# Note: Can result in much bigger records.
-# Type: boolean
-# Default value: false
-#dsbulk.connector.json.prettyPrint = false
-
-# Enable or disable scanning for files in the root's subdirectories. Only applicable when *url* is set
-# to a directory on a known filesystem. Used for loading only.
-# Type: boolean
-# Default value: false
-#dsbulk.connector.json.recursive = false
-
-
-####################################################################################################
-# Schema-specific settings.
-####################################################################################################
-
-# Keyspace used for loading or unloading data. Required option if `schema.query` is not specified;
-# otherwise, optional.
-# Type: string
-# Default value: ""
-#dsbulk.schema.keyspace = ""
-
-# Table used for loading or unloading data. Required option if `schema.query` is not specified;
-# otherwise, optional.
-# Type: string
-# Default value: ""
-#dsbulk.schema.table = ""
-
-# The field-to-column mapping to use, that applies to both loading and unloading. If not specified,
-# the loader will apply a strict one-to-one mapping between the source fields and the database table.
-# If that is not what you want, then you must supply an explicit mapping. Mappings should be specified
-# as a map of the following form:
-# 
-# - Indexed data sources: `0 = col1, 1 = col2, 2 = col3`, where `0`, `1`, `2`, are the zero-based
-# indices of fields in the source data; and `col1`, `col2`, `col3` are bound variable names in the
-# insert statement.
-# - A shortcut to map the first `n` fields is to simply specify the destination columns: `col1, col2,
-# col3`.
-# - Mapped data sources: `fieldA = col1, fieldB = col2, fieldC = col3`, where `fieldA`, `fieldB`,
-# `fieldC`, are field names in the source data; and `col1`, `col2`, `col3` are bound variable names in
-# the insert statement.
-# 
-# To specify that a field should be used for the query timestamp or ttl, use the specially named fake
-# columns `__ttl` and `__timestamp`: `fieldA = __ttl`. Note that TTL fields are parsed as integers
-# representing seconds. Timestamp fields can be parsed as:
-# 
-# * An integer representing the number of microseconds since epoch.
-# * A valid date-time format specified in the options `codec.timestamp` and `codec.timeZone`.
-# 
-# To specify that a column should be populated with the result of a function call, specify the
-# function call as the input field (e.g. `now() = c4`). Note, this is only relevant for load
-# operations. In addition, for mapped data sources, it is also possible to specify that the mapping be
-# partly auto-generated and partly explicitly specified. For example, if a source row has fields `c1`,
-# `c2`, `c3`, and `c5`, and the table has columns `c1`, `c2`, `c3`, `c4`, one can map all like-named
-# columns and specify that `c5` in the source maps to `c4` in the table as follows: `* = *, c5 = c4`.
-# 
-# One can specify that all like-named fields be mapped, except for `c2`: `* = -c2`. To skip `c2` and
-# `c3`: `* = [-c2, -c3]`.
-# 
-# The exact type of mapping to use depends on the connector being used. Some connectors can only
-# produce indexed records; others can only produce mapped ones, while others are capable of producing
-# both indexed and mapped records at the same time. Refer to the connector's documentation to know
-# which kinds of mapping it supports.
-# Type: string
-# Default value: ""
-#dsbulk.schema.mapping = ""
-
-# Comma-separated list of strings that should be mapped to `null`. For loading, when a record field
-# value exactly matches one of the specified strings, the value is replaced with `null` before writing
-# to DSE. For unloading, only the first string specified will be used to change a row cell containing
-# `null` to the specified string when written out. By default, empty strings are converted to `null`
-# while loading, and `null` is converted to an empty string while unloading. This setting is applied
-# before `schema.nullToUnset`, hence any `null` produced by a null-string can still be left unset if
-# required.
-# Type: string
-# Default value: ""
-#dsbulk.schema.nullStrings = ""
-
-# Specify whether to map `null` input values to "unset" in the database, i.e., don't modify a
-# potentially pre-existing value of this field for this row. Valid for load scenarios, otherwise
-# ignore. Note that setting to false creates tombstones to represent `null`.
-# 
-# Note that this setting is applied after the *schema.nullStrings* setting, and may intercept `null`s
-# produced by that setting.
-# Type: boolean
-# Default value: true
-#dsbulk.schema.nullToUnset = true
-
-# The query to use. If not specified, then *schema.keyspace* and *schema.table* must be specified, and
-# dsbulk will infer the appropriate statement based on the table's metadata, using all available
-# columns. If `schema.keyspace` is provided, the query need not include the keyspace to qualify the
-# table reference.
-# 
-# For loading, the statement can be any `INSERT` or `UPDATE` statement, but must use named bound
-# variables exclusively; positional bound variables will not work. Bound variable names usually match
-# those of the columns in the destination table, but this is not a strict requirement; it is, however,
-# required that their names match those specified in the mapping.
-# 
-# For unloading, the statement can be any regular `SELECT` statement; it can optionally contain a
-# token range restriction clause of the form: `token(...) > :start and token(...) <= :end`. If such a
-# clause is present, the engine will generate as many statements as there are token ranges in the
-# cluster, thus allowing parallelization of reads while at the same time targeting coordinators that
-# are also replicas. The column names in the SELECT clause will be used to match column names
-# specified in the mapping.
-# 
-# Note: The dsbulk query is parsed to discover which bound variables are present, to map the variable
-# correctly to fields.
-# 
-# See *schema.mapping* setting for more information.
-# Type: string
-# Default value: ""
-#dsbulk.schema.query = ""
-
-# The timestamp of inserted/updated cells during load; otherwise, the current time of the system
-# running the tool is used. Not applicable to unloading. The following formats are supported:
-# 
-# * A numeric timestamp that is parsed using the options `codec.unit` and `codec.epoch`.
-# * A valid date-time format specified in the options `codec.timestamp` and `codec.timeZone`.
-# 
-# Query timestamps for DSE have microsecond resolution; any sub-microsecond information specified is
-# lost. For more information, see the [CQL
-# Reference](https://docs.datastax.com/en/dse/5.1/cql/cql/cql_reference/cql_commands/cqlInsert.html#cqlInsert__timestamp-value).
-# Type: string
-# Default value: ""
-#dsbulk.schema.queryTimestamp = ""
-
-# The Time-To-Live (TTL) of inserted/updated cells during load (seconds); a value of -1 means there is
-# no TTL. Not applicable to unloading. For more information, see the [CQL
-# Reference](https://docs.datastax.com/en/dse/5.1/cql/cql/cql_reference/cql_commands/cqlInsert.html#cqlInsert__ime-value),
-# [Setting the time-to-live (TTL) for
-# value](http://docs.datastax.com/en/dse/5.1/cql/cql/cql_using/useTTL.html) and [Expiring data with
-# time-to-live](http://docs.datastax.com/en/dse/5.1/cql/cql/cql_using/useExpire.html).
-# Type: number
-# Default value: -1
-#dsbulk.schema.queryTtl = -1
-
-
-####################################################################################################
-# Batch-specific settings.
-# 
-# These settings control how the workflow engine groups together statements before writing them.
-# 
-# Only applicable for loading.
-# 
-# See `com.datastax.dsbulk.executor.api.batch.StatementBatcher` for more information.
-####################################################################################################
-
-# The buffer size to use for flushing batching statements. Do not set higher than `maxBatchSize`
-# unless the loaded data is unsorted, when a higher value could improve performance. When set to a
-# negative value the buffer size is implicitly set to `maxBatchSize`.
-# Type: number
-# Default value: -1
-#dsbulk.batch.bufferSize = -1
-
-# Enable or disable statement batching.
-# Type: boolean
-# Default value: true
-#dsbulk.batch.enabled = true
-
-# The maximum batch size that depends on the size of the data inserted and the batch mode in use.
-# Larger data requires a smaller value. For batch mode, `PARTITION_KEY` requires larger batch sizes,
-# whereas `REPLICA_SET` requires smaller batch sizes, such as below 10.
-# Type: number
-# Default value: 32
-#dsbulk.batch.maxBatchSize = 32
-
-# The grouping mode. Valid values are:
-# - PARTITION_KEY: Groups together statements that share the same partition key. This is the default
-# mode, and the preferred one.
-# - REPLICA_SET: Groups together statements that share the same replica set. This mode might yield
-# better results for small clusters and lower replication factors, but tends to perform equally well
-# or worse than `PARTITION_KEY` for larger clusters or high replication factors.
-# Type: string
-# Default value: "PARTITION_KEY"
-#dsbulk.batch.mode = "PARTITION_KEY"
-
-
-####################################################################################################
-# Conversion-specific settings. These settings apply for both load and unload workflows.
-# 
-# When writing, these settings determine how record fields emitted by connectors are parsed.
-# 
-# When unloading, these settings determine how row cells emitted by DSE are formatted.
-####################################################################################################
-
-# Set how true and false representations of numbers are interpreted. The representation is of the form
-# `true_value,false_value`. The mapping is reciprocal, so that numbers are mapping to Boolean and vice
-# versa. All numbers unspecified in this setting are rejected.
-# Type: list<number>
-# Default value: [1,0]
-#dsbulk.codec.booleanNumbers = [1,0]
-
-# Specify how true and false representations can be used by dsbulk. Each representation is of the form
-# `true-value:false-value`, case-insensitive. For loading, all representations are honored. For
-# unloading, the first representation will be used and all others ignored.
-# Type: list<string>
-# Default value: ["1:0","Y:N","T:F","YES:NO","TRUE:FALSE"]
-#dsbulk.codec.booleanWords = ["1:0","Y:N","T:F","YES:NO","TRUE:FALSE"]
-
-# The temporal pattern to use for `String` to CQL date conversions. Valid choices:
-# 
-# - A date-time pattern
-# - A pre-defined formatter such as `ISO_LOCAL_DATE`
-# 
-# For more information on patterns and pre-defined formatters, see
-# [https://docs.oracle.com/javase/8/docs/api/java/time/format/DateTimeFormatter.html#patterns](https://docs.oracle.com/javase/8/docs/api/java/time/format/DateTimeFormatter.html#patterns).
-# Type: string
-# Default value: "ISO_LOCAL_DATE"
-#dsbulk.codec.date = "ISO_LOCAL_DATE"
-
-# This setting applies only to CQL timestamp columns, and `USING TIMESTAMP` clauses in queries. If the
-# input is a string containing only digits that cannot be parsed using the `codec.timestamp` format,
-# the specified epoch determines the relative point in time used with the parsed value. The value must
-# be a valid timestamp, defined by options `codec.timestamp` and `codec.timeZone` (if the value does
-# not include a time zone).
-# Type: string
-# Default value: "1970-01-01T00:00:00Z"
-#dsbulk.codec.epoch = "1970-01-01T00:00:00Z"
-
-# The locale to use for locale-sensitive conversions.
-# Type: string
-# Default value: "en_US"
-#dsbulk.codec.locale = "en_US"
-
-# The `DecimalFormat` pattern to use for `String` to `Number` conversions. See
-# [java.text.DecimalFormat](https://docs.oracle.com/javase/8/docs/api/java/text/DecimalFormat.html)
-# for details about the pattern syntax to use.
-# Type: string
-# Default value: "#,###.##"
-#dsbulk.codec.number = "#,###.##"
-
-# The temporal pattern to use for `String` to CQL time conversions. Valid choices:
-# 
-# - A date-time pattern
-# - A pre-defined formatter such as `ISO_LOCAL_TIME`
-# 
-# For more information on patterns and pre-defined formatters, see
-# [https://docs.oracle.com/javase/8/docs/api/java/time/format/DateTimeFormatter.html#patterns](https://docs.oracle.com/javase/8/docs/api/java/time/format/DateTimeFormatter.html#patterns).
-# Type: string
-# Default value: "ISO_LOCAL_TIME"
-#dsbulk.codec.time = "ISO_LOCAL_TIME"
-
-# The time zone to use for temporal conversions that do not convey any explicit time zone information.
-# Type: string
-# Default value: "UTC"
-#dsbulk.codec.timeZone = "UTC"
-
-# The temporal pattern to use for `String` to CQL timestamp conversions. Valid choices:
-# 
-# - A date-time pattern
-# - A pre-defined formatter such as `ISO_DATE_TIME`
-# - The special formatter `CQL_DATE_TIME`, which is a special parser that accepts all valid CQL
-# literal formats for the `timestamp` type
-# 
-# For more information on patterns and pre-defined formatters, see
-# [https://docs.oracle.com/javase/8/docs/api/java/time/format/DateTimeFormatter.html#patterns](https://docs.oracle.com/javase/8/docs/api/java/time/format/DateTimeFormatter.html#patterns).
-# Type: string
-# Default value: "CQL_DATE_TIME"
-#dsbulk.codec.timestamp = "CQL_DATE_TIME"
-
-# This setting applies only to CQL timestamp columns, and `USING TIMESTAMP` clauses in queries. If the
-# input is a string containing only digits that cannot be parsed using the `codec.timestamp` format,
-# the specified time unit is applied to the parsed value. All `TimeUnit` enum constants are valid
-# choices.
-# Type: string
-# Default value: "MILLISECONDS"
-#dsbulk.codec.unit = "MILLISECONDS"
-
-# Strategy to use when generating time-based (version 1) UUIDs from timestamps. Clock sequence and
-# node ID parts of generated UUIDs are determined on a best-effort basis and are not fully compliant
-# with RFC 4122. Valid values are:
-# 
-# - RANDOM: Generates UUIDs using a random number in lieu of the local clock sequence and node ID.
-# This strategy will ensure that the generated UUIDs are unique, even if the original timestamps are
-# not guaranteed to be unique.
-# - FIXED: Preferred strategy if original timestamps are guaranteed unique, since it is faster.
-# Generates UUIDs using a fixed local clock sequence and node ID.
-# - MIN: Generates the smallest possible type 1 UUID for a given timestamp. Warning: this strategy
-# doesn't guarantee uniquely generated UUIDs and should be used with caution.
-# - MAX: Generates the biggest possible type 1 UUID for a given timestamp. Warning: this strategy
-# doesn't guarantee uniquely generated UUIDs and should be used with caution.
-# Type: string
-# Default value: "RANDOM"
-#dsbulk.codec.uuidStrategy = "RANDOM"
-
-
-####################################################################################################
-# Driver-specific configuration.
-####################################################################################################
-
-# The contact points to use for the initial connection to the cluster. This must be a comma-separated
-# list of hosts, each specified by a host-name or ip address. If the host is a DNS name that resolves
-# to multiple A-records, all the corresponding addresses will be used. Do not use `localhost` as a
-# host-name (since it resolves to both IPv4 and IPv6 addresses on some platforms). Note that each host
-# entry may optionally be followed by `:port` to specify the port to connect to. When not specified,
-# this value falls back to the *port* setting.
-# Type: string
-# Default value: "127.0.0.1"
-#dsbulk.driver.hosts = "127.0.0.1"
-
-# The port to connect to at initial contact points. Note that all nodes in a cluster must accept
-# connections on the same port number.
-# Type: number
-# Default value: 9042
-#dsbulk.driver.port = 9042
-
-# The simple or fully-qualified class name of the address translator to use. This is only needed if
-# the nodes are not directly reachable from the machine on which dsbulk is running (for example, the
-# dsbulk machine is in a different network region and needs to use a public IP, or it connects through
-# a proxy).
-# Type: string
-# Default value: "IdentityTranslator"
-#dsbulk.driver.addressTranslator = "IdentityTranslator"
-
-# The simple or fully-qualified class name of the timestamp generator to use. Built-in options are:
-# 
-# - AtomicMonotonicTimestampGenerator: timestamps are guaranteed to be unique across all client
-# threads.
-# - ThreadLocalTimestampGenerator: timestamps are guaranteed to be unique within each thread only.
-# - ServerSideTimestampGenerator: do not generate timestamps, let the server assign them.
-# Type: string
-# Default value: "AtomicMonotonicTimestampGenerator"
-#dsbulk.driver.timestampGenerator = "AtomicMonotonicTimestampGenerator"
-
-
-####################################################################################################
-# Authentication settings.
-####################################################################################################
-
-# The username to use. Providers that accept this setting:
-# 
-# - `PlainTextAuthProvider`
-# - `DsePlainTextAuthProvider`
-# Type: string
-# Default value: "cassandra"
-#dsbulk.driver.auth.username = "cassandra"
-
-# The password to use. Providers that accept this setting:
-# 
-# - `PlainTextAuthProvider`
-# - `DsePlainTextAuthProvider`
-# Type: string
-# Default value: "cassandra"
-#dsbulk.driver.auth.password = "cassandra"
-
-# The name of the AuthProvider to use. Valid choices are:
-# 
-# - None: no authentication.
-# - PlainTextAuthProvider: Uses `com.datastax.driver.core.PlainTextAuthProvider` for authentication.
-# Supports SASL authentication using the `PLAIN` mechanism (plain text authentication).
-# - DsePlainTextAuthProvider: Uses `com.datastax.driver.dse.auth.DsePlainTextAuthProvider` for
-# authentication. Supports SASL authentication to DSE clusters using the `PLAIN` mechanism (plain text
-# authentication), and also supports optional proxy authentication; should be preferred to
-# `PlainTextAuthProvider` when connecting to secured DSE clusters.
-# - DseGSSAPIAuthProvider: Uses `com.datastax.driver.dse.auth.DseGSSAPIAuthProvider` for
-# authentication. Supports SASL authentication to DSE clusters using the `GSSAPI` mechanism (Kerberos
-# authentication), and also supports optional proxy authentication.
-# - Note: When using this provider you may have to set the `java.security.krb5.conf` system property
-# to point to your `krb5.conf` file (e.g. set the `DSBULK_JAVA_OPTS` environment variable to
-# `-Djava.security.krb5.conf=/home/user/krb5.conf`). See the [Oracle Java Kerberos
-# documentation](https://docs.oracle.com/javase/7/docs/technotes/guides/security/jgss/tutorials/KerberosReq.html)
-# for more details.
-# Type: string
-# Default value: "None"
-#dsbulk.driver.auth.provider = "None"
-
-# An authorization ID allows the currently authenticated user to act as a different user (proxy
-# authentication). Providers that accept this setting:
-# 
-# - `DsePlainTextAuthProvider`
-# - `DseGSSAPIAuthProvider`
-# Type: string
-# Default value: ""
-#dsbulk.driver.auth.authorizationId = ""
-
-# The path of the Kerberos keytab file to use for authentication. If left unspecified, authentication
-# uses a ticket cache. Providers that accept this setting:
-# 
-# - `DseGSSAPIAuthProvider`
-# Type: string
-# Default value: ""
-#dsbulk.driver.auth.keyTab = ""
-
-# The Kerberos principal to use. For example, `user@datastax.com`. If left unspecified, the principal
-# is chosen from the first key in the ticket cache or keytab. Providers that accept this setting:
-# 
-# - `DseGSSAPIAuthProvider`
-# Type: string
-# Default value: ""
-#dsbulk.driver.auth.principal = ""
-
-# The SASL service name to use. This value should match the username of the Kerberos service principal
-# used by the DSE server. This information is specified in the `dse.yaml` file by the
-# *service_principal* option under the *kerberos_options* section, and may vary from one DSE
-# installation to another - especially if you installed DSE with an automated package installer.
-# Providers that accept this setting:
-# 
-# - `DseGSSAPIAuthProvider`
-# Type: string
-# Default value: "dse"
-#dsbulk.driver.auth.saslService = "dse"
-
-
-####################################################################################################
-# Settings for various driver policies.
-####################################################################################################
-
-# The name of the load balancing policy. Supported policies include: `dse`, `dcAwareRoundRobin`,
-# `roundRobin`, `whiteList`, `tokenAware`. Available options for the policies are listed below as
-# appropriate. For more information, refer to the driver documentation for the policy. If not
-# specified, defaults to the driver's default load balancing policy, which is currently the
-# `DseLoadBalancingPolicy` wrapping a `TokenAwarePolicy`, wrapping a `DcAwareRoundRobinPolicy`.
-# 
-# Note: It is critical for a token-aware policy to be used in the chain in order to benefit from
-# batching by partition key.
-# Type: string
-# Default value: ""
-#dsbulk.driver.policy.lbp.name = ""
-
-# Enable or disable whether to allow remote datacenters to count for local consistency level in round
-# robin awareness.
-# Type: boolean
-# Default value: false
-#dsbulk.driver.policy.lbp.dcAwareRoundRobin.allowRemoteDCsForLocalConsistencyLevel = false
-
-# The datacenter name (commonly dc1, dc2, etc.) local to the machine on which dsbulk is running, so
-# that requests are sent to nodes in the local datacenter whenever possible.
-# Type: string
-# Default value: ""
-#dsbulk.driver.policy.lbp.dcAwareRoundRobin.localDc = ""
-
-# The number of hosts per remote datacenter that the round robin policy should consider.
-# Type: number
-# Default value: 0
-#dsbulk.driver.policy.lbp.dcAwareRoundRobin.usedHostsPerRemoteDc = 0
-
-# The child policy that the specified `dse` policy wraps.
-# Type: string
-# Default value: "roundRobin"
-#dsbulk.driver.policy.lbp.dse.childPolicy = "roundRobin"
-
-# The child policy that the specified `tokenAware` policy wraps.
-# Type: string
-# Default value: "roundRobin"
-#dsbulk.driver.policy.lbp.tokenAware.childPolicy = "roundRobin"
-
-# Specify whether to shuffle the list of replicas that can process a request. For loading, shuffling
-# can improve performance by distributing writes across nodes.
-# Type: boolean
-# Default value: true
-#dsbulk.driver.policy.lbp.tokenAware.shuffleReplicas = true
-
-# The child policy that the specified `whiteList` policy wraps.
-# Type: string
-# Default value: "roundRobin"
-#dsbulk.driver.policy.lbp.whiteList.childPolicy = "roundRobin"
-
-# List of hosts to white list. This must be a comma-separated list of hosts, each specified by a
-# host-name or ip address. If the host is a DNS name that resolves to multiple A-records, all the
-# corresponding addresses will be used. Do not use `localhost` as a host-name (since it resolves to
-# both IPv4 and IPv6 addresses on some platforms).
-# Type: string
-# Default value: ""
-#dsbulk.driver.policy.lbp.whiteList.hosts = ""
-
-# Maximum number of retries for a timed-out request.
-# Type: number
-# Default value: 10
-#dsbulk.driver.policy.maxRetries = 10
-
-
-####################################################################################################
-# Pooling-specific settings.
-# 
-# The driver maintains a connection pool to each node, according to the distance assigned to it by the
-# load balancing policy. If the distance is `IGNORED`, no connections are maintained.
-####################################################################################################
-
-# The heartbeat interval. If a connection stays idle for that duration (no reads), the driver sends a
-# dummy message on it to make sure it's still alive. If not, the connection is trashed and replaced.
-# Type: string
-# Default value: "30 seconds"
-#dsbulk.driver.pooling.heartbeat = "30 seconds"
-
-# The number of connections in the pool for nodes at "local" distance.
-# Type: number
-# Default value: 4
-#dsbulk.driver.pooling.local.connections = 4
-
-# The maximum number of requests (1 to 32768) that can be executed concurrently on a connection.
-# Type: number
-# Default value: 32768
-#dsbulk.driver.pooling.local.requests = 32768
-
-# The number of connections in the pool for remote nodes.
-# Type: number
-# Default value: 1
-#dsbulk.driver.pooling.remote.connections = 1
-
-# The maximum number of requests (1 to 32768) that can be executed concurrently on a connection.
-# Type: number
-# Default value: 1024
-#dsbulk.driver.pooling.remote.requests = 1024
-
-
-####################################################################################################
-# Native Protocol-specific settings.
-####################################################################################################
-
-# Specify the compression algorithm to use. Valid values are: `NONE`, `LZ4`, `SNAPPY`.
-# Type: string
-# Default value: "NONE"
-#dsbulk.driver.protocol.compression = "NONE"
-
-
-####################################################################################################
-# Query-related settings.
-####################################################################################################
-
-# The consistency level to use for both loading and unloading. Valid values are: `ANY`, `LOCAL_ONE`,
-# `ONE`, `TWO`, `THREE`, `LOCAL_QUORUM`, `QUORUM`, `EACH_QUORUM`, `ALL`.
-# Type: string
-# Default value: "LOCAL_ONE"
-#dsbulk.driver.query.consistency = "LOCAL_ONE"
-
-# The page size, or how many rows will be retrieved simultaneously in a single network round trip.
-# This setting will limit the number of results loaded into memory simultaneously during unloading.
-# Not applicable for loading.
-# Type: number
-# Default value: 5000
-#dsbulk.driver.query.fetchSize = 5000
-
-# The default idempotence of statements generated by the loader.
-# Type: boolean
-# Default value: true
-#dsbulk.driver.query.idempotence = true
-
-# The serial consistency level to use for writes. Only applicable if the data is inserted using
-# lightweight transactions, ignored otherwise. Valid values are: `SERIAL` and `LOCAL_SERIAL`.
-# Type: string
-# Default value: "LOCAL_SERIAL"
-#dsbulk.driver.query.serialConsistency = "LOCAL_SERIAL"
-
-
-####################################################################################################
-# Socket-related settings.
-####################################################################################################
-
-# The time the driver waits for a request to complete. This is a global limit on the duration of a
-# `session.execute()` call, including any internal retries the driver might do.
-# Type: string
-# Default value: "60 seconds"
-#dsbulk.driver.socket.readTimeout = "60 seconds"
-
-
-####################################################################################################
-# Encryption-specific settings.
-# 
-# For more information about how to configure this section, see the Java Secure Socket Extension
-# (JSSE) Reference Guide:
-# http://docs.oracle.com/javase/6/docs/technotes/guides/security/jsse/JSSERefGuide.html. You can also
-# check the DataStax Java driver documentation on SSL:
-# http://docs.datastax.com/en/developer/java-driver-dse/latest/manual/ssl/
-####################################################################################################
-
-# The cipher suites to enable. For example:
-# 
-# `cipherSuites = ["TLS_RSA_WITH_AES_128_CBC_SHA", "TLS_RSA_WITH_AES_256_CBC_SHA"]`
-# 
-# This property is optional. If it is not present, the driver won't explicitly enable cipher suites,
-# which according to the JDK documentation results in "a minimum quality of service".
-# Type: list
-# Default value: []
-#dsbulk.driver.ssl.cipherSuites = []
-
-# The algorithm to use for the SSL keystore. Valid values are: `SunX509`, `NewSunX509`.
-# Type: string
-# Default value: "SunX509"
-#dsbulk.driver.ssl.keystore.algorithm = "SunX509"
-
-# The keystore password.
-# Type: string
-# Default value: ""
-#dsbulk.driver.ssl.keystore.password = ""
-
-# The path of the keystore file. This setting is optional. If left unspecified, no client
-# authentication will be used.
-# Type: string
-# Default value: ""
-#dsbulk.driver.ssl.keystore.path = ""
-
-# The path of the certificate chain file. This setting is optional. If left unspecified, no client
-# authentication will be used.
-# Type: string
-# Default value: ""
-#dsbulk.driver.ssl.openssl.keyCertChain = ""
-
-# The path of the private key file.
-# Type: string
-# Default value: ""
-#dsbulk.driver.ssl.openssl.privateKey = ""
-
-# The SSL provider to use. Valid values are:
-# 
-# - **None**: no SSL.
-# - **JDK**: uses the JDK SSLContext
-# - **OpenSSL**: uses Netty's native support for OpenSSL. It provides better performance and generates
-# less garbage. This is the recommended provider when using SSL.
-# Type: string
-# Default value: "None"
-#dsbulk.driver.ssl.provider = "None"
-
-# The algorithm to use for the SSL truststore. Valid values are: `PKIX`, `SunX509`.
-# Type: string
-# Default value: "SunX509"
-#dsbulk.driver.ssl.truststore.algorithm = "SunX509"
-
-# The truststore password.
-# Type: string
-# Default value: ""
-#dsbulk.driver.ssl.truststore.password = ""
-
-# The path of the truststore file. This setting is optional. If left unspecified, server certificates
-# will not be validated.
-# Type: string
-# Default value: ""
-#dsbulk.driver.ssl.truststore.path = ""
-
-
-####################################################################################################
-# Workflow Engine-specific settings.
-####################################################################################################
-
-# Enable or disable dry-run mode, a test mode that runs the command but does not load data. Not
-# applicable for unloading.
-# Type: boolean
-# Default value: false
-#dsbulk.engine.dryRun = false
-
-# A unique identifier to attribute to each execution. When unspecified or empty, the engine will
-# automatically generate identifiers of the following form: *workflow*_*timestamp*, where :
-# 
-# - *workflow* stands for the workflow type (`LOAD`, `UNLOAD`, etc.);
-# - *timestamp* is the current timestamp formatted as `uuuuMMdd-HHmmss-SSSSSS` (see
-# [https://docs.oracle.com/javase/8/docs/api/java/time/format/DateTimeFormatter.html#patterns](https://docs.oracle.com/javase/8/docs/api/java/time/format/DateTimeFormatter.html#patterns))
-# in UTC, with microsecond precision if available, and millisecond precision otherwise.
-# 
-# When this identifier is user-supplied, it is important to guarantee its uniqueness; failing to do so
-# may result in execution failures. It is also possible to provide templates here. Any format
-# compliant with the formatting rules of
-# [`String.format()`](https://docs.oracle.com/javase/8/docs/api/java/util/Formatter.html#syntax) is
-# accepted, and can contain the following parameters:
-# 
-# - `%1$s` : the workflow type (`LOAD`, `UNLOAD`, etc.);
-# - `%2$t` : the current time (with microsecond precision if available, and millisecond precision
-# otherwise);
-# - `%3$s` : the JVM process PID (this parameter might not be available on some operating systems; if
-# its value cannot be determined, a random integer will be inserted instead).
-# Type: string
-# Default value: ""
-#dsbulk.engine.executionId = ""
-
-
-####################################################################################################
-# Executor-specific settings.
-####################################################################################################
-
-# The maximum number of concurrent operations per second. This acts as a safeguard to prevent more
-# requests than the cluster can handle. Batch statements are counted by the number of statements
-# included. Reduce this setting when the latencies get too high and a remote cluster cannot keep up
-# with throughput, as `dsbulk` requests will eventually time out. Setting this option to any negative
-# value will disable it.
-# Type: number
-# Default value: -1
-#dsbulk.executor.maxPerSecond = -1
-
-# Enable or disable continuous paging. If the target cluster does not support continuous paging,
-# traditional paging will be used regardless of this setting.
-# Type: boolean
-# Default value: true
-#dsbulk.executor.continuousPaging.enabled = true
-
-# The maximum number of pages to retrieve. Setting this value to zero retrieves all pages available.
-# Type: number
-# Default value: 0
-#dsbulk.executor.continuousPaging.maxPages = 0
-
-# The maximum number of pages per second. Setting this value to zero indicates no limit.
-# Type: number
-# Default value: 0
-#dsbulk.executor.continuousPaging.maxPagesPerSecond = 0
-
-# The size of the page. The unit to use is determined by the `pageUnit` setting.
-# Type: number
-# Default value: 5000
-#dsbulk.executor.continuousPaging.pageSize = 5000
-
-# The unit to use for the `pageSize` setting. Possible values are: `ROWS`, `BYTES`.
-# Type: string
-# Default value: "ROWS"
-#dsbulk.executor.continuousPaging.pageUnit = "ROWS"
-
-# The maximum number of "in-flight" requests, or maximum number of concurrent requests waiting for a
-# response from the server. This acts as a safeguard to prevent more requests than the cluster can
-# handle. Batch statements count as one request. Reduce this value when the throughput for reads and
-# writes cannot match the throughput of mappers; this is usually a sign that the workflow engine is
-# not well calibrated and will eventually run out of memory. Setting this option to any negative value
-# will disable it.
-# Type: number
-# Default value: 1024
-#dsbulk.executor.maxInFlight = 1024
-
-
-####################################################################################################
-# Log and error management settings.
-####################################################################################################
-
-# The maximum number of errors to tolerate before aborting the entire operation. Set to either a
-# number or a string of the form `N%` where `N` is a decimal number between 0 and 100. Setting this
-# value to `-1` disables this feature (not recommended).
-# Type: number
-# Default value: 100
-#dsbulk.log.maxErrors = 100
-
-# The writable directory where all log files will be stored; if the directory specified does not
-# exist, it will be created. URLs are not acceptable (not even `file:/` URLs). Log files for a
-# specific run, or execution, will be located in a sub-directory under the specified directory. Each
-# execution generates a sub-directory identified by an "execution ID". See `engine.executionId` for
-# more information about execution IDs. Relative paths will be resolved against the current working
-# directory. Also, for convenience, if the path begins with a tilde (`~`), that symbol will be
-# expanded to the current user's home directory.
-# Type: string
-# Default value: "./logs"
-#dsbulk.log.directory = "./logs"
-
-# The desired log level. Valid values are:
-# 
-# - ABRIDGED: Print only basic information in summarized form.
-# - NORMAL: Print basic information in summarized form, and the statement's query string, if
-# available. For batch statements, this verbosity level also prints information about the batch's
-# inner statements.
-# - EXTENDED: Print full information, including the statement's query string, if available, and the
-# statement's bound values, if available. For batch statements, this verbosity level also prints all
-# information available about the batch's inner statements.
-# Type: string
-# Default value: "EXTENDED"
-#dsbulk.log.stmt.level = "EXTENDED"
-
-# The maximum length for a bound value. Bound values longer than this value will be truncated.
-# 
-# Setting this value to `-1` disables this feature (not recommended).
-# Type: number
-# Default value: 50
-#dsbulk.log.stmt.maxBoundValueLength = 50
-
-# The maximum number of bound values to print. If the statement has more bound values than this limit,
-# the exceeding values will not be printed.
-# 
-# Setting this value to `-1` disables this feature (not recommended).
-# Type: number
-# Default value: 50
-#dsbulk.log.stmt.maxBoundValues = 50
-
-# The maximum number of inner statements to print for a batch statement. Only applicable for batch
-# statements, ignored otherwise. If the batch statement has more children than this value, the
-# exceeding child statements will not be printed.
-# 
-# Setting this value to `-1` disables this feature (not recommended).
-# Type: number
-# Default value: 10
-#dsbulk.log.stmt.maxInnerStatements = 10
-
-# The maximum length for a query string. Query strings longer than this value will be truncated.
-# 
-# Setting this value to `-1` disables this feature (not recommended).
-# Type: number
-# Default value: 500
-#dsbulk.log.stmt.maxQueryStringLength = 500
-
-
-####################################################################################################
-# Monitoring-specific settings.
-####################################################################################################
-
-# The report interval for the console reporter. The console reporter will print useful metrics about
-# the ongoing operation at this rate. Durations lesser than one second will be rounded up to 1 second.
-# Type: string
-# Default value: "5 seconds"
-#dsbulk.monitoring.reportRate = "5 seconds"
-
-# Enable or disable CSV reporting. If enabled, CSV files containing metrics will be generated in the
-# designated log directory.
-# Type: boolean
-# Default value: false
-#dsbulk.monitoring.csv = false
-
-# The time unit used when printing latency durations. Valid values: all `TimeUnit` enum constants.
-# Type: string
-# Default value: "MILLISECONDS"
-#dsbulk.monitoring.durationUnit = "MILLISECONDS"
-
-# The expected total number of reads. Optional, but if set, the console reporter will also print the
-# overall achievement percentage. Setting this value to `-1` disables this feature.
-# Type: number
-# Default value: -1
-#dsbulk.monitoring.expectedReads = -1
-
-# The expected total number of writes. Optional, but if set, the console reporter will also print the
-# overall achievement percentage. Setting this value to `-1` disables this feature.
-# Type: number
-# Default value: -1
-#dsbulk.monitoring.expectedWrites = -1
-
-# Enable or disable JMX reporting. Note that to enable remote JMX reporting, several properties must
-# also be set in the JVM during launch. This is accomplished via the `DSBULK_JAVA_OPTS` environment
-# variable.
-# Type: boolean
-# Default value: true
-#dsbulk.monitoring.jmx = true
-
-# The time unit used when printing throughput rates. Valid values: all `TimeUnit` enum constants.
-# Type: string
-# Default value: "SECONDS"
-#dsbulk.monitoring.rateUnit = "SECONDS"
-
-=======
 dsbulk {
 
     ################################################################################################
@@ -1125,11 +27,11 @@
     ################################################################################################
 
     # The URL or path of the resource(s) to read from or write to.
-    # 
+    #
     # Which URL protocols are available depend on which URL stream handlers have been installed, but
     # at least the **file** protocol is guaranteed to be supported for reads and writes, and the
     # **http** and **https** protocols are guaranteed to be supported for reads.
-    # 
+    #
     # The file protocol can be used with all supported file systems, local or not.
     # - When reading: the URL can point to a single file, or to an existing directory; in case of a
     # directory, the *fileNamePattern* setting can be used to filter files to read, and the
@@ -1138,18 +40,18 @@
     # - When writing: the URL will be treated as a directory; if it doesn't exist, the loader will
     # attempt to create it; CSV files will be created inside this directory, and their names can be
     # controlled with the *fileNameFormat* setting.
-    # 
+    #
     # Note that if the value specified here does not have a protocol, then it is assumed to be a
     # file protocol. Relative URLs will be resolved against the current working directory. Also, for
     # convenience, if the path begins with a tilde (`~`), that symbol will be expanded to the
     # current user's home directory.
-    # 
+    #
     # In addition the value `-` indicates `stdin` when loading and `stdout` when unloading. This is
     # in line with Unix tools such as tar, which uses `-` to represent stdin/stdout when
     # reading/writing an archive.
-    # 
+    #
     # Examples:
-    # 
+    #
     # url = "/path/to/dir/or/file"           # without protocol
     # url = "./path/to/dir/or/file"          # without protocol, relative to working directory
     # url = "~/path/to/dir/or/file"          # without protocol, relative to the user's home
@@ -1158,10 +60,10 @@
     # url = "http://acme.com/file.csv"       # with HTTP protocol
     # url = "-"                              # to read csv data from stdin (for load) or
     # url = "-"                              # write csv data to stdout (for unload)
-    # 
+    #
     # For other URLs: the URL will be read or written directly; settings like *fileNamePattern*,
     # *recursive*, and *fileNameFormat* will have no effect.
-    # 
+    #
     # The default value is `-` (read from `stdin` / write to `stdout`).
     # Type: string
     # Default value: "-"
@@ -1178,7 +80,7 @@
     # disabled for loading, records will not contain fields names, only field indexes, `0 = col1, 1
     # = col2, 2 = col3`. For unloading, if this setting is enabled, each file will begin with a
     # header line, and if disabled, each file will not contain a header line.
-    # 
+    #
     # Note: This option will apply to all files loaded or unloaded.
     # Type: boolean
     # Default value: true
@@ -1270,11 +172,11 @@
     ################################################################################################
 
     # The URL or path of the resource(s) to read from or write to.
-    # 
+    #
     # Which URL protocols are available depend on which URL stream handlers have been installed, but
     # at least the **file** protocol is guaranteed to be supported for reads and writes, and the
     # **http** and **https** protocols are guaranteed to be supported for reads.
-    # 
+    #
     # The file protocol can be used with all supported file systems, local or not.
     # - When reading: the URL can point to a single file, or to an existing directory; in case of a
     # directory, the *fileNamePattern* setting can be used to filter files to read, and the
@@ -1283,18 +185,18 @@
     # - When writing: the URL will be treated as a directory; if it doesn't exist, the loader will
     # attempt to create it; json files will be created inside this directory, and their names can be
     # controlled with the *fileNameFormat* setting.
-    # 
+    #
     # Note that if the value specified here does not have a protocol, then it is assumed to be a
     # file protocol. Relative URLs will be resolved against the current working directory. Also, for
     # convenience, if the path begins with a tilde (`~`), that symbol will be expanded to the
     # current user's home directory.
-    # 
+    #
     # In addition the value `-` indicates `stdin` when loading and `stdout` when unloading. This is
     # in line with Unix tools such as tar, which uses `-` to represent stdin/stdout when
     # reading/writing an archive.
-    # 
+    #
     # Examples:
-    # 
+    #
     # url = "/path/to/dir/or/file"           # without protocol
     # url = "./path/to/dir/or/file"          # without protocol, relative to working directory
     # url = "~/path/to/dir/or/file"          # without protocol, relative to the user's home
@@ -1303,10 +205,10 @@
     # url = "http://acme.com/file.json"      # with HTTP protocol
     # url = "-"                              # to read json data from stdin (for load) or
     # url = "-"                              # write json data to stdout (for unload)
-    # 
+    #
     # For other URLs: the URL will be read or written directly; settings like *fileNamePattern*,
     # *recursive*, and *fileNameFormat* will have no effect.
-    # 
+    #
     # The default value is `-` (read from `stdin` / write to `stdout`).
     # Type: string
     # Default value: "-"
@@ -1328,7 +230,7 @@
     #connector.json.maxRecords = -1
 
     # The mode for loading and unloading JSON documents. Valid values are:
-    # 
+    #
     # * MULTI_DOCUMENT: Each resource may contain an arbitrary number of successive JSON documents
     # to be mapped to records. For example the format of each JSON document is a single document:
     # `{doc1}`. The root directory for the JSON documents can be specified with `url` and the
@@ -1386,7 +288,7 @@
 
     # Enable or disable pretty printing. When enabled, JSON records are written with indents. Used
     # for unloading only.
-    # 
+    #
     # Note: Can result in much bigger records.
     # Type: boolean
     # Default value: false
@@ -1418,7 +320,7 @@
     # specified, the loader will apply a strict one-to-one mapping between the source fields and the
     # database table. If that is not what you want, then you must supply an explicit mapping.
     # Mappings should be specified as a map of the following form:
-    # 
+    #
     # - Indexed data sources: `0 = col1, 1 = col2, 2 = col3`, where `0`, `1`, `2`, are the
     # zero-based indices of fields in the source data; and `col1`, `col2`, `col3` are bound variable
     # names in the insert statement.
@@ -1427,14 +329,14 @@
     # - Mapped data sources: `fieldA = col1, fieldB = col2, fieldC = col3`, where `fieldA`,
     # `fieldB`, `fieldC`, are field names in the source data; and `col1`, `col2`, `col3` are bound
     # variable names in the insert statement.
-    # 
+    #
     # To specify that a field should be used for the query timestamp or ttl, use the specially named
     # fake columns `__ttl` and `__timestamp`: `fieldA = __ttl`. Note that TTL fields are parsed as
     # integers representing seconds. Timestamp fields can be parsed as:
-    # 
+    #
     # * An integer representing the number of microseconds since epoch.
     # * A valid date-time format specified in the options `codec.timestamp` and `codec.timeZone`.
-    # 
+    #
     # To specify that a column should be populated with the result of a function call, specify the
     # function call as the input field (e.g. `now() = c4`). Note, this is only relevant for load
     # operations. In addition, for mapped data sources, it is also possible to specify that the
@@ -1442,10 +344,10 @@
     # has fields `c1`, `c2`, `c3`, and `c5`, and the table has columns `c1`, `c2`, `c3`, `c4`, one
     # can map all like-named columns and specify that `c5` in the source maps to `c4` in the table
     # as follows: `* = *, c5 = c4`.
-    # 
+    #
     # One can specify that all like-named fields be mapped, except for `c2`: `* = -c2`. To skip `c2`
     # and `c3`: `* = [-c2, -c3]`.
-    # 
+    #
     # The exact type of mapping to use depends on the connector being used. Some connectors can only
     # produce indexed records; others can only produce mapped ones, while others are capable of
     # producing both indexed and mapped records at the same time. Refer to the connector's
@@ -1468,7 +370,7 @@
     # Specify whether to map `null` input values to "unset" in the database, i.e., don't modify a
     # potentially pre-existing value of this field for this row. Valid for load scenarios, otherwise
     # ignore. Note that setting to false creates tombstones to represent `null`.
-    # 
+    #
     # Note that this setting is applied after the *schema.nullStrings* setting, and may intercept
     # `null`s produced by that setting.
     # Type: boolean
@@ -1479,22 +381,22 @@
     # specified, and dsbulk will infer the appropriate statement based on the table's metadata,
     # using all available columns. If `schema.keyspace` is provided, the query need not include the
     # keyspace to qualify the table reference.
-    # 
+    #
     # For loading, the statement can be any `INSERT` or `UPDATE` statement, but must use named bound
     # variables exclusively; positional bound variables will not work. Bound variable names usually
     # match those of the columns in the destination table, but this is not a strict requirement; it
     # is, however, required that their names match those specified in the mapping.
-    # 
+    #
     # For unloading, the statement can be any regular `SELECT` statement; it can optionally contain
     # a token range restriction clause of the form: `token(...) > :start and token(...) <= :end`. If
     # such a clause is present, the engine will generate as many statements as there are token
     # ranges in the cluster, thus allowing parallelization of reads while at the same time targeting
     # coordinators that are also replicas. The column names in the SELECT clause will be used to
     # match column names specified in the mapping.
-    # 
+    #
     # Note: The dsbulk query is parsed to discover which bound variables are present, to map the
     # variable correctly to fields.
-    # 
+    #
     # See *schema.mapping* setting for more information.
     # Type: string
     # Default value: ""
@@ -1502,10 +404,10 @@
 
     # The timestamp of inserted/updated cells during load; otherwise, the current time of the system
     # running the tool is used. Not applicable to unloading. The following formats are supported:
-    # 
+    #
     # * A numeric timestamp that is parsed using the options `codec.unit` and `codec.epoch`.
     # * A valid date-time format specified in the options `codec.timestamp` and `codec.timeZone`.
-    # 
+    #
     # Query timestamps for DSE have microsecond resolution; any sub-microsecond information
     # specified is lost. For more information, see the [CQL
     # Reference](https://docs.datastax.com/en/dse/5.1/cql/cql/cql_reference/cql_commands/cqlInsert.html#cqlInsert__timestamp-value).
@@ -1525,11 +427,11 @@
 
     ################################################################################################
     # Batch-specific settings.
-    # 
+    #
     # These settings control how the workflow engine groups together statements before writing them.
-    # 
+    #
     # Only applicable for loading.
-    # 
+    #
     # See `com.datastax.dsbulk.executor.api.batch.StatementBatcher` for more information.
     ################################################################################################
 
@@ -1564,9 +466,9 @@
 
     ################################################################################################
     # Conversion-specific settings. These settings apply for both load and unload workflows.
-    # 
+    #
     # When writing, these settings determine how record fields emitted by connectors are parsed.
-    # 
+    #
     # When unloading, these settings determine how row cells emitted by DSE are formatted.
     ################################################################################################
 
@@ -1585,10 +487,10 @@
     #codec.booleanWords = ["1:0","Y:N","T:F","YES:NO","TRUE:FALSE"]
 
     # The temporal pattern to use for `String` to CQL date conversions. Valid choices:
-    # 
+    #
     # - A date-time pattern
     # - A pre-defined formatter such as `ISO_LOCAL_DATE`
-    # 
+    #
     # For more information on patterns and pre-defined formatters, see
     # [https://docs.oracle.com/javase/8/docs/api/java/time/format/DateTimeFormatter.html#patterns](https://docs.oracle.com/javase/8/docs/api/java/time/format/DateTimeFormatter.html#patterns).
     # Type: string
@@ -1617,10 +519,10 @@
     #codec.number = "#,###.##"
 
     # The temporal pattern to use for `String` to CQL time conversions. Valid choices:
-    # 
+    #
     # - A date-time pattern
     # - A pre-defined formatter such as `ISO_LOCAL_TIME`
-    # 
+    #
     # For more information on patterns and pre-defined formatters, see
     # [https://docs.oracle.com/javase/8/docs/api/java/time/format/DateTimeFormatter.html#patterns](https://docs.oracle.com/javase/8/docs/api/java/time/format/DateTimeFormatter.html#patterns).
     # Type: string
@@ -1634,12 +536,12 @@
     #codec.timeZone = "UTC"
 
     # The temporal pattern to use for `String` to CQL timestamp conversions. Valid choices:
-    # 
+    #
     # - A date-time pattern
     # - A pre-defined formatter such as `ISO_DATE_TIME`
     # - The special formatter `CQL_DATE_TIME`, which is a special parser that accepts all valid CQL
     # literal formats for the `timestamp` type
-    # 
+    #
     # For more information on patterns and pre-defined formatters, see
     # [https://docs.oracle.com/javase/8/docs/api/java/time/format/DateTimeFormatter.html#patterns](https://docs.oracle.com/javase/8/docs/api/java/time/format/DateTimeFormatter.html#patterns).
     # Type: string
@@ -1657,7 +559,7 @@
     # Strategy to use when generating time-based (version 1) UUIDs from timestamps. Clock sequence
     # and node ID parts of generated UUIDs are determined on a best-effort basis and are not fully
     # compliant with RFC 4122. Valid values are:
-    # 
+    #
     # - RANDOM: Generates UUIDs using a random number in lieu of the local clock sequence and node
     # ID. This strategy will ensure that the generated UUIDs are unique, even if the original
     # timestamps are not guaranteed to be unique.
@@ -1701,7 +603,7 @@
 
     # The simple or fully-qualified class name of the timestamp generator to use. Built-in options
     # are:
-    # 
+    #
     # - AtomicMonotonicTimestampGenerator: timestamps are guaranteed to be unique across all client
     # threads.
     # - ThreadLocalTimestampGenerator: timestamps are guaranteed to be unique within each thread
@@ -1716,7 +618,7 @@
     ################################################################################################
 
     # The username to use. Providers that accept this setting:
-    # 
+    #
     # - `PlainTextAuthProvider`
     # - `DsePlainTextAuthProvider`
     # Type: string
@@ -1724,7 +626,7 @@
     #driver.auth.username = "cassandra"
 
     # The password to use. Providers that accept this setting:
-    # 
+    #
     # - `PlainTextAuthProvider`
     # - `DsePlainTextAuthProvider`
     # Type: string
@@ -1732,7 +634,7 @@
     #driver.auth.password = "cassandra"
 
     # The name of the AuthProvider to use. Valid choices are:
-    # 
+    #
     # - None: no authentication.
     # - PlainTextAuthProvider: Uses `com.datastax.driver.core.PlainTextAuthProvider` for
     # authentication. Supports SASL authentication using the `PLAIN` mechanism (plain text
@@ -1755,7 +657,7 @@
 
     # An authorization ID allows the currently authenticated user to act as a different user (proxy
     # authentication). Providers that accept this setting:
-    # 
+    #
     # - `DsePlainTextAuthProvider`
     # - `DseGSSAPIAuthProvider`
     # Type: string
@@ -1764,7 +666,7 @@
 
     # The path of the Kerberos keytab file to use for authentication. If left unspecified,
     # authentication uses a ticket cache. Providers that accept this setting:
-    # 
+    #
     # - `DseGSSAPIAuthProvider`
     # Type: string
     # Default value: ""
@@ -1782,7 +684,7 @@
     # *service_principal* option under the *kerberos_options* section, and may vary from one DSE
     # installation to another - especially if you installed DSE with an automated package installer.
     # Providers that accept this setting:
-    # 
+    #
     # - `DseGSSAPIAuthProvider`
     # Type: string
     # Default value: "dse"
@@ -1797,7 +699,7 @@
     # as appropriate. For more information, refer to the driver documentation for the policy. If not
     # specified, defaults to the driver's default load balancing policy, which is currently the
     # `DseLoadBalancingPolicy` wrapping a `TokenAwarePolicy`, wrapping a `DcAwareRoundRobinPolicy`.
-    # 
+    #
     # Note: It is critical for a token-aware policy to be used in the chain in order to benefit from
     # batching by partition key.
     # Type: string
@@ -1857,7 +759,7 @@
 
     ################################################################################################
     # Pooling-specific settings.
-    # 
+    #
     # The driver maintains a connection pool to each node, according to the distance assigned to it
     # by the load balancing policy. If the distance is `IGNORED`, no connections are maintained.
     ################################################################################################
@@ -1938,7 +840,7 @@
 
     ################################################################################################
     # Encryption-specific settings.
-    # 
+    #
     # For more information about how to configure this section, see the Java Secure Socket Extension
     # (JSSE) Reference Guide:
     # http://docs.oracle.com/javase/6/docs/technotes/guides/security/jsse/JSSERefGuide.html. You can
@@ -1947,9 +849,9 @@
     ################################################################################################
 
     # The cipher suites to enable. For example:
-    # 
+    #
     # `cipherSuites = ["TLS_RSA_WITH_AES_128_CBC_SHA", "TLS_RSA_WITH_AES_256_CBC_SHA"]`
-    # 
+    #
     # This property is optional. If it is not present, the driver won't explicitly enable cipher
     # suites, which according to the JDK documentation results in "a minimum quality of service".
     # Type: list
@@ -1984,7 +886,7 @@
     #driver.ssl.openssl.privateKey = ""
 
     # The SSL provider to use. Valid values are:
-    # 
+    #
     # - **None**: no SSL.
     # - **JDK**: uses the JDK SSLContext
     # - **OpenSSL**: uses Netty's native support for OpenSSL. It provides better performance and
@@ -2021,18 +923,18 @@
 
     # A unique identifier to attribute to each execution. When unspecified or empty, the engine will
     # automatically generate identifiers of the following form: *workflow*_*timestamp*, where :
-    # 
+    #
     # - *workflow* stands for the workflow type (`LOAD`, `UNLOAD`, etc.);
     # - *timestamp* is the current timestamp formatted as `uuuuMMdd-HHmmss-SSSSSS` (see
     # [https://docs.oracle.com/javase/8/docs/api/java/time/format/DateTimeFormatter.html#patterns](https://docs.oracle.com/javase/8/docs/api/java/time/format/DateTimeFormatter.html#patterns))
     # in UTC, with microsecond precision if available, and millisecond precision otherwise.
-    # 
+    #
     # When this identifier is user-supplied, it is important to guarantee its uniqueness; failing to
     # do so may result in execution failures. It is also possible to provide templates here. Any
     # format compliant with the formatting rules of
     # [`String.format()`](https://docs.oracle.com/javase/8/docs/api/java/util/Formatter.html#syntax)
     # is accepted, and can contain the following parameters:
-    # 
+    #
     # - `%1$s` : the workflow type (`LOAD`, `UNLOAD`, etc.);
     # - `%2$t` : the current time (with microsecond precision if available, and millisecond
     # precision otherwise);
@@ -2115,7 +1017,7 @@
     #log.directory = "./logs"
 
     # The desired log level. Valid values are:
-    # 
+    #
     # - ABRIDGED: Print only basic information in summarized form.
     # - NORMAL: Print basic information in summarized form, and the statement's query string, if
     # available. For batch statements, this verbosity level also prints information about the
@@ -2128,7 +1030,7 @@
     #log.stmt.level = "EXTENDED"
 
     # The maximum length for a bound value. Bound values longer than this value will be truncated.
-    # 
+    #
     # Setting this value to `-1` disables this feature (not recommended).
     # Type: number
     # Default value: 50
@@ -2136,7 +1038,7 @@
 
     # The maximum number of bound values to print. If the statement has more bound values than this
     # limit, the exceeding values will not be printed.
-    # 
+    #
     # Setting this value to `-1` disables this feature (not recommended).
     # Type: number
     # Default value: 50
@@ -2145,14 +1047,14 @@
     # The maximum number of inner statements to print for a batch statement. Only applicable for
     # batch statements, ignored otherwise. If the batch statement has more children than this value,
     # the exceeding child statements will not be printed.
-    # 
+    #
     # Setting this value to `-1` disables this feature (not recommended).
     # Type: number
     # Default value: 10
     #log.stmt.maxInnerStatements = 10
 
     # The maximum length for a query string. Query strings longer than this value will be truncated.
-    # 
+    #
     # Setting this value to `-1` disables this feature (not recommended).
     # Type: number
     # Default value: 500
@@ -2206,5 +1108,4 @@
     # Default value: "SECONDS"
     #monitoring.rateUnit = "SECONDS"
 
-}
->>>>>>> b3364137
+}