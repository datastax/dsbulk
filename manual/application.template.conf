####################################################################################################
# This is a template configuration file for the DataStax Bulk Loader (DSBulk).
#
# This file is written in HOCON format; see
# https://github.com/typesafehub/config/blob/master/HOCON.md
# for more information on its syntax.
#
# Uncomment settings as needed to configure DSBulk. When this file is named application.conf and
# placed in the /conf directory, it will be automatically picked up and used by default. To use other
# file names see the -f command-line option.
####################################################################################################

####################################################################################################
# Connector-specific settings. This section contains settings for the connector to use; it also
# contains sub-sections, one for each available connector.
####################################################################################################

# The name of the connector to use.
# 
# It is used in two places:
# 
# 1. The path to the group of settings for the connector are located under `connector.<name>`.
# 2. The connector class name must start with `name`, case-insensitively. It is permitted for `name`
# to be the fully-qualified class name of the connector. That simply implies that the settings root
# will be at that fully-qualified location.
# 
# Example: `csv` for class `CSVConnector`, with settings located under `connector.csv`.
# Type: string
# Default value: "csv"
#dsbulk.connector.name = "csv"


####################################################################################################
# CSV Connector configuration.
####################################################################################################

# The URL or path of the resource(s) to read from or write to.
# 
# Which URL protocols are available depend on which URL stream handlers have been installed, but at
# least the following are guaranteed to be supported:
# 
# - **stdin**:  the stdin protocol can be used to read from standard input; the only valid URL for
# this protocol is: `stdin:/`.
# 
# This protocol cannot be used for writing.
# 
# - **stdout**: the stdout protocol can be used to write to standard output; the only valid URL for
# this protocol is: `stdout:/`.
# 
# This protocol cannot be used for reading.
# 
# - **file**: the file protocol can be used with all supported file systems, local or not.
# - **When reading**: the URL can point to a single file, or to an existing directory; in case of a
# directory, the *fileNamePattern* setting can be used to filter files to read, and the *recursive*
# setting can be used to control whether or not the connector should look for files in subdirectories
# as well.
# - **When writing**: the URL will be treated as a directory; if it doesn't exist, the loader will
# attempt to create it; CSV files will be created inside this directory, and their names can be
# controlled with the *fileNameFormat* setting.
# 
# Note that if the value specified here does not have a protocol, then it is assumed to be a file
# protocol.
# 
# Examples:
# 
# url = /path/to/dir/or/file           # without protocol
# url = "file:///path/to/dir/or/file"  # with protocol
# url = "stdin:/"                      # to read csv data from stdin
# url = "stdout:/"                     # to write csv data to stdout
# 
# For other URLs: the URL will be read or written directly; settings like *fileNamePattern*,
# *recursive*, and *fileNameFormat* will have no effect.
# 
# This setting has no default value and must be supplied by the user.
# Type: string
# Default value: ""
#dsbulk.connector.csv.url = ""

# The character to use as field delimiter.
# 
# Only one character can be specified. Note that this setting applies to all files to be read or
# written.
# Type: string
# Default value: ","
#dsbulk.connector.csv.delimiter = ","

# Whether the files to read or write begin with a header line or not.
# 
# When reading:
# 
# - if set to true, the first non-empty line in every file is discarded, even if the *skipLines*
# setting is set to zero (see below). However, that line will be used to assign field names to each
# record, thus allowing mappings by field name such as `{myFieldName1 = myColumnName1, myFieldName2 =
# myColumnName2}`.
# - if set to false, records will not contain field names, only (zero-based) field indexes; in this
# case, the mapping should be index-based, such as in `{0 = myColumnName1, 1 = myColumnName2}`.
# 
# When writing:
# 
# - if set to true: each file will begin with a header line;
# - if set to false, files will not contain header lines.
# 
# Note that this setting applies to all files to be read or written.
# Type: boolean
# Default value: true
#dsbulk.connector.csv.header = true

# Defines a number of lines to skip from each input file before the parser can begin to execute.
# 
# Ignored when writing.
# Type: number
# Default value: 0
#dsbulk.connector.csv.skipLines = 0

# Defines the maximum number of lines to read from or write to each file.
# 
# When reading, all lines past this number will be discarded.
# 
# When writing, a file will contain at most this number of lines; if more records remain to be
# written, a new file will be created using the *fileNameFormat* setting.
# 
# Note that when writing to anything other than a directory, this setting is ignored.
# 
# This setting takes into account the *header* setting: if a file begins with a header line, that line
# is counted.
# 
# This feature is disabled by default (indicated by its `-1` value).
# Type: number
# Default value: -1
#dsbulk.connector.csv.maxLines = -1

# The character that represents a line comment when found in the beginning of a line of text.
# 
# Only one character can be specified. Note that this setting applies to all files to be read or
# written.
# 
# This feature is disabled by default (indicated by its `null` character value).
# Type: string
# Default value: "\u0000"
#dsbulk.connector.csv.comment = "\u0000"

# The file encoding to use.
# 
# Note that this setting applies to all files to be read or written.
# Type: string
# Default value: "UTF-8"
#dsbulk.connector.csv.encoding = "UTF-8"

# The character used for escaping quotes inside an already quoted value.
# 
# Only one character can be specified. Note that this setting applies to all files to be read or
# written.
# Type: string
# Default value: "\\"
#dsbulk.connector.csv.escape = "\\"

# The file name format to use when writing.
# 
# Ignored when reading. Ignored for non-file URLs.
# 
# The file name must comply with the formatting rules of `String.format()`, and must contain a `%d`
# format specifier that will be used to increment file name counters.
# Type: string
# Default value: "output-%0,6d.csv"
#dsbulk.connector.csv.fileNameFormat = "output-%0,6d.csv"

# The glob pattern to use when searching for files to read. The syntax to use is the glob syntax, as
# described in `java.nio.file.FileSystem.getPathMatcher()`.
# 
# Ignored when writing. Ignored for non-file URLs.
# 
# Only applicable when the *url* setting points to a directory on a known filesystem, ignored
# otherwise.
# Type: string
# Default value: "**/*.csv"
#dsbulk.connector.csv.fileNamePattern = "**/*.csv"

# The maximum number of files that can be written simultaneously.
# 
# Ignored when reading.
# 
# The special syntax `NC` can be used to specify a number of threads that is a multiple of the number
# of available cores, e.g. if the number of cores is 8, then 0.5C = 0.5 * 8 = 4 threads.
# Type: string
# Default value: "0.25C"
#dsbulk.connector.csv.maxConcurrentFiles = "0.25C"

# The character used for quoting fields when the field delimiter is part of the field value.
# 
# Only one character can be specified. Note that this setting applies to all files to be read or
# written.
# Type: string
# Default value: "\""
#dsbulk.connector.csv.quote = "\""

# Whether to scan for files in subdirectories of the root directory.
# 
# Only applicable when the *url* setting points to a directory on a known filesystem, ignored
# otherwise. Ignored when writing.
# Type: boolean
# Default value: false
#dsbulk.connector.csv.recursive = false


####################################################################################################
# Schema-specific settings.
####################################################################################################

# The keyspace to connect to. Optional.
# 
# If not specified, then the *schema.query* setting must be specified.
# Type: string
# Default value: ""
#dsbulk.schema.keyspace = ""

# The destination table. Optional.
# 
# If not specified, then the *schema.query* setting must be specified.
# Type: string
# Default value: ""
#dsbulk.schema.table = ""

# The field-to-column mapping to use.
# 
# Applies to both load and unload workflows.
# 
# If not specified, the loader will apply a strict one-to-one mapping between the source fields and
# the database table. If that is not what you want, then you must supply an explicit mapping.
# 
# Mappings should be specified as a map of the following form:
# 
# - Indexed data sources: `0 = col1, 1 = col2, 2 = col3`, where `0`, `1`, `2`, etc. are the zero-based
# indices of fields in the source data; and `col1`, `col2`, `col3` are bound variable names in the
# insert statement.
# - A shortcut to map the first `n` fields is to simply specify the destination columns: `col1, col2,
# col3`.
# - Mapped data sources: `fieldA = col1, fieldB = col2, fieldC = col3`, where `fieldA`, `fieldB`,
# `fieldC`, etc. are field names in the source data; and `col1`, `col2`, `col3` are bound variable
# names in the insert statement.
# 
# To specify that a field should be used for the query timestamp or ttl, use the specially named fake
# columns `__ttl` and `__timestamp`: `fieldA = __ttl`. Note that unlike `schema.query_timestamp`, this
# mapping only supports the numeric format of timestamp.
# 
# In addition, for mapped data sources, it is also possible to specify that the mapping be partly
# auto-generated and partly explicitly specified. For example, if a source row has fields `c1`, `c2`,
# `c3`, and `c5`, and the table has columns `c1`, `c2`, `c3`, `c4`, one can map all like-named columns
# and specify that `c5` in the source maps to `c4` in the table as follows: `* = *, c5 = c4`
# 
# One can specify that all like-named fields be mapped, except for `c2`: `* = -c2`
# 
# To skip `c2` and `c3`: `* = [-c2, -c3]`
# 
# The exact type of mapping to use depends on the connector being used. Some connectors can only
# produce indexed records; others can only produce mapped ones, while others are capable of producing
# both indexed and mapped records at the same time. Refer to the connector's documentation to know
# which kinds of mapping it supports.
# Type: string
# Default value: ""
#dsbulk.schema.mapping = ""

# Case-sensitive strings (in the form of a comma-delimited list) that should be mapped to `null`.
# 
# In load workflows, when a record field value matches one of these words, then that value is replaced
# with a `null` and forwarded to DSE as such.
# 
# This setting only applies for fields of type String.
# 
# Note that this setting is applied before the *schema.nullToUnset* setting, hence any `null`s
# produced by a null-string can still be left unset if required.
# 
# In unload workflows, only the first string specified here will be used: when a row cell contains a
# `null` value, then it will be replaced with that word and forwarded as such to the connector.
# 
# By default, empty strings are converted to `null`s in load workflows, and conversely `null`s are
# converted to empty strings in unload workflows.
# Type: string
# Default value: ""
#dsbulk.schema.nullStrings = ""

# Whether or not to map `null` input values to "unset" in the database, meaning don't modify a
# potentially pre-existing value of this field for this row.
# 
# This is only valid for load scenarios; it is ignored otherwise.
# 
# Note that this setting is applied after the *schema.nullStrings* setting, and may intercept `null`s
# produced by that setting.
# 
# Note that setting this to false leads to tombstones being created in the database to represent
# `null`.
# Type: boolean
# Default value: true
#dsbulk.schema.nullToUnset = true

# The query to use. Optional.
# 
# If not specified, then *schema.keyspace* and *schema.table* must be specified, and dsbulk will infer
# the appropriate statement based on the table's metadata, using all available columns.
# 
# In load worflows, the statement can be any `INSERT` or `UPDATE` statement, but **must** use named
# bound variables exclusively; positional bound variables will not work.
# 
# Bound variable names usually match those of the columns in the destination table, but this is not a
# strict requirement; it is, however, required that their names match those specified in the mapping.
# 
# See *schema.mapping* setting for more information.
# 
# In unload worflows, the statement can be any regular `SELECT` statement; it can optionally contain a
# token range restriction clause of the form: `token(...) > :start and token(...) <= :end.`
# 
# If such a clause is present, the engine will generate as many statements as there are token ranges
# in the cluster, thus allowing parallelization of reads while at the same time targeting coordinators
# that are also replicas.
# 
# The column names in the SELECT clause will be used to match column names specified in the mapping.
# See "mapping" setting for more information.
# Type: string
# Default value: ""
#dsbulk.schema.query = ""

# Timestamp of inserted/updated cells during load.
# 
# Only applicable for load; ignored for unload.
# 
# The following formats are supported:
# 
# * An integer indicating number of microseconds since epoch.
# * A valid ISO-8601 date-time format, e.g. 2017-01-02T14:56:78+01:00 (if the format does not include
# a zone information, it is assumed UTC).
# 
# Note that the second format has seconds-precision, not microseconds.
# 
# If not specified, inserts/updates use current time of the system running the tool.
# 
# For more information, see the [CQL
# Reference](https://docs.datastax.com/en/dse/5.1/cql/cql/cql_reference/cql_commands/cqlInsert.html#cqlInsert__timestamp-value).
# Type: string
# Default value: ""
#dsbulk.schema.queryTimestamp = ""

# Time-to-live of inserted/updated cells during load (seconds).
# 
# Only applicable for load; ignored for unload.
# 
# A value of -1 means there is no ttl.
# 
# For more information, see the [CQL
# Reference](https://docs.datastax.com/en/dse/5.1/cql/cql/cql_reference/cql_commands/cqlInsert.html#cqlInsert__ime-value).
# Type: number
# Default value: -1
#dsbulk.schema.queryTtl = -1

# Record metadata.
# 
# Applies within both load and unload workflows to records being respectively read from or written to
# the connector.
# 
# This information is optional, and rarely needed.
# 
# If not specified:
# 
# - If the connector is capable of reporting the record metadata accurately (for example, some
# database connectors might be able to inspect the target table's metadata), then this section is only
# required if you want to override some field types as reported by the connector.
# - If the connector is not capable of reporting the record metadata accurately (for example, file
# connectors usually cannot report such information), then all fields are assumed to be of type
# `String`. If this is not correct, then you need to provide the correct type information here.
# 
# Field metadata should be specified as a HOCON map
# (https://github.com/typesafehub/config/blob/master/HOCON.md) of the following form:
# 
# - Indexed data sources: `0 = java.lang.String, 1 = java.lang.Double`, where `0`, `1`, etc. are the
# zero-based indices of fields in the source data; and the values are the expected types for each
# field.
# - Mapped data sources: `fieldA = java.lang.String, fieldB = java.lang.Double`, where `fieldA`,
# `fieldB`, etc. are field names in the source data; and the values are the expected types for each
# field.
# Type: string
# Default value: ""
#dsbulk.schema.recordMetadata = ""


####################################################################################################
# Batch-specific settings.
# 
# These settings control how the workflow engine groups together statements before writing them.
# 
# Only applicable for load workflows, ignored otherwise.
# 
# See `com.datastax.dsbulk.executor.api.batch.StatementBatcher` for more information.
####################################################################################################

<<<<<<< HEAD
# The maximum batch size.
# 
# The ideal batch size depends on how large is the data to be inserted: the larger the data, the
# smaller this value should be.
# 
# The ideal batch size also depends on the batch mode in use. When using **PARTITION_KEY**, it is
# usually better to use larger batch sizes. When using **REPLICA_SET** however, batches sizes should
# remain small (below 10).
=======
# The buffer size to use for batching statements.
# 
# The buffer will be flushed when this size is reached, or when *bufferTimeout* is elapsed, whichever
# happens first.
# 
# It is usually not necessary to set this value higher than `maxBatchSize`, unless the dataset to load
# is unsorted, in which case a higher value might improve the average batch size.
>>>>>>> 6462aab0
# Type: number
# Default value: 32
#dsbulk.batch.bufferSize = 32

# The maximum amount of time to wait for incoming items to batch before flushing.
# 
# The buffer will be flushed when this duration is elapsed or when *bufferSize* is reached, whichever
# happens first.
# Type: string
# Default value: "1 seconds"
#dsbulk.batch.bufferTimeout = "1 seconds"

# Whether to enable batching of statements or not.
# Type: boolean
# Default value: true
#dsbulk.batch.enabled = true

# The maximum batch size.
# 
# The ideal batch size depends on how large is the data to be inserted: the larger the data, the
# smaller this value should be.
# 
# The ideal batch size also depends on the batch mode in use. When using **PARTITION_KEY**, it is
# usually better to use larger batch sizes. When using **REPLICA_SET** however, batches sizes should
# remain small (below 10).
# Type: number
# Default value: 32
#dsbulk.batch.maxBatchSize = 32

# The grouping mode. Valid values are:
# - **PARTITION_KEY**: Groups together statements that share the same partition key. This is the
# default mode, and the preferred one.
# - **REPLICA_SET**: Groups together statements that share the same replica set. This mode might yield
# better results for small clusters and lower replication factors, but tends to perform equally well
# or worse than `PARTITION_KEY` for larger clusters or high replication factors.
# Type: string
# Default value: "PARTITION_KEY"
#dsbulk.batch.mode = "PARTITION_KEY"


####################################################################################################
# Conversion-specific settings. These settings apply for both load and unload workflows.
# 
# When writing, these settings determine how record fields emitted by connectors are parsed.
# 
# When unloading, these settings determine how row cells emitted by DSE are formatted.
####################################################################################################

# All representations of true and false supported by dsbulk. Each representation is of the form
# `true-value:false-value`, case-insensitive.
# 
# In load workflows, all representations are taken into account.
# 
# In unload workflows, the first true-false pair will be used to format booleans; all other pairs will
# be ignored.
# Type: list<string>
# Default value: ["1:0","Y:N","T:F","YES:NO","TRUE:FALSE"]
#dsbulk.codec.booleanWords = ["1:0","Y:N","T:F","YES:NO","TRUE:FALSE"]

# The temporal pattern to use for `String` to CQL date conversions. This can be either:
# 
# - A date-time pattern
# - A pre-defined formatter such as `ISO_LOCAL_DATE`
# 
# For more information on patterns and pre-defined formatters, see
# https://docs.oracle.com/javase/8/docs/api/java/time/format/DateTimeFormatter.html.
# Type: string
# Default value: "ISO_LOCAL_DATE"
#dsbulk.codec.date = "ISO_LOCAL_DATE"

# The locale to use for locale-sensitive conversions.
# Type: string
# Default value: "en_US"
#dsbulk.codec.locale = "en_US"

# The `DecimalFormat` pattern to use for `String` to `Number` conversions. See
# `java.text.DecimalFormat` for details about the pattern syntax to use.
# Type: string
# Default value: "#,###.##"
#dsbulk.codec.number = "#,###.##"

# The temporal pattern to use for `String` to CQL time conversions. This can be either:
# 
# - A date-time pattern
# - A pre-defined formatter such as `ISO_LOCAL_TIME`
# 
# For more information on patterns and pre-defined formatters, see
# https://docs.oracle.com/javase/8/docs/api/java/time/format/DateTimeFormatter.html.
# Type: string
# Default value: "ISO_LOCAL_TIME"
#dsbulk.codec.time = "ISO_LOCAL_TIME"

# The time zone to use for temporal conversions that do not convey any explicit time zone information.
# Type: string
# Default value: "UTC"
#dsbulk.codec.timeZone = "UTC"

# The temporal pattern to use for `String` to CQL timestamp conversions. This can be either:
# 
# - A date-time pattern
# - A pre-defined formatter such as `ISO_DATE_TIME`
# - The special value `CQL_DATE_TIME`, which is a special parser that accepts all valid CQL literal
# formats for the `timestamp` type
# 
# For more information on patterns and pre-defined formatters, see
# https://docs.oracle.com/javase/8/docs/api/java/time/format/DateTimeFormatter.html.
# Type: string
# Default value: "CQL_DATE_TIME"
#dsbulk.codec.timestamp = "CQL_DATE_TIME"


####################################################################################################
# Driver-specific configuration.
####################################################################################################

# The contact points to use for the initial connection to the cluster.
# 
# This must be a comma-separated list of hosts, each specified by a host-name or ip address. If the
# host is a DNS name that resolves to multiple A-records, all the corresponding addresses will be
# used. Do not use `localhost` as a host-name (since it resolves to both IPv4 and IPv6 addresses on
# some platforms).
# 
# Note that each host entry may optionally be followed by `:port` to specify the port to connect to.
# When not specified, this value falls back to the *port* setting.
# Type: string
# Default value: "127.0.0.1"
#dsbulk.driver.hosts = "127.0.0.1"

# The port to connect to at initial contact points.
# 
# Note that all nodes in a cluster must accept connections on the same port number.
# Type: number
# Default value: 9042
#dsbulk.driver.port = 9042

# The simple or fully-qualified class name of the address translator to use.
# 
# This is only needed if the nodes are not directly reachable from the driver (for example, the driver
# is in a different network region and needs to use a public IP, or it connects through a proxy).
# Type: string
# Default value: "IdentityTranslator"
#dsbulk.driver.addressTranslator = "IdentityTranslator"

# The simple or fully-qualified class name of the timestamp generator to use. Built-in options are:
# 
# - **AtomicTimestampGenerator**: timestamps are guaranteed to be unique across all client threads.
# - **ThreadLocalTimestampGenerator**: timestamps are guaranteed to be unique within each thread only.
# - **ServerSideTimestampGenerator**: do not generate timestamps, let the server assign them.
# Type: string
# Default value: "AtomicMonotonicTimestampGenerator"
#dsbulk.driver.timestampGenerator = "AtomicMonotonicTimestampGenerator"


####################################################################################################
# Authentication settings.
####################################################################################################

# The password to use. Required.
# 
# Providers that accept this setting:
# - `PlainTextAuthProvider`
# - `DsePlainTextAuthProvider`
# Type: string
# Default value: "cassandra"
#dsbulk.driver.auth.password = "cassandra"

# The username to use. Required.
# 
# Providers that accept this setting:
# - `PlainTextAuthProvider`
# - `DsePlainTextAuthProvider`
# Type: string
# Default value: "cassandra"
#dsbulk.driver.auth.username = "cassandra"

# The name of the AuthProvider to use.
# - **None**: no authentication.
# - **PlainTextAuthProvider**:
# Uses `com.datastax.driver.core.PlainTextAuthProvider` for authentication. Supports SASL
# authentication using the `PLAIN` mechanism (plain text authentication).
# - **DsePlainTextAuthProvider**:
# Uses `com.datastax.driver.dse.auth.DsePlainTextAuthProvider` for authentication. Supports SASL
# authentication to DSE clusters using the `PLAIN` mechanism (plain text authentication), and also
# supports optional proxy authentication; should be preferred to `PlainTextAuthProvider` when
# connecting to secured DSE clusters.
# - **DseGSSAPIAuthProvider**:
# Uses `com.datastax.driver.dse.auth.DseGSSAPIAuthProvider` for authentication. Supports SASL
# authentication to DSE clusters using the `GSSAPI` mechanism (Kerberos authentication), and also
# supports optional proxy authentication.
# Type: string
# Default value: "None"
#dsbulk.driver.auth.provider = "None"

# The authorization ID to use. Optional.
# 
# An authorization ID allows the currently authenticated user to act as a different user (a.k.a. proxy
# authentication).
# 
# Providers that accept this setting:
# - `DsePlainTextAuthProvider`
# - `DseGSSAPIAuthProvider`
# Type: string
# Default value: ""
#dsbulk.driver.auth.authorizationId = ""

# The path of the Kerberos keytab file to use for authentication. Optional.
# 
# If left unspecified, it is assumed that authentication will be done with a ticket cache instead.
# 
# Providers that accept this setting:
# - `DseGSSAPIAuthProvider`
# Type: string
# Default value: ""
#dsbulk.driver.auth.keyTab = ""

# The Kerberos principal to use. Required.
# 
# Providers that accept this setting:
# - `DseGSSAPIAuthProvider`
# Type: string
# Default value: "user@DATASTAX.COM"
#dsbulk.driver.auth.principal = "user@DATASTAX.COM"

# The SASL protocol name to use. Required.
# 
# This value should match the username of the Kerberos service principal used by the DSE server. This
# information is specified in the `dse.yaml` file by the *service_principal* option under the
# *kerberos_options* section, and may vary from one DSE installation to another – especially if you
# installed DSE with an automated package installer.
# 
# Providers that accept this setting:
# - `DseGSSAPIAuthProvider`
# Type: string
# Default value: "dse"
#dsbulk.driver.auth.saslProtocol = "dse"


####################################################################################################
# Settings for various driver policies.
####################################################################################################

# The name of the load balancing policy.
# 
# Supported policies include: `dse`, `dcAwareRoundRobin`, `roundRobin`, `whiteList`, `tokenAware`.
# Available options for the policies are listed below as appropriate. For more information, refer to
# the driver documentation for the policy.
# 
# If not specified, defaults to the driver's default load balancing policy, which is currently the
# `DseLoadBalancingPolicy` wrapping a `TokenAwarePolicy`, wrapping a `DcAwareRoundRobinPolicy`.
# 
# NOTE: It is critical for a token-aware policy to be used in the chain in order to benefit from
# batching by partition key.
# Type: string
# Default value: ""
#dsbulk.driver.policy.lbp.name = ""

# Type: boolean
# Default value: false
#dsbulk.driver.policy.lbp.dcAwareRoundRobin.allowRemoteDCsForLocalConsistencyLevel = false

# Type: string
# Default value: ""
#dsbulk.driver.policy.lbp.dcAwareRoundRobin.localDc = ""

# Type: number
# Default value: 0
#dsbulk.driver.policy.lbp.dcAwareRoundRobin.usedHostsPerRemoteDc = 0

# The child policy being wrapped.
# 
# It is required to be one of the policies mentioned above.
# Type: string
# Default value: "roundRobin"
#dsbulk.driver.policy.lbp.dse.childPolicy = "roundRobin"

# The child policy being wrapped.
# 
# It is required to be one of the policies mentioned above.
# Type: string
# Default value: "roundRobin"
#dsbulk.driver.policy.lbp.tokenAware.childPolicy = "roundRobin"

# Type: boolean
# Default value: true
#dsbulk.driver.policy.lbp.tokenAware.shuffleReplicas = true

# The child policy being wrapped.
# 
# It is required to be one of the policies mentioned above.
# Type: string
# Default value: "roundRobin"
#dsbulk.driver.policy.lbp.whiteList.childPolicy = "roundRobin"

# List of hosts to white list.
# 
# This must be a comma-separated list of hosts, each specified by a host-name or ip address. If the
# host is a DNS name that resolves to multiple A-records, all the corresponding addresses will be
# used. Do not use `localhost` as a host-name (since it resolves to both IPv4 and IPv6 addresses on
# some platforms).
# Type: string
# Default value: ""
#dsbulk.driver.policy.lbp.whiteList.hosts = ""

# Maximum number of retries for a timed-out request.
# Type: number
# Default value: 10
#dsbulk.driver.policy.maxRetries = 10


####################################################################################################
# Pooling-specific settings.
# 
# The driver maintains a connection pool to each node, according to the distance assigned to it by the
# load balancing policy. If the distance is `IGNORED`, no connections are maintained.
####################################################################################################

# The heartbeat interval. If a connection stays idle for that duration (no reads), the driver sends a
# dummy message on it to make sure it's still alive. If not, the connection is trashed and replaced.
# Type: string
# Default value: "30 seconds"
#dsbulk.driver.pooling.heartbeat = "30 seconds"

# The number of connections in the pool for nodes at "local" distance.
# Type: number
# Default value: 4
#dsbulk.driver.pooling.local.connections = 4

# The maximum number of requests that can be executed concurrently on a connection.
# 
# This must be between 1 and 32768.
# Type: number
# Default value: 32768
#dsbulk.driver.pooling.local.requests = 32768

# The number of connections in the pool for nodes at "remote" distance.
# Type: number
# Default value: 1
#dsbulk.driver.pooling.remote.connections = 1

# The maximum number of requests that can be executed concurrently on a connection.
# 
# This must be between 1 and 32768.
# Type: number
# Default value: 1024
#dsbulk.driver.pooling.remote.requests = 1024


####################################################################################################
# Native Protocol-specific settings.
####################################################################################################

# The compression algorithm to use.
# Valid values are: `NONE`, `LZ4`, `SNAPPY`.
# Type: string
# Default value: "NONE"
#dsbulk.driver.protocol.compression = "NONE"


####################################################################################################
# Query-related settings.
####################################################################################################

# The consistency level to use for both loads and unloads.
# 
# Valid values are: `ANY`, `LOCAL_ONE`, `ONE`, `TWO`, `THREE`, `LOCAL_QUORUM`, `QUORUM`,
# `EACH_QUORUM`, `ALL`.
# Type: string
# Default value: "LOCAL_ONE"
#dsbulk.driver.query.consistency = "LOCAL_ONE"

# The page size. This controls how many rows will be retrieved simultaneously in a single network
# round trip (the goal being to avoid loading too many results in memory at the same time).
# 
# Only applicable in unload scenarios, ignored otherwise.
# Type: number
# Default value: 5000
#dsbulk.driver.query.fetchSize = 5000

# The default idempotence of statements generated by the loader.
# Type: boolean
# Default value: true
#dsbulk.driver.query.idempotence = true

# The serial consistency level to use for writes.
# 
# Valid values are: `SERIAL` and `LOCAL_SERIAL`.
# 
# Only applicable if the data is inserted using lightweight transactions, ignored otherwise.
# Type: string
# Default value: "LOCAL_SERIAL"
#dsbulk.driver.query.serialConsistency = "LOCAL_SERIAL"


####################################################################################################
# Socket-related settings.
####################################################################################################

# How long the driver waits for a request to complete. This is a global limit on the duration of a
# `session.execute()` call, including any internal retries the driver might do.
# Type: string
# Default value: "60 seconds"
#dsbulk.driver.socket.readTimeout = "60 seconds"


####################################################################################################
# Encryption-specific settings.
# 
# For more information about how to configure this section, see the Java Secure Socket Extension
# (JSSE) Reference Guide:
# http://docs.oracle.com/javase/6/docs/technotes/guides/security/jsse/JSSERefGuide.html. You can also
# check the DataStax Java driver documentation on SSL:
# http://docs.datastax.com/en/developer/java-driver-dse/latest/manual/ssl/
####################################################################################################

# The cipher suites to enable.
# 
# Example: `cipherSuites = ["TLS_RSA_WITH_AES_128_CBC_SHA", "TLS_RSA_WITH_AES_256_CBC_SHA"]`
# 
# This property is optional. If it is not present, the driver won't explicitly enable cipher suites,
# which according to the JDK documentation results in "a minimum quality of service".
# Type: list
# Default value: []
#dsbulk.driver.ssl.cipherSuites = []

# The algorithm to use.
# 
# Valid values are: `SunX509`, `NewSunX509`.
# Type: string
# Default value: "SunX509"
#dsbulk.driver.ssl.keystore.algorithm = "SunX509"

# The keystore password.
# Type: string
# Default value: ""
#dsbulk.driver.ssl.keystore.password = ""

# The path of the keystore file.
# 
# This setting is optional. If left unspecified, no client authentication will be used.
# Type: string
# Default value: ""
#dsbulk.driver.ssl.keystore.path = ""

# The path of the certificate chain file.
# 
# This setting is optional. If left unspecified, no client authentication will be used.
# Type: string
# Default value: ""
#dsbulk.driver.ssl.openssl.keyCertChain = ""

# The path of the private key file.
# Type: string
# Default value: ""
#dsbulk.driver.ssl.openssl.privateKey = ""

# The SSL provider to use.
# 
# Valid values are:
# 
# - **None**: no SSL.
# - **JDK**: uses JDK's SSLContext
# - **OpenSSL**: uses Netty's native support for OpenSSL
# 
# Using OpenSSL provides better performance and generates less garbage. A disadvantage of using the
# OpenSSL provider is that, unlike the JDK provider, it requires a platform-specific dependency, named
# `netty-tcnative`, which must be added manually to the loader's classpath (typically by dropping its
# jar in the lib subdirectory of the DSBulk archive).
# 
# Follow these instructions to find out how to add this dependency:
# http://netty.io/wiki/forked-tomcat-native.html
# Type: string
# Default value: "None"
#dsbulk.driver.ssl.provider = "None"

# The algorithm to use.
# 
# Valid values are: `PKIX`, `SunX509`.
# Type: string
# Default value: "SunX509"
#dsbulk.driver.ssl.truststore.algorithm = "SunX509"

# The truststore password.
# Type: string
# Default value: ""
#dsbulk.driver.ssl.truststore.password = ""

# The path of the truststore file.
# 
# This setting is optional. If left unspecified, server certificates will not be validated.
# Type: string
# Default value: ""
#dsbulk.driver.ssl.truststore.path = ""


####################################################################################################
# Workflow Engine-specific settings.
####################################################################################################

# Whether or not to run in dry-run mode.
# 
# Only applicable for loads, the tool proceeds as normal except it does not actually load any data.
# Type: boolean
# Default value: false
#dsbulk.engine.dryRun = false

# The buffer size used internally by the workflow engine.
# 
# Usually, the higher this number the better is the throughput; if you encounter OutOfMemoryErrors
# however, you should probably lower this number.
# Type: number
# Default value: 4096
#dsbulk.engine.bufferSize = 4096

# The maximum number of concurrent record and result mappings.
# 
# Applies to both load and unload workflows.
# 
# The special syntax `NC` can be used to specify a number of threads that is a multiple of the number
# of available cores, e.g. if the number of cores is 8, then 0.5C = 0.5 * 8 = 4 threads.
# Type: string
# Default value: "0.25C"
#dsbulk.engine.maxConcurrentMappings = "0.25C"

# The minimum number of parallel tasks above which the egine will apply internal optimizations
# attempting to "pin" one thread to one CPU core.
# 
# When the number of tasks to execute is below this threshold, the engine will operate in a mode where
# more thread context switches will happen, but thus allowing to optimize CPU usage when there aren't
# enough parallalel tasks available to occupy each CPU core.
# 
# When the number of tasks to execute is equal to or grater than this threshold, the engine will
# operate in a mode where a thread will be "pinned" to a CPU core; this usually results in less thread
# context switches and better performance, provided that there are enough parallel tasks available to
# occupy all or most CPU cores.
# 
# The exact meaning of "parallel tasks" depends on the workflow:
# 
# - For load workflows, it is the number of distinct resources to read, as reported by the connector
# in use.
# - For unload workflows, it is the number of statements to execute.
# Type: number
# Default value: 4
#dsbulk.engine.threadPerCoreThreshold = 4


####################################################################################################
# Executor-specific settings.
####################################################################################################

# The maximum number of concurrent operations per second. This acts as a safeguard against workflows
# that could overwhelm the cluster with more requests than it can handle. Batch statements count for
# as many operations as their number of inner statements.
# 
# You should reduce this value when your latencies get too high. This is usually a sign that the
# remote cluster cannot keep up with the throughput, and requests will eventually time out.
# 
# Setting this option to any negative value will disable it.
# Type: number
# Default value: -1
#dsbulk.executor.maxPerSecond = -1

# Whether or not continuous paging is enabled.
# 
# If the target cluster does not support continuous paging, traditional paging will be used regardless
# of this setting.
# Type: boolean
# Default value: true
#dsbulk.executor.continuousPaging.enabled = true

# The maximum number of pages to retrieve.
# 
# Setting this value to zero retrieves all pages available.
# Type: number
# Default value: 0
#dsbulk.executor.continuousPaging.maxPages = 0

# The maximum number of pages per second.
# 
# Setting this value to zero indicates no limit.
# Type: number
# Default value: 0
#dsbulk.executor.continuousPaging.maxPagesPerSecond = 0

# The size of the page. The unit to use is determined by the *executor.continuousPaging.pageUnit*
# setting.
# 
# Type: number
# Default value: 5000
#dsbulk.executor.continuousPaging.pageSize = 5000

# The unit to use for the *executor.continuousPaging.pageSize* setting.
# 
# Possible values are: `ROWS`, `BYTES`.
# Type: string
# Default value: "ROWS"
#dsbulk.executor.continuousPaging.pageUnit = "ROWS"

# The maximum number of "in-flight" requests. In other words, sets the maximum number of concurrent
# uncompleted futures waiting for a response from the server. This acts as a safeguard against
# workflows that generate more requests than they can handle. Batch statements count for 1 request.
# 
# You should reduce this value when the throughput for reads and writes cannot match the throughput of
# mappers; this is usually a sign that the workflow engine is not well calibrated and will eventually
# run out of memory.
# 
# Setting this option to any negative value will disable it.
# Type: number
# Default value: 1024
#dsbulk.executor.maxInFlight = 1024


####################################################################################################
# Log and error management settings.
####################################################################################################

# The maximum number of errors to tolerate before aborting the entire operation.
# 
# Setting this value to `-1` disables this feature (not recommended).
# Type: number
# Default value: 100
#dsbulk.log.maxErrors = 100

# The directory where all log files will be stored.
# 
# Note that this must be a path pointing to a writable directory.
# 
# Log files for a specific run will be located in a sub-directory inside the directory specified here.
# Each run generates a sub-directory identified by an "operation ID', which is basically a timestamp
# in the format: `yyyy_MM_dd_HH_mm_ss_nnnnnnnnn`.
# 
# Setting this value to `.` denotes the current working directory.
# Type: string
# Default value: "./logs"
#dsbulk.log.directory = "./logs"

# The desired log level.
# 
# Possible values are:
# - **ABRIDGED**: only prints basic information in summarized form.
# - **NORMAL**: prints basic information in summarized form, and the statement's query string, if
# available. For batch statements, this verbosity level also prints information about the batch's
# inner statements.
# - **EXTENDED**: prints full information, including the statement's query string, if available, and
# the statement's bound values, if available. For batch statements, this verbosity level also prints
# all information available about the batch's inner statements.
# Type: string
# Default value: "EXTENDED"
#dsbulk.log.stmt.level = "EXTENDED"

# The maximum length for a bound value. Bound values longer than this value will be truncated.
# 
# Setting this value to `-1` disables this feature (not recommended).
# Type: number
# Default value: 50
#dsbulk.log.stmt.maxBoundValueLength = 50

# The maximum number of bound values to print. If the statement has more bound values than this limit,
# the exceeding values will not be printed.
# 
# Setting this value to `-1` disables this feature (not recommended).
# Type: number
# Default value: 50
#dsbulk.log.stmt.maxBoundValues = 50

# The maximum number of inner statements to print for a batch statement.
# 
# Only applicable for batch statements, ignored otherwise.
# 
# If the batch statement has more children than this value, the exceeding child statements will not be
# printed.
# 
# Setting this value to `-1` disables this feature (not recommended).
# Type: number
# Default value: 10
#dsbulk.log.stmt.maxInnerStatements = 10

# The maximum length for a query string. Query strings longer than this value will be truncated.
# 
# Setting this value to `-1` disables this feature (not recommended).
# Type: number
# Default value: 500
#dsbulk.log.stmt.maxQueryStringLength = 500


####################################################################################################
# Monitoring-specific settings.
####################################################################################################

# The report interval for the console reporter.
# 
# The console reporter will print useful metrics about the ongoing operation at this rate.
# 
# Durations lesser than one second will be rounded up to 1 second.
# Type: string
# Default value: "5 seconds"
#dsbulk.monitoring.reportRate = "5 seconds"

# The time unit to use when printing latency durations.
# 
# Valid values: all `TimeUnit` enum constants.
# Type: string
# Default value: "MILLISECONDS"
#dsbulk.monitoring.durationUnit = "MILLISECONDS"

# The expected total number of reads.
# 
# This information is optional; if present, the console reporter will also print the the overall
# achievement percentage.
# 
# Setting this value to `-1` disables this feature.
# Type: number
# Default value: -1
#dsbulk.monitoring.expectedReads = -1

# The expected total number of writes.
# 
# This information is optional; if present, the console reporter will also print the the overall
# achievement percentage.
# 
# Setting this value to `-1` disables this feature.
# Type: number
# Default value: -1
#dsbulk.monitoring.expectedWrites = -1

# Whether or not to enable JMX reporting.
# 
# Note that to enable *remote* JMX reporting, several properties must also be set in the JVM during
# launch. This is accomplished via the `DSBULK_JAVA_OPTS` environment variable.
# Type: boolean
# Default value: true
#dsbulk.monitoring.jmx = true

# The time unit to use when printing throughput rates.
# 
# Valid values: all `TimeUnit` enum constants.
# Type: string
# Default value: "SECONDS"
#dsbulk.monitoring.rateUnit = "SECONDS"

<|MERGE_RESOLUTION|>--- conflicted
+++ resolved
@@ -390,16 +390,6 @@
 # See `com.datastax.dsbulk.executor.api.batch.StatementBatcher` for more information.
 ####################################################################################################
 
-<<<<<<< HEAD
-# The maximum batch size.
-# 
-# The ideal batch size depends on how large is the data to be inserted: the larger the data, the
-# smaller this value should be.
-# 
-# The ideal batch size also depends on the batch mode in use. When using **PARTITION_KEY**, it is
-# usually better to use larger batch sizes. When using **REPLICA_SET** however, batches sizes should
-# remain small (below 10).
-=======
 # The buffer size to use for batching statements.
 # 
 # The buffer will be flushed when this size is reached, or when *bufferTimeout* is elapsed, whichever
@@ -407,7 +397,6 @@
 # 
 # It is usually not necessary to set this value higher than `maxBatchSize`, unless the dataset to load
 # is unsorted, in which case a higher value might improve the average batch size.
->>>>>>> 6462aab0
 # Type: number
 # Default value: 32
 #dsbulk.batch.bufferSize = 32
