# DataStax Bulk Loader Overview

The Datastax Bulk Loader tool provides the ability to load large amounts of data 
into the database efficiently and reliably as well as conversely unload data from the
database. In this release, csv and json file loading/unloading is supported.  

Launch the tool with the appropriate script in the bin directory of
your distribution. The help text of the tool provides summaries of all 
supported settings.

The most up-to-date documentation is available [online][onlineDocs]. 

## Basic Usage
The `dsbulk` command takes a subcommand argument followed by options:
```
# Load data
dsbulk load <options>

# Unload data
dsbulk unload <options>
``` 

All arguments are optional in that values fall back to defaults or
are inferred from the input data (when performing a load). However, some connectors have 
required settings of their own and those must be set as well. For example, the csv connector
requires the `connector.csv.url` setting to specify the source path/url of the csv data to 
load (or path/url where to send unloaded data).

See the [Settings page](settings.md) or the [template application config]
for details.

### Shortcuts
For convenience, many options (prefaced with `--`), have shortcut variants (prefaced with `-`).
For example, `--connector.name` has an equivalent short option `-c`. 

Connector-specific options also have shortcut variants, but they are only available when
the appropriate connector is chosen. This allows multiple connectors to overlap shortcut
options. For example, a future JSON connector will likely have a `--connector.json.url`
setting with a `-url` shortcut. This overlaps with the `-url` shortcut option for 
`--connector.csv.url`, but in a given invocation of `dsbulk`, only the appropriate shortcut will 
be active.  

Run the tool with `--help` and specify the connector to see its short options:

```
dsbulk -c csv --help
```

## Config Files, Settings, Search Order, and Overrides

Available settings along with defaults are documented [here](settings.md) and in the
[template application config].

The conf directory also contains an `application.conf` file where a user may specify permanent
overrides of settings. These are expressed in dotted form:
```hocon
dsbulk.connector.name="csv"
dsbulk.schema.keyspace="myks"
```

Finally, a user may specify impromptu overrides via options on the command line.
See examples for details.

## Load Examples
* Load the `ks1.table1` table from CSV data read from `stdin`.
  Use a cluster with a `localhost` contact point. Field names in the data match column names in the
  table. Field names are obtained from a *header row* in the data; by default the tool presumes 
  a header exists in each file being loaded:

  `dsbulk load -k ks1 -t table1`

* Load the `ks1.table1` table from a gzipped CSV file by unzipping it to stdout and piping to 
  `stdin` of the tool:

  `gzcat table1.csv.gz | dsbulk load -k ks1 -t table1`

* Specify a few hosts (initial contact points) that belong to the desired cluster and
  load from a local file, without headers. Map field indices of the input to table columns:
  
  `dsbulk load -url ~/export.csv -k ks1 -t table1 -h '10.200.1.3, 10.200.1.4' -header false -m '0=col1,1=col3'`

* Specify port 9876 for the cluster hosts and load from an external source url:

  `dsbulk load -url https://192.168.1.100/data/export.csv -k ks1 -t table1 -h '10.200.1.3, 10.200.1.4' -port 9876`

* Load all csv files from a directory. The files do not have header rows. Map field indices
  of the input to table columns:

  `dsbulk load -url ~/export-dir -k ks1 -t table1 -m '0=col1,1=col3' -header false`

* Load a file containing three fields per row. The file has no header row. Map all fields to
  table columns in field order. Note that field indices need not be provided.

  `dsbulk load -url ~/export-dir -k ks1 -t table1 -m 'col1, col2, col3' -header false`

* With default port for cluster hosts, keyspace, table, and mapping set in
  `conf/application.conf`:

  `dsbulk load -url https://192.168.1.100/data/export.csv -h '10.200.1.3,10.200.1.4'`

* With default port for cluster hosts, keyspace, table, and mapping set in `dsbulk_load.conf`:

  `dsbulk load -f dsbulk_load.conf -url https://192.168.1.100/data/export.csv -h '10.200.1.3,10.200.1.4'`

## Unload Examples
Unloading is simply the inverse of loading and due to the symmetry, many settings are
used in both load and unload.

* Unload data to `stdout` from the `ks1.table1` table in a cluster with a `localhost` contact 
  point. Column names in the table map to field names in the data. Field names must be emitted 
  in a *header row* in the output:

  `dsbulk unload -k ks1 -t table1`

<<<<<<< HEAD
* Unload data to a local directory (which may
  not yet exist):
                                          
  `dsbulk unload -url ~/-data-export -k ks1 -t table1`
=======
* Unload data to `stdout` from the `ks1.table1` and gzip the result:

  `dsbulk unload -k ks1 -t table1 | gzip > table1.gz`

* Unload data to a local directory (which may not yet exist):
                                          
  `dsbulk unload -url ~/data-export -k ks1 -t table1`
>>>>>>> f8d941ac
  
## Command-line Help
Available settings along with defaults are documented [here](settings.md) and in the
[template application config].
This information is also available on the command-line via the `help` subcommand.

* Get help for common options and a list of sections from which more help is available:

  `dsbulk help`
  
* Get help for all `connector.csv` options:

  `dsbulk help connector.csv`
  
[template application config]:application.template.conf
[onlineDocs]:https://docs.datastax.com/en/dse/1.0.0/dsbulk/<|MERGE_RESOLUTION|>--- conflicted
+++ resolved
@@ -112,12 +112,6 @@
 
   `dsbulk unload -k ks1 -t table1`
 
-<<<<<<< HEAD
-* Unload data to a local directory (which may
-  not yet exist):
-                                          
-  `dsbulk unload -url ~/-data-export -k ks1 -t table1`
-=======
 * Unload data to `stdout` from the `ks1.table1` and gzip the result:
 
   `dsbulk unload -k ks1 -t table1 | gzip > table1.gz`
@@ -125,7 +119,6 @@
 * Unload data to a local directory (which may not yet exist):
                                           
   `dsbulk unload -url ~/data-export -k ks1 -t table1`
->>>>>>> f8d941ac
   
 ## Command-line Help
 Available settings along with defaults are documented [here](settings.md) and in the
