--- conflicted
+++ resolved
@@ -81,11 +81,7 @@
 
 * Load all csv files from a directory. The files do not have a header row. Map field indices of the input to table columns:
 
-<<<<<<< HEAD
-  `dsbulk load -c csv -url ~/export-dir -k ks1 -t table1 -m '0=col1,1=col3'`
-=======
-  `dsbulk load -url ~/export-dir -k ks1 -t table1 -m '{0=col1,1=col3}'`
->>>>>>> e60662de
+  `dsbulk load -url ~/export-dir -k ks1 -t table1 -m '0=col1,1=col3'`
 
 * With default port for cluster hosts, keyspace, table, and mapping set in
   `conf/application.conf`:
