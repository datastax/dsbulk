# DataStax Bulk Loader Options

*NOTE:* The long options described here can be persisted in `conf/application.conf` and thus permanently override defaults and avoid specifying options on the command line.

A template configuration file can be found [here](./application.template.conf).

## Sections

<a href="#Common">Common Settings</a><br>
<a href="#connector">Connector Settings</a><br>
&nbsp;&nbsp;&nbsp;<a href="#connector.csv">Connector Csv Settings</a><br>
&nbsp;&nbsp;&nbsp;<a href="#connector.json">Connector Json Settings</a><br>
<a href="#schema">Schema Settings</a><br>
<a href="#batch">Batch Settings</a><br>
<a href="#codec">Codec Settings</a><br>
<a href="#driver">Driver Settings</a><br>
&nbsp;&nbsp;&nbsp;<a href="#driver.auth">Driver Auth Settings</a><br>
&nbsp;&nbsp;&nbsp;<a href="#driver.policy">Driver Policy Settings</a><br>
&nbsp;&nbsp;&nbsp;<a href="#driver.pooling">Driver Pooling Settings</a><br>
&nbsp;&nbsp;&nbsp;<a href="#driver.protocol">Driver Protocol Settings</a><br>
&nbsp;&nbsp;&nbsp;<a href="#driver.query">Driver Query Settings</a><br>
&nbsp;&nbsp;&nbsp;<a href="#driver.socket">Driver Socket Settings</a><br>
&nbsp;&nbsp;&nbsp;<a href="#driver.ssl">Driver Ssl Settings</a><br>
<a href="#engine">Engine Settings</a><br>
<a href="#executor">Executor Settings</a><br>
<a href="#log">Log Settings</a><br>
<a href="#monitoring">Monitoring Settings</a><br>
<a name="Common"></a>
## Common Settings

#### -f _&lt;string&gt;_

Load options from the given file rather than from `<dsbulk_home>/conf/application.conf`.

#### -c,--connector.name _&lt;string&gt;_

The name of the connector to use.

Default: **"csv"**.

#### -url,--connector.csv.url _&lt;string&gt;_

The URL or path of the resource(s) to read from or write to.

Which URL protocols are available depend on which URL stream handlers have been installed, but at least the **file** protocol is guaranteed to be supported for reads and writes, and the **http** and **https** protocols are guaranteed to be supported for reads.

The file protocol can be used with all supported file systems, local or not.
- When reading: the URL can point to a single file, or to an existing directory; in case of a directory, the *fileNamePattern* setting can be used to filter files to read, and the *recursive* setting can be used to control whether or not the connector should look for files in subdirectories as well.
- When writing: the URL will be treated as a directory; if it doesn't exist, the loader will attempt to create it; CSV files will be created inside this directory, and their names can be controlled with the *fileNameFormat* setting.

Note that if the value specified here does not have a protocol, then it is assumed to be a file protocol. Relative URLs will be resolved against the current working directory. Also, for convenience, if the path begins with a tilde (`~`), that symbol will be expanded to the current user's home directory.

In addition the value `-` indicates `stdin` when loading and `stdout` when unloading. This is in line with Unix tools such as tar, which uses `-` to represent stdin/stdout when reading/writing an archive.

Examples:

    url = "/path/to/dir/or/file"           # without protocol
    url = "./path/to/dir/or/file"          # without protocol, relative to working directory
    url = "~/path/to/dir/or/file"          # without protocol, relative to the user's home directory
    url = "file:///path/to/dir/or/file"    # with file protocol
    url = "http://acme.com/file.csv"       # with HTTP protocol
    url = "-"                              # to read csv data from stdin (for load) or
    url = "-"                              # write csv data to stdout (for unload)

For other URLs: the URL will be read or written directly; settings like *fileNamePattern*, *recursive*, and *fileNameFormat* will have no effect.

The default value is `-` (read from `stdin` / write to `stdout`).

Default: **"-"**.

#### -delim,--connector.csv.delimiter _&lt;string&gt;_

The character to use as field delimiter.

Default: **","**.

#### -header,--connector.csv.header _&lt;boolean&gt;_

Enable or disable whether the files to read or write begin with a header line. If enabled for loading, the first non-empty line in every file will assign field names for each record column, in lieu of `schema.mapping`, `fieldA = col1, fieldB = col2, fieldC = col3`. If disabled for loading, records will not contain fields names, only field indexes, `0 = col1, 1 = col2, 2 = col3`. For unloading, if this setting is enabled, each file will begin with a header line, and if disabled, each file will not contain a header line.

Note: This option will apply to all files loaded or unloaded.

Default: **true**.

#### -skipRecords,--connector.csv.skipRecords _&lt;number&gt;_

The number of records to skip from each input file before the parser can begin to execute. Note that if the file contains a header line, that line is not counted as a valid record. This setting is ignored when writing.

Default: **0**.

#### -maxRecords,--connector.csv.maxRecords _&lt;number&gt;_

The maximum number of records to read from or write to each file. When reading, all records past this number will be discarded. When writing, a file will contain at most this number of records; if more records remain to be written, a new file will be created using the *fileNameFormat* setting. Note that when writing to anything other than a directory, this setting is ignored. This setting takes into account the *header* setting: if a file begins with a header line, that line is not counted as a record. This feature is disabled by default (indicated by its `-1` value).

Default: **-1**.

#### -url,--connector.json.url _&lt;string&gt;_

The URL or path of the resource(s) to read from or write to.

Which URL protocols are available depend on which URL stream handlers have been installed, but at least the **file** protocol is guaranteed to be supported for reads and writes, and the **http** and **https** protocols are guaranteed to be supported for reads.

The file protocol can be used with all supported file systems, local or not.
- When reading: the URL can point to a single file, or to an existing directory; in case of a directory, the *fileNamePattern* setting can be used to filter files to read, and the *recursive* setting can be used to control whether or not the connector should look for files in subdirectories as well.
- When writing: the URL will be treated as a directory; if it doesn't exist, the loader will attempt to create it; json files will be created inside this directory, and their names can be controlled with the *fileNameFormat* setting.

Note that if the value specified here does not have a protocol, then it is assumed to be a file protocol. Relative URLs will be resolved against the current working directory. Also, for convenience, if the path begins with a tilde (`~`), that symbol will be expanded to the current user's home directory.

In addition the value `-` indicates `stdin` when loading and `stdout` when unloading. This is in line with Unix tools such as tar, which uses `-` to represent stdin/stdout when reading/writing an archive.

Examples:

    url = "/path/to/dir/or/file"           # without protocol
    url = "./path/to/dir/or/file"          # without protocol, relative to working directory
    url = "~/path/to/dir/or/file"          # without protocol, relative to the user's home directory
    url = "file:///path/to/dir/or/file"    # with file protocol
    url = "http://acme.com/file.json"      # with HTTP protocol
    url = "-"                              # to read json data from stdin (for load) or
    url = "-"                              # write json data to stdout (for unload)

For other URLs: the URL will be read or written directly; settings like *fileNamePattern*, *recursive*, and *fileNameFormat* will have no effect.

The default value is `-` (read from `stdin` / write to `stdout`).

Default: **"-"**.

#### -skipRecords,--connector.json.skipRecords _&lt;number&gt;_

The number of JSON records to skip from each input file before the parser can begin to execute. This setting is ignored when writing.

Default: **0**.

#### -maxRecords,--connector.json.maxRecords _&lt;number&gt;_

The maximum number of records to read from or write to each file. When reading, all records past this number will be discarded. When writing, a file will contain at most this number of records; if more records remain to be written, a new file will be created using the *fileNameFormat* setting. Note that when writing to anything other than a directory, this setting is ignored. This feature is disabled by default (indicated by its `-1` value).

Default: **-1**.

#### -k,--schema.keyspace _&lt;string&gt;_

Keyspace used for loading or unloading data. Required option if `schema.query` is not specified; otherwise, optional.

Default: **&lt;unspecified&gt;**.

#### -t,--schema.table _&lt;string&gt;_

Table used for loading or unloading data. Required option if `schema.query` is not specified; otherwise, optional.

Default: **&lt;unspecified&gt;**.

#### -m,--schema.mapping _&lt;string&gt;_

The field-to-column mapping to use, that applies to both loading and unloading. If not specified, the loader will apply a strict one-to-one mapping between the source fields and the database table. If that is not what you want, then you must supply an explicit mapping. Mappings should be specified as a map of the following form:

- Indexed data sources: `0 = col1, 1 = col2, 2 = col3`, where `0`, `1`, `2`, are the zero-based indices of fields in the source data; and `col1`, `col2`, `col3` are bound variable names in the insert statement.
    - A shortcut to map the first `n` fields is to simply specify the destination columns: `col1, col2, col3`.
- Mapped data sources: `fieldA = col1, fieldB = col2, fieldC = col3`, where `fieldA`, `fieldB`, `fieldC`, are field names in the source data; and `col1`, `col2`, `col3` are bound variable names in the insert statement.

To specify that a field should be used as the timestamp (a.k.a. write-time) or ttl (a.k.a. time-to-live) of the inserted row, use the specially named fake columns `__ttl` and `__timestamp`: `fieldA = __timestamp, fieldB = __ttl`. Note that Timestamp fields are parsed as regular CQL timestamp columns and must comply with either `codec.timestamp`, or alternatively, with `codec.unit` + `codec.epoch`. TTL fields are parsed as integers representing durations in seconds, and must comply with `codec.number`.

To specify that a column should be populated with the result of a function call, specify the function call as the input field (e.g. `now() = c4`). Note, this is only relevant for load operations. In addition, for mapped data sources, it is also possible to specify that the mapping be partly auto-generated and partly explicitly specified. For example, if a source row has fields `c1`, `c2`, `c3`, and `c5`, and the table has columns `c1`, `c2`, `c3`, `c4`, one can map all like-named columns and specify that `c5` in the source maps to `c4` in the table as follows: `* = *, c5 = c4`.

One can specify that all like-named fields be mapped, except for `c2`: `* = -c2`. To skip `c2` and `c3`: `* = [-c2, -c3]`.

The exact type of mapping to use depends on the connector being used. Some connectors can only produce indexed records; others can only produce mapped ones, while others are capable of producing both indexed and mapped records at the same time. Refer to the connector's documentation to know which kinds of mapping it supports.

Default: **&lt;unspecified&gt;**.

#### -dryRun,--engine.dryRun _&lt;boolean&gt;_

Enable or disable dry-run mode, a test mode that runs the command but does not load data. Not applicable for unloading.

Default: **false**.

#### -h,--driver.hosts _&lt;string&gt;_

The contact points to use for the initial connection to the cluster. This must be a comma-separated list of hosts, each specified by a host-name or ip address. If the host is a DNS name that resolves to multiple A-records, all the corresponding addresses will be used. Do not use `localhost` as a host-name (since it resolves to both IPv4 and IPv6 addresses on some platforms).

Default: **"127.0.0.1"**.

#### -port,--driver.port _&lt;number&gt;_

The native transport port to connect to. This must match DSE's [native_transport_port](https://docs.datastax.com/en/cassandra/2.1/cassandra/configuration/configCassandra_yaml_r.html#configCassandra_yaml_r__native_transport_port) configuration option.

Note that all nodes in a cluster must accept connections on the same port number. Mixed-port cluster are not supported.

Default: **9042**.

#### -u,--driver.auth.username _&lt;string&gt;_

The username to use. Providers that accept this setting:

 - `PlainTextAuthProvider`
 - `DsePlainTextAuthProvider`

Default: **"cassandra"**.

#### -p,--driver.auth.password _&lt;string&gt;_

The password to use. Providers that accept this setting:

 - `PlainTextAuthProvider`
 - `DsePlainTextAuthProvider`

Default: **"cassandra"**.

#### -cl,--driver.query.consistency _&lt;string&gt;_

The consistency level to use for both loading and unloading. Valid values are: `ANY`, `LOCAL_ONE`, `ONE`, `TWO`, `THREE`, `LOCAL_QUORUM`, `QUORUM`, `EACH_QUORUM`, `ALL`.

Note that stronger consistency levels usually result in reduced throughput; besides, any level higher than `ONE` will automatically disable continuous paging, which can dramatically reduce read throughput.

Default: **"LOCAL_ONE"**.

#### --executor.maxPerSecond _&lt;number&gt;_

The maximum number of concurrent operations per second. This acts as a safeguard to prevent more requests than the cluster can handle. Batch statements are counted by the number of statements included. Reduce this setting when the latencies get too high and a remote cluster cannot keep up with throughput, as `dsbulk` requests will eventually time out. Setting this option to any negative value will disable it.

Default: **-1**.

#### -maxErrors,--log.maxErrors _&lt;number&gt;_

The maximum number of errors to tolerate before aborting the entire operation. Set to either a number or a string of the form `N%` where `N` is a decimal number between 0 and 100. Setting this value to `-1` disables this feature (not recommended).

Default: **100**.

#### -logDir,--log.directory _&lt;string&gt;_

The writable directory where all log files will be stored; if the directory specified does not exist, it will be created. URLs are not acceptable (not even `file:/` URLs). Log files for a specific run, or execution, will be located in a sub-directory under the specified directory. Each execution generates a sub-directory identified by an "execution ID". See `engine.executionId` for more information about execution IDs. Relative paths will be resolved against the current working directory. Also, for convenience, if the path begins with a tilde (`~`), that symbol will be expanded to the current user's home directory.

Default: **"./logs"**.

#### -reportRate,--monitoring.reportRate _&lt;string&gt;_

The report interval for the console reporter. The console reporter will print useful metrics about the ongoing operation at this rate. Durations lesser than one second will be rounded up to 1 second.

Default: **"5 seconds"**.

<a name="connector"></a>
## Connector Settings

Connector-specific settings. This section contains settings for the connector to use; it also contains sub-sections, one for each available connector.

#### -c,--connector.name _&lt;string&gt;_

The name of the connector to use.

Default: **"csv"**.

<a name="connector.csv"></a>
### Connector Csv Settings

CSV Connector configuration.

#### -url,--connector.csv.url _&lt;string&gt;_

The URL or path of the resource(s) to read from or write to.

Which URL protocols are available depend on which URL stream handlers have been installed, but at least the **file** protocol is guaranteed to be supported for reads and writes, and the **http** and **https** protocols are guaranteed to be supported for reads.

The file protocol can be used with all supported file systems, local or not.
- When reading: the URL can point to a single file, or to an existing directory; in case of a directory, the *fileNamePattern* setting can be used to filter files to read, and the *recursive* setting can be used to control whether or not the connector should look for files in subdirectories as well.
- When writing: the URL will be treated as a directory; if it doesn't exist, the loader will attempt to create it; CSV files will be created inside this directory, and their names can be controlled with the *fileNameFormat* setting.

Note that if the value specified here does not have a protocol, then it is assumed to be a file protocol. Relative URLs will be resolved against the current working directory. Also, for convenience, if the path begins with a tilde (`~`), that symbol will be expanded to the current user's home directory.

In addition the value `-` indicates `stdin` when loading and `stdout` when unloading. This is in line with Unix tools such as tar, which uses `-` to represent stdin/stdout when reading/writing an archive.

Examples:

    url = "/path/to/dir/or/file"           # without protocol
    url = "./path/to/dir/or/file"          # without protocol, relative to working directory
    url = "~/path/to/dir/or/file"          # without protocol, relative to the user's home directory
    url = "file:///path/to/dir/or/file"    # with file protocol
    url = "http://acme.com/file.csv"       # with HTTP protocol
    url = "-"                              # to read csv data from stdin (for load) or
    url = "-"                              # write csv data to stdout (for unload)

For other URLs: the URL will be read or written directly; settings like *fileNamePattern*, *recursive*, and *fileNameFormat* will have no effect.

The default value is `-` (read from `stdin` / write to `stdout`).

Default: **"-"**.

#### -delim,--connector.csv.delimiter _&lt;string&gt;_

The character to use as field delimiter.

Default: **","**.

#### -header,--connector.csv.header _&lt;boolean&gt;_

Enable or disable whether the files to read or write begin with a header line. If enabled for loading, the first non-empty line in every file will assign field names for each record column, in lieu of `schema.mapping`, `fieldA = col1, fieldB = col2, fieldC = col3`. If disabled for loading, records will not contain fields names, only field indexes, `0 = col1, 1 = col2, 2 = col3`. For unloading, if this setting is enabled, each file will begin with a header line, and if disabled, each file will not contain a header line.

Note: This option will apply to all files loaded or unloaded.

Default: **true**.

#### -skipRecords,--connector.csv.skipRecords _&lt;number&gt;_

The number of records to skip from each input file before the parser can begin to execute. Note that if the file contains a header line, that line is not counted as a valid record. This setting is ignored when writing.

Default: **0**.

#### -maxRecords,--connector.csv.maxRecords _&lt;number&gt;_

The maximum number of records to read from or write to each file. When reading, all records past this number will be discarded. When writing, a file will contain at most this number of records; if more records remain to be written, a new file will be created using the *fileNameFormat* setting. Note that when writing to anything other than a directory, this setting is ignored. This setting takes into account the *header* setting: if a file begins with a header line, that line is not counted as a record. This feature is disabled by default (indicated by its `-1` value).

Default: **-1**.

#### -quote,--connector.csv.quote _&lt;string&gt;_

The character used for quoting fields when the field delimiter is part of the field value. Only one character can be specified. Note that this setting applies to all files to be read or written.

Default: **"\""**.

#### -comment,--connector.csv.comment _&lt;string&gt;_

The character that represents a line comment when found in the beginning of a line of text. Only one character can be specified. Note that this setting applies to all files to be read or written. This feature is disabled by default (indicated by its `null` character value).

Default: **"\u0000"**.

#### -encoding,--connector.csv.encoding _&lt;string&gt;_

The file encoding to use for all read or written files.

Default: **"UTF-8"**.

#### -escape,--connector.csv.escape _&lt;string&gt;_

The character used for escaping quotes inside an already quoted value. Only one character can be specified. Note that this setting applies to all files to be read or written.

Default: **"\\"**.

#### --connector.csv.fileNameFormat _&lt;string&gt;_

The file name format to use when writing. This setting is ignored when reading and for non-file URLs. The file name must comply with the formatting rules of `String.format()`, and must contain a `%d` format specifier that will be used to increment file name counters.

Default: **"output-%0,6d.csv"**.

#### --connector.csv.fileNamePattern _&lt;string&gt;_

The glob pattern to use when searching for files to read. The syntax to use is the glob syntax, as described in `java.nio.file.FileSystem.getPathMatcher()`. This setting is ignored when writing and for non-file URLs. Only applicable when the *url* setting points to a directory on a known filesystem, ignored otherwise.

Default: **"\*\*/\*.csv"**.

#### --connector.csv.maxCharsPerColumn _&lt;number&gt;_

The maximum number of characters that a field can contain. This setting is used to size internal buffers and to avoid out-of-memory problems. If set to -1, internal buffers will be resized dynamically. While convenient, this can lead to memory problems. It could also hurt throughput, if some large fields require constant resizing; if this is the case, set this value to a fixed positive number that is big enough to contain all field values.

Default: **4096**.

#### -maxConcurrentFiles,--connector.csv.maxConcurrentFiles _&lt;string&gt;_

The maximum number of files that can be written simultaneously. This setting is ignored when reading and when the output URL is anything other than a directory on a filesystem. The special syntax `NC` can be used to specify a number of threads that is a multiple of the number of available cores, e.g. if the number of cores is 8, then 0.5C = 0.5 * 8 = 4 threads.

Default: **"0.25C"**.

#### --connector.csv.recursive _&lt;boolean&gt;_

Enable or disable scanning for files in the root's subdirectories. Only applicable when *url* is set to a directory on a known filesystem. Used for loading only.

Default: **false**.

<a name="connector.json"></a>
### Connector Json Settings

JSON Connector configuration.

#### -url,--connector.json.url _&lt;string&gt;_

The URL or path of the resource(s) to read from or write to.

Which URL protocols are available depend on which URL stream handlers have been installed, but at least the **file** protocol is guaranteed to be supported for reads and writes, and the **http** and **https** protocols are guaranteed to be supported for reads.

The file protocol can be used with all supported file systems, local or not.
- When reading: the URL can point to a single file, or to an existing directory; in case of a directory, the *fileNamePattern* setting can be used to filter files to read, and the *recursive* setting can be used to control whether or not the connector should look for files in subdirectories as well.
- When writing: the URL will be treated as a directory; if it doesn't exist, the loader will attempt to create it; json files will be created inside this directory, and their names can be controlled with the *fileNameFormat* setting.

Note that if the value specified here does not have a protocol, then it is assumed to be a file protocol. Relative URLs will be resolved against the current working directory. Also, for convenience, if the path begins with a tilde (`~`), that symbol will be expanded to the current user's home directory.

In addition the value `-` indicates `stdin` when loading and `stdout` when unloading. This is in line with Unix tools such as tar, which uses `-` to represent stdin/stdout when reading/writing an archive.

Examples:

    url = "/path/to/dir/or/file"           # without protocol
    url = "./path/to/dir/or/file"          # without protocol, relative to working directory
    url = "~/path/to/dir/or/file"          # without protocol, relative to the user's home directory
    url = "file:///path/to/dir/or/file"    # with file protocol
    url = "http://acme.com/file.json"      # with HTTP protocol
    url = "-"                              # to read json data from stdin (for load) or
    url = "-"                              # write json data to stdout (for unload)

For other URLs: the URL will be read or written directly; settings like *fileNamePattern*, *recursive*, and *fileNameFormat* will have no effect.

The default value is `-` (read from `stdin` / write to `stdout`).

Default: **"-"**.

#### -skipRecords,--connector.json.skipRecords _&lt;number&gt;_

The number of JSON records to skip from each input file before the parser can begin to execute. This setting is ignored when writing.

Default: **0**.

#### -maxRecords,--connector.json.maxRecords _&lt;number&gt;_

The maximum number of records to read from or write to each file. When reading, all records past this number will be discarded. When writing, a file will contain at most this number of records; if more records remain to be written, a new file will be created using the *fileNameFormat* setting. Note that when writing to anything other than a directory, this setting is ignored. This feature is disabled by default (indicated by its `-1` value).

Default: **-1**.

#### --connector.json.mode _&lt;string&gt;_

The mode for loading and unloading JSON documents. Valid values are:

* MULTI_DOCUMENT: Each resource may contain an arbitrary number of successive JSON documents to be mapped to records. For example the format of each JSON document is a single document: `{doc1}`. The root directory for the JSON documents can be specified with `url` and the documents can be read recursively by setting `connector.json.recursive` to true.
* SINGLE_DOCUMENT: Each resource contains a root array whose elements are JSON documents to be mapped to records. For example, the format of the JSON document is an array with embedded JSON documents: `[ {doc1}, {doc2}, {doc3} ]`.

Default: **"MULTI_DOCUMENT"**.

#### --connector.json.deserializationFeatures _&lt;map&lt;string,boolean&gt;&gt;_

A map of JSON deserialization features to set. Map keys should be enum constants defined in `com.fasterxml.jackson.databind.DeserializationFeature`. Used for loading only.

Note: the default is to set `USE_BIG_DECIMAL_FOR_FLOATS` to `true`; this is the only way to guarantee that floating point numbers will not have their precision truncated when parsed, at the cost of a slightly slower parsing.

#### -encoding,--connector.json.encoding _&lt;string&gt;_

The file encoding to use for all read or written files.

Default: **"UTF-8"**.

#### --connector.json.fileNameFormat _&lt;string&gt;_

The file name format to use when writing. This setting is ignored when reading and for non-file URLs. The file name must comply with the formatting rules of `String.format()`, and must contain a `%d` format specifier that will be used to increment file name counters.

Default: **"output-%0,6d.json"**.

#### --connector.json.fileNamePattern _&lt;string&gt;_

The glob pattern to use when searching for files to read. The syntax to use is the glob syntax, as described in `java.nio.file.FileSystem.getPathMatcher()`. This setting is ignored when writing and for non-file URLs. Only applicable when the *url* setting points to a directory on a known filesystem, ignored otherwise.

Default: **"\*\*/\*.json"**.

#### --connector.json.generatorFeatures _&lt;map&lt;string,boolean&gt;&gt;_

A map of JSON generator features to set. Map keys should be enum constants defined in `com.fasterxml.jackson.core.JsonGenerator.Feature`. For example, a value of `{ ESCAPE_NON_ASCII : true, QUOTE_FIELD_NAMES : true }` will configure the generator to escape all characters beyond 7-bit ASCII and quote field names when writing JSON output. Used for unloading only.

#### --connector.json.mapperFeatures _&lt;map&lt;string,boolean&gt;&gt;_

A map of JSON mapper features to set. Map keys should be enum constants defined in `com.fasterxml.jackson.databind.MapperFeature`. Used both for loading and unloading.

#### -maxConcurrentFiles,--connector.json.maxConcurrentFiles _&lt;string&gt;_

The maximum number of files that can be written simultaneously. This setting is ignored when reading and when the output URL is anything other than a directory on a filesystem. The special syntax `NC` can be used to specify a number of threads that is a multiple of the number of available cores, e.g. if the number of cores is 8, then 0.5C = 0.5 * 8 = 4 threads.

Default: **"0.25C"**.

#### --connector.json.parserFeatures _&lt;map&lt;string,boolean&gt;&gt;_

A map of JSON parser features to set. Map keys should be enum constants defined in `com.fasterxml.jackson.core.JsonParser.Feature`. For example, a value of `{ ALLOW_COMMENTS : true, ALLOW_SINGLE_QUOTES : true }` will configure the parser to allow the use of comments and single-quoted strings in JSON data. Used for loading only.

#### --connector.json.prettyPrint _&lt;boolean&gt;_

Enable or disable pretty printing. When enabled, JSON records are written with indents. Used for unloading only.

Note: Can result in much bigger records.

Default: **false**.

#### --connector.json.recursive _&lt;boolean&gt;_

Enable or disable scanning for files in the root's subdirectories. Only applicable when *url* is set to a directory on a known filesystem. Used for loading only.

Default: **false**.

#### --connector.json.serializationFeatures _&lt;map&lt;string,boolean&gt;&gt;_

A map of JSON serialization features to set. Map keys should be enum constants defined in `com.fasterxml.jackson.databind.SerializationFeature`. Used for unloading only.

<a name="schema"></a>
## Schema Settings

Schema-specific settings.

#### -k,--schema.keyspace _&lt;string&gt;_

Keyspace used for loading or unloading data. Required option if `schema.query` is not specified; otherwise, optional.

Default: **&lt;unspecified&gt;**.

#### -t,--schema.table _&lt;string&gt;_

Table used for loading or unloading data. Required option if `schema.query` is not specified; otherwise, optional.

Default: **&lt;unspecified&gt;**.

#### -m,--schema.mapping _&lt;string&gt;_

The field-to-column mapping to use, that applies to both loading and unloading. If not specified, the loader will apply a strict one-to-one mapping between the source fields and the database table. If that is not what you want, then you must supply an explicit mapping. Mappings should be specified as a map of the following form:

- Indexed data sources: `0 = col1, 1 = col2, 2 = col3`, where `0`, `1`, `2`, are the zero-based indices of fields in the source data; and `col1`, `col2`, `col3` are bound variable names in the insert statement.
    - A shortcut to map the first `n` fields is to simply specify the destination columns: `col1, col2, col3`.
- Mapped data sources: `fieldA = col1, fieldB = col2, fieldC = col3`, where `fieldA`, `fieldB`, `fieldC`, are field names in the source data; and `col1`, `col2`, `col3` are bound variable names in the insert statement.

To specify that a field should be used as the timestamp (a.k.a. write-time) or ttl (a.k.a. time-to-live) of the inserted row, use the specially named fake columns `__ttl` and `__timestamp`: `fieldA = __timestamp, fieldB = __ttl`. Note that Timestamp fields are parsed as regular CQL timestamp columns and must comply with either `codec.timestamp`, or alternatively, with `codec.unit` + `codec.epoch`. TTL fields are parsed as integers representing durations in seconds, and must comply with `codec.number`.

To specify that a column should be populated with the result of a function call, specify the function call as the input field (e.g. `now() = c4`). Note, this is only relevant for load operations. In addition, for mapped data sources, it is also possible to specify that the mapping be partly auto-generated and partly explicitly specified. For example, if a source row has fields `c1`, `c2`, `c3`, and `c5`, and the table has columns `c1`, `c2`, `c3`, `c4`, one can map all like-named columns and specify that `c5` in the source maps to `c4` in the table as follows: `* = *, c5 = c4`.

One can specify that all like-named fields be mapped, except for `c2`: `* = -c2`. To skip `c2` and `c3`: `* = [-c2, -c3]`.

The exact type of mapping to use depends on the connector being used. Some connectors can only produce indexed records; others can only produce mapped ones, while others are capable of producing both indexed and mapped records at the same time. Refer to the connector's documentation to know which kinds of mapping it supports.

Default: **&lt;unspecified&gt;**.

<<<<<<< HEAD
=======
#### --schema.allowExtraFields _&lt;boolean&gt;_

Whether or not to accept records that contain extra fields that are not declared in the mapping. Only applicable for loads, ignored otherwise.

For example, if a record contains 3 fields A, B, C, but the mapping only declares fields A and B, then if this option is `true`, C will be silently ignored and the record will be considered valid; if it is `false`, the record will be rejected.

Default: **true**.

#### --schema.allowMissingFields _&lt;boolean&gt;_

Whether or not to accept records that are missing fields declared in the mapping. Only applicable for loads, ignored otherwise.

For example, if the mapping declares 3 fields A, B, C, but a record contains only A and B, then if this option is `true`, C will be silently assigned `null` and the record will be considered valid; if it is `false`, the record will be rejected.

Note: if the missing field is mapped to a primary key column, the record will be rejected regardless of this option's value, since such a record would be rejected by the database anyway.

Default: **false**.

#### -nullStrings,--schema.nullStrings _&lt;string&gt;_

Comma-separated list of strings that should be mapped to `null`. For loading, when a record field value exactly matches one of the specified strings, the value is replaced with `null` before writing to DSE. For unloading, only the first string specified will be used to change a row cell containing `null` to the specified string when written out. By default, empty strings are converted to `null` while loading, and `null` is converted to an empty string while unloading. This setting is applied before `schema.nullToUnset`, hence any `null` produced by a null-string can still be left unset if required.

Default: **&lt;unspecified&gt;**.

>>>>>>> af03b93a
#### --schema.nullToUnset _&lt;boolean&gt;_

Specify whether to map `null` input values to "unset" in the database, i.e., don't modify a potentially pre-existing value of this field for this row. Valid for load scenarios, otherwise ignore. Note that setting to false creates tombstones to represent `null`.

Note that this setting is applied after the *codec.nullStrings* setting, and may intercept `null`s produced by that setting.

Default: **true**.

#### -query,--schema.query _&lt;string&gt;_

The query to use. If not specified, then *schema.keyspace* and *schema.table* must be specified, and dsbulk will infer the appropriate statement based on the table's metadata, using all available columns. If `schema.keyspace` is provided, the query need not include the keyspace to qualify the table reference.

For loading, the statement can be any `INSERT` or `UPDATE` statement, but must use named bound variables exclusively; positional bound variables will not work. Bound variable names usually match those of the columns in the destination table, but this is not a strict requirement; it is, however, required that their names match those specified in the mapping.

For unloading, the statement can be any regular `SELECT` statement; it can optionally contain a token range restriction clause of the form: `token(...) > :start and token(...) <= :end`. If such a clause is present, the engine will generate as many statements as there are token ranges in the cluster, thus allowing parallelization of reads while at the same time targeting coordinators that are also replicas. The column names in the SELECT clause will be used to match column names specified in the mapping.

Note: The dsbulk query is parsed to discover which bound variables are present, to map the variable correctly to fields.

See *schema.mapping* setting for more information.

Default: **&lt;unspecified&gt;**.

#### --schema.queryTimestamp _&lt;string&gt;_

The timestamp of inserted/updated cells during load; otherwise, the current time of the system running the tool is used. Not applicable to unloading. The following formats are supported:

* A numeric timestamp that is parsed using the options `codec.unit` and `codec.epoch`.
* A valid date-time format specified in the options `codec.timestamp` and `codec.timeZone`.

Query timestamps for DSE have microsecond resolution; any sub-microsecond information specified is lost. For more information, see the [CQL Reference](https://docs.datastax.com/en/dse/5.1/cql/cql/cql_reference/cql_commands/cqlInsert.html#cqlInsert__timestamp-value).

Default: **&lt;unspecified&gt;**.

#### --schema.queryTtl _&lt;number&gt;_

The Time-To-Live (TTL) of inserted/updated cells during load (seconds); a value of -1 means there is no TTL. Not applicable to unloading. For more information, see the [CQL Reference](https://docs.datastax.com/en/dse/5.1/cql/cql/cql_reference/cql_commands/cqlInsert.html#cqlInsert__ime-value), [Setting the time-to-live (TTL) for value](http://docs.datastax.com/en/dse/5.1/cql/cql/cql_using/useTTL.html) and [Expiring data with time-to-live](http://docs.datastax.com/en/dse/5.1/cql/cql/cql_using/useExpire.html).

Default: **-1**.

<a name="batch"></a>
## Batch Settings

Batch-specific settings.

These settings control how the workflow engine groups together statements before writing them.

Only applicable for loading.

See `com.datastax.dsbulk.executor.api.batch.StatementBatcher` for more information.

#### --batch.bufferSize _&lt;number&gt;_

The buffer size to use for flushing batching statements. Do not set higher than `maxBatchSize` unless the loaded data is unsorted, when a higher value could improve performance. When set to a negative value the buffer size is implicitly set to `maxBatchSize`.

Default: **-1**.

#### --batch.enabled _&lt;boolean&gt;_

Enable or disable statement batching.

Default: **true**.

#### --batch.maxBatchSize _&lt;number&gt;_

The maximum batch size that depends on the size of the data inserted and the batch mode in use. Larger data requires a smaller value. For batch mode, `PARTITION_KEY` requires larger batch sizes, whereas `REPLICA_SET` requires smaller batch sizes, such as below 10.

Default: **32**.

#### --batch.mode _&lt;string&gt;_

The grouping mode. Valid values are:
- PARTITION_KEY: Groups together statements that share the same partition key. This is the default mode, and the preferred one.
- REPLICA_SET: Groups together statements that share the same replica set. This mode might yield better results for small clusters and lower replication factors, but tends to perform equally well or worse than `PARTITION_KEY` for larger clusters or high replication factors.

Default: **"PARTITION_KEY"**.

<a name="codec"></a>
## Codec Settings

Conversion-specific settings. These settings apply for both load and unload workflows.

When writing, these settings determine how record fields emitted by connectors are parsed.

When unloading, these settings determine how row cells emitted by DSE are formatted.

#### --codec.booleanNumbers _&lt;list&lt;number&gt;&gt;_

Set how true and false representations of numbers are interpreted. The representation is of the form `true_value,false_value`. The mapping is reciprocal, so that numbers are mapping to Boolean and vice versa. All numbers unspecified in this setting are rejected.

Default: **[1,0]**.

#### --codec.booleanStrings _&lt;list&lt;string&gt;&gt;_

Specify how true and false representations can be used by dsbulk. Each representation is of the form `true-value:false-value`, case-insensitive. For loading, all representations are honored: when a record field value exactly matches one of the specified strings, the value is replaced with `true` of `false` before writing to DSE. For unloading, this setting is only applicable for string-based connectors, such as the CSV connector: the first representation will be used to format booleans before they are written out, and all others are ignored.

Default: **["1:0","Y:N","T:F","YES:NO","TRUE:FALSE"]**.

#### --codec.date _&lt;string&gt;_

The temporal pattern to use for `String` to CQL date conversions. Valid choices:

- A date-time pattern such as `uuuu-MM-dd`.
- A pre-defined formatter such as `ISO_LOCAL_DATE`. Any public static field in `java.time.format.DateTimeFormatter` can be used.

For more information on patterns and pre-defined formatters, see [https://docs.oracle.com/javase/8/docs/api/java/time/format/DateTimeFormatter.html#patterns](https://docs.oracle.com/javase/8/docs/api/java/time/format/DateTimeFormatter.html#patterns).

For more information about CQL date, time and timestamp literals, see [Date, time, and timestamp format](https://docs.datastax.com/en/dse/5.1/cql/cql/cql_reference/refDateTimeFormats.html?hl=timestamp).

Default: **"ISO_LOCAL_DATE"**.

#### --codec.epoch _&lt;string&gt;_

The instant, or "epoch", to use when converting numeric input to CQL temporal types, and when converting local times to full timestamps.

The value must be expressed in [`ISO_ZONED_DATE_TIME`](https://docs.oracle.com/javase/8/docs/api/java/time/format/DateTimeFormatter.html#ISO_ZONED_DATE_TIME) format.

Numeric inputs are converted using this instant and the unit specified under `unit`. For example, if the unit is `DAYS` and the epoch is `2000-01-01T00:00:00Z`, then the number 31 is converted to `2000-01-01` + 31 days, that is, `2000-02-01T00:00:00Z`.

When local times need to be converted to full timestamps, they are converted using the local date extracted from this value. For example, if the epoch is `2000-01-01T00:00:00Z`, then the local time `12:34:56` is converted to `2000-01-01T12:34:56Z`.

 The default values for `unit` and `epoch` result in numeric input being interpreted as milliseconds since Unix Epoch (1970-01-01).

Default: **"1970-01-01T00:00:00Z"**.

#### --codec.formatNumbers _&lt;boolean&gt;_

Whether or not to use the `number` pattern to format numeric output.

Only applicable when unloading, and only if the connector in use requires stringification (i.e., if it does not handle raw numeric data, e.g. the CSV connector); ignored otherwise.

When `true`, the numeric pattern defined under `number` will be used to format all numbers. This allows for nicely-formatted output, but may result in rounding (see `roundingStrategy`), or alteration of the original decimal's scale. When `false`, numbers will be simply stringified using their `toString()` method. This is the safest choice as it never results in rounding nor in scale alteration.

Default: **false**.

#### -locale,--codec.locale _&lt;string&gt;_

The locale to use for locale-sensitive conversions.

Default: **"en_US"**.

#### -nullStrings,--codec.nullStrings _&lt;list&lt;string&gt;&gt;_

Comma-separated list of values that should be mapped to `null`. For loading, when a record field value exactly matches one of the specified strings, the value is replaced with `null` before writing to DSE. For unloading, this setting is only applicable for string-based connectors, such as the CSV connector: the first string specified will be used to change a row cell containing `null` to the specified string when written out. By default, empty strings are converted to `null` while loading, and `null` is converted to an empty string while unloading. This setting is applied before `schema.nullToUnset`, hence any `null` produced by a null-word can still be left unset if required.

Default: **[""]**.

#### --codec.number _&lt;string&gt;_

The `DecimalFormat` pattern to use for conversions between `String` and CQL numeric types.

See [java.text.DecimalFormat](https://docs.oracle.com/javase/8/docs/api/java/text/DecimalFormat.html) for details about the pattern syntax to use.

The default pattern is `#,###.##`. This format recognizes almost every input, with an optional, localized thousands separator, and a localized decimal separator. It also recognizes an optional exponent. When used with locale `en_US`, the following inputs are all valid when parsing: `1234`, `1,234`, `1234.5678`, `1,234.5678`, `1,234.5678E2`.

Beware that, when unloading / formatting, rounding may be necessary and could incur in precision loss. You can specify the rounding strategy to apply, see `roundingStrategy` below.

In addition to the pattern specified here, DSBulk will always recognize Java's numeric notation as valid input, both decimal and hexadecimal. Thus, regardless of the pattern being used, the following examples are always correctly parsed:

- Decimal notation: `1.234e+56`
- Hexadecimal notation: `0x1.fffP+1023`

Default: **"#,###.##"**.

#### --codec.overflowStrategy _&lt;string&gt;_

The overflow strategy to use when converting from `String` to CQL numeric types.

"Overflow" should be understood here in 3 possible ways:

- The value is out of the target CQL type's range. For example, trying to convert 128 to a CQL `tinyint` results in overflow, as the maximum value for such type is 127.
- The value is decimal, but the target CQL type is integral. For example, trying to convert 123.45 to a CQL `int` results in overflow.
- The value's precision is too large for the target CQL type. For example, trying to insert 0.1234567890123456789 into a CQL `double` results in overflow as there are too many significant digits to fit in a 64-bit double.

Valid choices:

- `REJECT`: overflows are considered errors and the data is rejected. This is the default value.
- `TRUNCATE`: the data is truncated to fit in the target CQL type. The truncation algorithm is similar to the narrowing primitive conversion defined in section 5.1.3 of The Java Language Specification, with the following exceptions:
    - If the value is too big or too small, it is rounded up or down to the maximum or minimum value allowed, rather than truncated at bit level. For example, 128 would be rounded down to 127 to fit in a byte, whereas Java would have truncated the exceeding bits and converted to -127 instead.
    - If the value is decimal, but the target CQL type is integral, it is first rounded to an integral using the defined rounding strategy, then narrowed to fit into the target type.

Beware that `TRUNCATE` may result in precision loss and should be used with caution.

Note: this setting only applies for loading, when parsing numeric inputs; it does not apply for unloading, since formatting never results in any of the overflow situations outlined above (but it may involve rounding – see `roundingStrategy`).

Default: **"REJECT"**.

#### --codec.roundingStrategy _&lt;string&gt;_

The rounding strategy to use for conversions from CQL numeric types to `String`.

Only applicable when unloading, if `formatNumbers` is true and if the connector in use requires stringification (i.e., if it does not handle raw numeric data, e.g. the CSV connector); ignored otherwise.

Valid choices: any `java.math.RoundingMode` enum constant name, that is: `CEILING`, `FLOOR`, `UP`, `DOWN`, `HALF_UP`, `HALF_EVEN`, `HALF_DOWN`, and `UNNECESSARY`.

The precision used when rounding is inferred from the numeric pattern declared under `number`. For example, `#,###.##` allows up to 2 fraction digits, so the rounding precision will be 2; 123.456 would be rounded to 123.46 with this pattern and strategy `UP`.

The default is `UNNECESSARY` because this is the only strategy that allows to export numeric data without precision loss. Note however that this strategy will result in infinite precision and thus will print decimal numbers with as many fraction digits as required, regardless of the number of fraction digits declared in the numeric pattern in use.

Default: **"UNNECESSARY"**.

#### --codec.time _&lt;string&gt;_

The temporal pattern to use for `String` to CQL time conversions. Valid choices:

- A date-time pattern such as `HH:mm:ss`.
- A pre-defined formatter such as `ISO_LOCAL_TIME`. Any public static field in `java.time.format.DateTimeFormatter` can be used.

For more information on patterns and pre-defined formatters, see [https://docs.oracle.com/javase/8/docs/api/java/time/format/DateTimeFormatter.html#patterns](https://docs.oracle.com/javase/8/docs/api/java/time/format/DateTimeFormatter.html#patterns).

For more information about CQL date, time and timestamp literals, see [Date, time, and timestamp format](https://docs.datastax.com/en/dse/5.1/cql/cql/cql_reference/refDateTimeFormats.html?hl=timestamp).

Default: **"ISO_LOCAL_TIME"**.

#### -timeZone,--codec.timeZone _&lt;string&gt;_

The time zone to use for temporal conversions, when the input being parsed or formatted does not convey any explicit time zone information.

Default: **"UTC"**.

#### --codec.timestamp _&lt;string&gt;_

The temporal pattern to use for `String` to CQL timestamp conversions. Valid choices:

- A date-time pattern such as `uuuu-MM-dd HH:mm:ss`.
- A pre-defined formatter such as `ISO_ZONED_DATE_TIME` or `ISO_INSTANT`. Any public static field in `java.time.format.DateTimeFormatter` can be used.
- The special value `CQL_DATE_TIME`, which is a special parser that accepts most CQL date, time and timestamp literals (see below).

For more information on patterns and pre-defined formatters, see [https://docs.oracle.com/javase/8/docs/api/java/time/format/DateTimeFormatter.html#patterns](https://docs.oracle.com/javase/8/docs/api/java/time/format/DateTimeFormatter.html#patterns).

For more information about CQL date, time and timestamp literals, see [Date, time, and timestamp format](https://docs.datastax.com/en/dse/5.1/cql/cql/cql_reference/refDateTimeFormats.html?hl=timestamp).

The default value is the special `CQL_DATE_TIME` value. This format is roughly equivalent to the pre-defined `ISO_ZONED_DATE_TIME`, but is more permissive regarding missing fields and time zone formats.

When parsing, this format recognizes most CQL temporal literals, e.g.:

- Local dates:
    - `2012-01-01`
- Local times:
    - `12:34`
    - `12:34:56`
    - `12:34:56.123`
    - `12:34:56.123456`
    - `12:34:56.123456789`
- Local date-times:
    - `2012-01-01T12:34`
    - `2012-01-01T12:34:56`
    - `2012-01-01T12:34:56.123`
    - `2012-01-01T12:34:56.123456`
    - `2012-01-01T12:34:56.123456789`
- Zoned date-times:
    - `2012-01-01T12:34+01:00`
    - `2012-01-01T12:34:56+01:00`
    - `2012-01-01T12:34:56.123+01:00`
    - `2012-01-01T12:34:56.123456+01:00`
    - `2012-01-01T12:34:56.123456789+01:00`
    - `2012-01-01T12:34:56.123456789+01:00[Europe/Paris]`

When the input is a local date, the timestamp is resolved using the time zone specified under `timeZone`, at midnight. When the input is a local time, the timestamp is resolved using the time zone specified under `timeZone`, and the date is inferred from the instant specified under `epoch` (by default, January 1st 1970).

When formatting, this format is equivalent to `ISO_ZONED_DATE_TIME`, and produces formatted output of the following form: '2011-12-03T10:15:30.567+01:00[Europe/Paris]'.

Default: **"CQL_DATE_TIME"**.

#### --codec.unit _&lt;string&gt;_

The time unit to use when converting numeric input to CQL temporal types.

All `TimeUnit` enum constants are valid choices.

Numeric inputs are converted using this unit and the instant specified under `epoch`. For example, if the unit is `DAYS` and the epoch is `2000-01-01T00:00:00Z`, then the number 31 is converted to `2000-01-01` + 31 days, that is, `2000-02-01T00:00:00Z`.

 The default values for `unit` and `epoch` result in numeric input being interpreted as milliseconds since Unix Epoch (1970-01-01).

Default: **"MILLISECONDS"**.

#### --codec.uuidStrategy _&lt;string&gt;_

Strategy to use when generating time-based (version 1) UUIDs from timestamps. Clock sequence and node ID parts of generated UUIDs are determined on a best-effort basis and are not fully compliant with RFC 4122. Valid values are:

- RANDOM: Generates UUIDs using a random number in lieu of the local clock sequence and node ID. This strategy will ensure that the generated UUIDs are unique, even if the original timestamps are not guaranteed to be unique.
- FIXED: Preferred strategy if original timestamps are guaranteed unique, since it is faster. Generates UUIDs using a fixed local clock sequence and node ID.
- MIN: Generates the smallest possible type 1 UUID for a given timestamp. Warning: this strategy doesn't guarantee uniquely generated UUIDs and should be used with caution.
- MAX: Generates the biggest possible type 1 UUID for a given timestamp. Warning: this strategy doesn't guarantee uniquely generated UUIDs and should be used with caution.

Default: **"RANDOM"**.

<a name="driver"></a>
## Driver Settings

Driver-specific configuration.

#### -h,--driver.hosts _&lt;string&gt;_

The contact points to use for the initial connection to the cluster. This must be a comma-separated list of hosts, each specified by a host-name or ip address. If the host is a DNS name that resolves to multiple A-records, all the corresponding addresses will be used. Do not use `localhost` as a host-name (since it resolves to both IPv4 and IPv6 addresses on some platforms).

Default: **"127.0.0.1"**.

#### -port,--driver.port _&lt;number&gt;_

The native transport port to connect to. This must match DSE's [native_transport_port](https://docs.datastax.com/en/cassandra/2.1/cassandra/configuration/configCassandra_yaml_r.html#configCassandra_yaml_r__native_transport_port) configuration option.

Note that all nodes in a cluster must accept connections on the same port number. Mixed-port cluster are not supported.

Default: **9042**.

#### --driver.addressTranslator _&lt;string&gt;_

The simple or fully-qualified class name of the address translator to use. This is only needed if the nodes are not directly reachable from the machine on which dsbulk is running (for example, the dsbulk machine is in a different network region and needs to use a public IP, or it connects through a proxy).

Default: **"IdentityTranslator"**.

#### --driver.timestampGenerator _&lt;string&gt;_

The simple or fully-qualified class name of the timestamp generator to use. Built-in options are:

- AtomicMonotonicTimestampGenerator: timestamps are guaranteed to be unique across all client threads.
- ThreadLocalTimestampGenerator: timestamps are guaranteed to be unique within each thread only.
- ServerSideTimestampGenerator: do not generate timestamps, let the server assign them.

Default: **"AtomicMonotonicTimestampGenerator"**.

<a name="driver.auth"></a>
### Driver Auth Settings

Authentication settings.

#### -u,--driver.auth.username _&lt;string&gt;_

The username to use. Providers that accept this setting:

 - `PlainTextAuthProvider`
 - `DsePlainTextAuthProvider`

Default: **"cassandra"**.

#### -p,--driver.auth.password _&lt;string&gt;_

The password to use. Providers that accept this setting:

 - `PlainTextAuthProvider`
 - `DsePlainTextAuthProvider`

Default: **"cassandra"**.

#### --driver.auth.provider _&lt;string&gt;_

The name of the AuthProvider to use. Valid choices are:

 - None: no authentication.
 - PlainTextAuthProvider: Uses `com.datastax.driver.core.PlainTextAuthProvider` for authentication. Supports SASL authentication using the `PLAIN` mechanism (plain text authentication).
 - DsePlainTextAuthProvider: Uses `com.datastax.driver.dse.auth.DsePlainTextAuthProvider` for authentication. Supports SASL authentication to DSE clusters using the `PLAIN` mechanism (plain text authentication), and also supports optional proxy authentication; should be preferred to `PlainTextAuthProvider` when connecting to secured DSE clusters.
 - DseGSSAPIAuthProvider: Uses `com.datastax.driver.dse.auth.DseGSSAPIAuthProvider` for authentication. Supports SASL authentication to DSE clusters using the `GSSAPI` mechanism (Kerberos authentication), and also supports optional proxy authentication.
   - Note: When using this provider you may have to set the `java.security.krb5.conf` system property to point to your `krb5.conf` file (e.g. set the `DSBULK_JAVA_OPTS` environment variable to `-Djava.security.krb5.conf=/home/user/krb5.conf`). See the [Oracle Java Kerberos documentation](https://docs.oracle.com/javase/7/docs/technotes/guides/security/jgss/tutorials/KerberosReq.html) for more details.

Default: **"None"**.

#### --driver.auth.authorizationId _&lt;string&gt;_

An authorization ID allows the currently authenticated user to act as a different user (proxy authentication). Providers that accept this setting:

 - `DsePlainTextAuthProvider`
 - `DseGSSAPIAuthProvider`

Default: **&lt;unspecified&gt;**.

#### --driver.auth.keyTab _&lt;string&gt;_

The path of the Kerberos keytab file to use for authentication. If left unspecified, authentication uses a ticket cache. Providers that accept this setting:

 - `DseGSSAPIAuthProvider`

Default: **&lt;unspecified&gt;**.

#### --driver.auth.principal _&lt;string&gt;_

The Kerberos principal to use. For example, `user@datastax.com`. If left unspecified, the principal is chosen from the first key in the ticket cache or keytab. Providers that accept this setting:

 - `DseGSSAPIAuthProvider`

Default: **&lt;unspecified&gt;**.

#### --driver.auth.saslService _&lt;string&gt;_

The SASL service name to use. This value should match the username of the Kerberos service principal used by the DSE server. This information is specified in the `dse.yaml` file by the *service_principal* option under the *kerberos_options* section, and may vary from one DSE installation to another - especially if you installed DSE with an automated package installer. Providers that accept this setting:

 - `DseGSSAPIAuthProvider`

Default: **"dse"**.

<a name="driver.policy"></a>
### Driver Policy Settings

Settings for various driver policies.

#### -lbp,--driver.policy.lbp.name _&lt;string&gt;_

The name of the load balancing policy. Supported policies include: `dse`, `dcAwareRoundRobin`, `roundRobin`, `whiteList`, `tokenAware`. Available options for the policies are listed below as appropriate. For more information, refer to the driver documentation for the policy. If not specified, defaults to the driver's default load balancing policy, which is currently the `DseLoadBalancingPolicy` wrapping a `TokenAwarePolicy`, wrapping a `DcAwareRoundRobinPolicy`.

Note: It is critical for a token-aware policy to be used in the chain in order to benefit from batching by partition key.

Default: **&lt;unspecified&gt;**.

#### --driver.policy.lbp.dcAwareRoundRobin.allowRemoteDCsForLocalConsistencyLevel _&lt;boolean&gt;_

Enable or disable whether to allow remote datacenters to count for local consistency level in round robin awareness.

Default: **false**.

#### --driver.policy.lbp.dcAwareRoundRobin.localDc _&lt;string&gt;_

The datacenter name (commonly dc1, dc2, etc.) local to the machine on which dsbulk is running, so that requests are sent to nodes in the local datacenter whenever possible.

Default: **&lt;unspecified&gt;**.

#### --driver.policy.lbp.dcAwareRoundRobin.usedHostsPerRemoteDc _&lt;number&gt;_

The number of hosts per remote datacenter that the round robin policy should consider.

Default: **0**.

#### --driver.policy.lbp.dse.childPolicy _&lt;string&gt;_

The child policy that the specified `dse` policy wraps.

Default: **"roundRobin"**.

#### --driver.policy.lbp.tokenAware.childPolicy _&lt;string&gt;_

The child policy that the specified `tokenAware` policy wraps.

Default: **"roundRobin"**.

#### --driver.policy.lbp.tokenAware.shuffleReplicas _&lt;boolean&gt;_

Specify whether to shuffle the list of replicas that can process a request. For loading, shuffling can improve performance by distributing writes across nodes.

Default: **true**.

#### --driver.policy.lbp.whiteList.childPolicy _&lt;string&gt;_

The child policy that the specified `whiteList` policy wraps.

Default: **"roundRobin"**.

#### --driver.policy.lbp.whiteList.hosts _&lt;string&gt;_

List of hosts to white list. This must be a comma-separated list of hosts, each specified by a host-name or ip address. If the host is a DNS name that resolves to multiple A-records, all the corresponding addresses will be used. Do not use `localhost` as a host-name (since it resolves to both IPv4 and IPv6 addresses on some platforms).

Default: **&lt;unspecified&gt;**.

#### -maxRetries,--driver.policy.maxRetries _&lt;number&gt;_

Maximum number of retries for a timed-out request.

Default: **10**.

<a name="driver.pooling"></a>
### Driver Pooling Settings

Pooling-specific settings.

The driver maintains a connection pool to each node, according to the distance assigned to it by the load balancing policy. If the distance is `IGNORED`, no connections are maintained.

#### --driver.pooling.heartbeat _&lt;string&gt;_

The heartbeat interval. If a connection stays idle for that duration (no reads), the driver sends a dummy message on it to make sure it's still alive. If not, the connection is trashed and replaced.

Default: **"30 seconds"**.

#### --driver.pooling.local.connections _&lt;number&gt;_

The number of connections in the pool for nodes at "local" distance.

Default: **8**.

#### --driver.pooling.local.requests _&lt;number&gt;_

The maximum number of requests (1 to 32768) that can be executed concurrently on a connection.

Default: **32768**.

#### --driver.pooling.remote.connections _&lt;number&gt;_

The number of connections in the pool for remote nodes.

Default: **1**.

#### --driver.pooling.remote.requests _&lt;number&gt;_

The maximum number of requests (1 to 32768) that can be executed concurrently on a connection.

Default: **1024**.

<a name="driver.protocol"></a>
### Driver Protocol Settings

Native Protocol-specific settings.

#### --driver.protocol.compression _&lt;string&gt;_

Specify the compression algorithm to use. Valid values are: `NONE`, `LZ4`, `SNAPPY`.

Default: **"NONE"**.

<a name="driver.query"></a>
### Driver Query Settings

Query-related settings.

#### -cl,--driver.query.consistency _&lt;string&gt;_

The consistency level to use for both loading and unloading. Valid values are: `ANY`, `LOCAL_ONE`, `ONE`, `TWO`, `THREE`, `LOCAL_QUORUM`, `QUORUM`, `EACH_QUORUM`, `ALL`.

Note that stronger consistency levels usually result in reduced throughput; besides, any level higher than `ONE` will automatically disable continuous paging, which can dramatically reduce read throughput.

Default: **"LOCAL_ONE"**.

#### --driver.query.fetchSize _&lt;number&gt;_

The page size, or how many rows will be retrieved simultaneously in a single network round trip. This setting will limit the number of results loaded into memory simultaneously during unloading. Not applicable for loading.

Default: **5000**.

#### --driver.query.idempotence _&lt;boolean&gt;_

The default idempotence of statements generated by the loader.

Default: **true**.

#### --driver.query.serialConsistency _&lt;string&gt;_

The serial consistency level to use for writes. Only applicable if the data is inserted using lightweight transactions, ignored otherwise. Valid values are: `SERIAL` and `LOCAL_SERIAL`.

Default: **"LOCAL_SERIAL"**.

<a name="driver.socket"></a>
### Driver Socket Settings

Socket-related settings.

#### --driver.socket.readTimeout _&lt;string&gt;_

The time the driver waits for a request to complete. This is a global limit on the duration of a `session.execute()` call, including any internal retries the driver might do.

Default: **"60 seconds"**.

<a name="driver.ssl"></a>
### Driver Ssl Settings

Encryption-specific settings.

For more information about how to configure this section, see the Java Secure Socket Extension (JSSE) Reference Guide: http://docs.oracle.com/javase/6/docs/technotes/guides/security/jsse/JSSERefGuide.html. You can also check the DataStax Java driver documentation on SSL: http://docs.datastax.com/en/developer/java-driver-dse/latest/manual/ssl/

#### --driver.ssl.cipherSuites _&lt;list&gt;_

The cipher suites to enable. For example:

`cipherSuites = ["TLS_RSA_WITH_AES_128_CBC_SHA", "TLS_RSA_WITH_AES_256_CBC_SHA"]`

This property is optional. If it is not present, the driver won't explicitly enable cipher suites, which according to the JDK documentation results in "a minimum quality of service".

Default: **[]**.

#### --driver.ssl.keystore.algorithm _&lt;string&gt;_

The algorithm to use for the SSL keystore. Valid values are: `SunX509`, `NewSunX509`.

Default: **"SunX509"**.

#### --driver.ssl.keystore.password _&lt;string&gt;_

The keystore password.

Default: **&lt;unspecified&gt;**.

#### --driver.ssl.keystore.path _&lt;string&gt;_

The path of the keystore file. This setting is optional. If left unspecified, no client authentication will be used.

Default: **&lt;unspecified&gt;**.

#### --driver.ssl.openssl.keyCertChain _&lt;string&gt;_

The path of the certificate chain file. This setting is optional. If left unspecified, no client authentication will be used.

Default: **&lt;unspecified&gt;**.

#### --driver.ssl.openssl.privateKey _&lt;string&gt;_

The path of the private key file.

Default: **&lt;unspecified&gt;**.

#### --driver.ssl.provider _&lt;string&gt;_

The SSL provider to use. Valid values are:

- **None**: no SSL.
- **JDK**: uses the JDK SSLContext
- **OpenSSL**: uses Netty's native support for OpenSSL. It provides better performance and generates less garbage. This is the recommended provider when using SSL.

Default: **"None"**.

#### --driver.ssl.truststore.algorithm _&lt;string&gt;_

The algorithm to use for the SSL truststore. Valid values are: `PKIX`, `SunX509`.

Default: **"SunX509"**.

#### --driver.ssl.truststore.password _&lt;string&gt;_

The truststore password.

Default: **&lt;unspecified&gt;**.

#### --driver.ssl.truststore.path _&lt;string&gt;_

The path of the truststore file. This setting is optional. If left unspecified, server certificates will not be validated.

Default: **&lt;unspecified&gt;**.

<a name="engine"></a>
## Engine Settings

Workflow Engine-specific settings.

#### -dryRun,--engine.dryRun _&lt;boolean&gt;_

Enable or disable dry-run mode, a test mode that runs the command but does not load data. Not applicable for unloading.

Default: **false**.

#### --engine.executionId _&lt;string&gt;_

A unique identifier to attribute to each execution. When unspecified or empty, the engine will automatically generate identifiers of the following form: *workflow*_*timestamp*, where :

- *workflow* stands for the workflow type (`LOAD`, `UNLOAD`, etc.);
- *timestamp* is the current timestamp formatted as `uuuuMMdd-HHmmss-SSSSSS` (see [https://docs.oracle.com/javase/8/docs/api/java/time/format/DateTimeFormatter.html#patterns](https://docs.oracle.com/javase/8/docs/api/java/time/format/DateTimeFormatter.html#patterns)) in UTC, with microsecond precision if available, and millisecond precision otherwise.

When this identifier is user-supplied, it is important to guarantee its uniqueness; failing to do so may result in execution failures. It is also possible to provide templates here. Any format compliant with the formatting rules of [`String.format()`](https://docs.oracle.com/javase/8/docs/api/java/util/Formatter.html#syntax) is accepted, and can contain the following parameters:

- `%1$s` : the workflow type (`LOAD`, `UNLOAD`, etc.);
- `%2$t` : the current time (with microsecond precision if available, and millisecond precision otherwise);
- `%3$s` : the JVM process PID (this parameter might not be available on some operating systems; if its value cannot be determined, a random integer will be inserted instead).

Default: **&lt;unspecified&gt;**.

<a name="executor"></a>
## Executor Settings

Executor-specific settings.

#### --executor.maxPerSecond _&lt;number&gt;_

The maximum number of concurrent operations per second. This acts as a safeguard to prevent more requests than the cluster can handle. Batch statements are counted by the number of statements included. Reduce this setting when the latencies get too high and a remote cluster cannot keep up with throughput, as `dsbulk` requests will eventually time out. Setting this option to any negative value will disable it.

Default: **-1**.

#### --executor.continuousPaging.enabled _&lt;boolean&gt;_

Enable or disable continuous paging.

Note that if the target cluster does not support continuous paging, or if the consistency level is not `ONE` or `LOCAL_ONE` (see `driver.query.consistency`), traditional paging will be used regardless of this setting.

Default: **true**.

#### --executor.continuousPaging.maxPages _&lt;number&gt;_

The maximum number of pages to retrieve. Setting this value to zero retrieves all pages available.

Default: **0**.

#### --executor.continuousPaging.maxPagesPerSecond _&lt;number&gt;_

The maximum number of pages per second. Setting this value to zero indicates no limit.

Default: **0**.

#### --executor.continuousPaging.pageSize _&lt;number&gt;_

The size of the page. The unit to use is determined by the `pageUnit` setting.

Default: **5000**.

#### --executor.continuousPaging.pageUnit _&lt;string&gt;_

The unit to use for the `pageSize` setting. Possible values are: `ROWS`, `BYTES`.

Default: **"ROWS"**.

#### --executor.maxInFlight _&lt;number&gt;_

The maximum number of "in-flight" requests, or maximum number of concurrent requests waiting for a response from the server. This acts as a safeguard to prevent more requests than the cluster can handle. Batch statements count as one request. Reduce this value when the throughput for reads and writes cannot match the throughput of mappers; this is usually a sign that the workflow engine is not well calibrated and will eventually run out of memory. Setting this option to any negative value will disable it.

Default: **1024**.

<a name="log"></a>
## Log Settings

Log and error management settings.

#### -maxErrors,--log.maxErrors _&lt;number&gt;_

The maximum number of errors to tolerate before aborting the entire operation. Set to either a number or a string of the form `N%` where `N` is a decimal number between 0 and 100. Setting this value to `-1` disables this feature (not recommended).

Default: **100**.

#### -logDir,--log.directory _&lt;string&gt;_

The writable directory where all log files will be stored; if the directory specified does not exist, it will be created. URLs are not acceptable (not even `file:/` URLs). Log files for a specific run, or execution, will be located in a sub-directory under the specified directory. Each execution generates a sub-directory identified by an "execution ID". See `engine.executionId` for more information about execution IDs. Relative paths will be resolved against the current working directory. Also, for convenience, if the path begins with a tilde (`~`), that symbol will be expanded to the current user's home directory.

Default: **"./logs"**.

#### --log.stmt.level _&lt;string&gt;_

The desired log level. Valid values are:

- ABRIDGED: Print only basic information in summarized form.
- NORMAL: Print basic information in summarized form, and the statement's query string, if available. For batch statements, this verbosity level also prints information about the batch's inner statements.
- EXTENDED: Print full information, including the statement's query string, if available, and the statement's bound values, if available. For batch statements, this verbosity level also prints all information available about the batch's inner statements.

Default: **"EXTENDED"**.

#### --log.stmt.maxBoundValueLength _&lt;number&gt;_

The maximum length for a bound value. Bound values longer than this value will be truncated.

Setting this value to `-1` disables this feature (not recommended).

Default: **50**.

#### --log.stmt.maxBoundValues _&lt;number&gt;_

The maximum number of bound values to print. If the statement has more bound values than this limit, the exceeding values will not be printed.

Setting this value to `-1` disables this feature (not recommended).

Default: **50**.

#### --log.stmt.maxInnerStatements _&lt;number&gt;_

The maximum number of inner statements to print for a batch statement. Only applicable for batch statements, ignored otherwise. If the batch statement has more children than this value, the exceeding child statements will not be printed.

Setting this value to `-1` disables this feature (not recommended).

Default: **10**.

#### --log.stmt.maxQueryStringLength _&lt;number&gt;_

The maximum length for a query string. Query strings longer than this value will be truncated.

Setting this value to `-1` disables this feature (not recommended).

Default: **500**.

<a name="monitoring"></a>
## Monitoring Settings

Monitoring-specific settings.

#### -reportRate,--monitoring.reportRate _&lt;string&gt;_

The report interval for the console reporter. The console reporter will print useful metrics about the ongoing operation at this rate. Durations lesser than one second will be rounded up to 1 second.

Default: **"5 seconds"**.

#### --monitoring.csv _&lt;boolean&gt;_

Enable or disable CSV reporting. If enabled, CSV files containing metrics will be generated in the designated log directory.

Default: **false**.

#### --monitoring.durationUnit _&lt;string&gt;_

The time unit used when printing latency durations. Valid values: all `TimeUnit` enum constants.

Default: **"MILLISECONDS"**.

#### --monitoring.expectedReads _&lt;number&gt;_

The expected total number of reads. Optional, but if set, the console reporter will also print the overall achievement percentage. Setting this value to `-1` disables this feature.

Default: **-1**.

#### --monitoring.expectedWrites _&lt;number&gt;_

The expected total number of writes. Optional, but if set, the console reporter will also print the overall achievement percentage. Setting this value to `-1` disables this feature.

Default: **-1**.

#### -jmx,--monitoring.jmx _&lt;boolean&gt;_

Enable or disable JMX reporting. Note that to enable remote JMX reporting, several properties must also be set in the JVM during launch. This is accomplished via the `DSBULK_JAVA_OPTS` environment variable.

Default: **true**.

#### --monitoring.rateUnit _&lt;string&gt;_

The time unit used when printing throughput rates. Valid values: all `TimeUnit` enum constants.

Default: **"SECONDS"**.
<|MERGE_RESOLUTION|>--- conflicted
+++ resolved
@@ -513,8 +513,6 @@
 
 Default: **&lt;unspecified&gt;**.
 
-<<<<<<< HEAD
-=======
 #### --schema.allowExtraFields _&lt;boolean&gt;_
 
 Whether or not to accept records that contain extra fields that are not declared in the mapping. Only applicable for loads, ignored otherwise.
@@ -533,13 +531,6 @@
 
 Default: **false**.
 
-#### -nullStrings,--schema.nullStrings _&lt;string&gt;_
-
-Comma-separated list of strings that should be mapped to `null`. For loading, when a record field value exactly matches one of the specified strings, the value is replaced with `null` before writing to DSE. For unloading, only the first string specified will be used to change a row cell containing `null` to the specified string when written out. By default, empty strings are converted to `null` while loading, and `null` is converted to an empty string while unloading. This setting is applied before `schema.nullToUnset`, hence any `null` produced by a null-string can still be left unset if required.
-
-Default: **&lt;unspecified&gt;**.
-
->>>>>>> af03b93a
 #### --schema.nullToUnset _&lt;boolean&gt;_
 
 Specify whether to map `null` input values to "unset" in the database, i.e., don't modify a potentially pre-existing value of this field for this row. Valid for load scenarios, otherwise ignore. Note that setting to false creates tombstones to represent `null`.
