<<<<<<< HEAD
# DataStax Bulk Loader v1.9.0-SNAPSHOT Options
=======
# DataStax Bulk Loader v1.10.0-SNAPSHOT Options
>>>>>>> d9107caf

*NOTE:* The long options described here can be persisted in `conf/application.conf` and thus permanently override defaults and avoid specifying options on the command line.

A template configuration file can be found [here](./application.template.conf).

## Sections

<a href="#Common">Common Settings</a><br>
<a href="#connector">Connector Settings</a><br>
&nbsp;&nbsp;&nbsp;<a href="#connector.csv">Connector Csv Settings</a><br>
&nbsp;&nbsp;&nbsp;<a href="#connector.json">Connector Json Settings</a><br>
<a href="#schema">Schema Settings</a><br>
<a href="#batch">Batch Settings</a><br>
<a href="#codec">Codec Settings</a><br>
<a href="#engine">Engine Settings</a><br>
<a href="#executor">Executor Settings</a><br>
<a href="#log">Log Settings</a><br>
<a href="#monitoring">Monitoring Settings</a><br>
<a href="#runner">Runner Settings</a><br>
<a href="#s3">S3 Settings</a><br>
<a href="#stats">Stats Settings</a><br>
<a href="#datastax-java-driver">Driver Settings</a><br>
<a name="Common"></a>
## Common Settings

#### -f _&lt;string&gt;_

Load options from the given file rather than from `<dsbulk_home>/conf/application.conf`.

#### -c,<br />--connector.name<br />--dsbulk.connector.name _&lt;string&gt;_

The name of the connector to use.

Default: **"csv"**.

#### -url,<br />--connector.csv.url<br />--dsbulk.connector.csv.url _&lt;string&gt;_

The URL or path of the resource(s) to read from or write to.

Which URL protocols are available depend on which URL stream handlers have been installed, but at least the **file** protocol is guaranteed to be supported for reads and writes, and the **http** and **https** protocols are guaranteed to be supported for reads.

The file protocol can be used with all supported file systems, local or not.
- When reading: the URL can point to a single file, or to an existing directory; in case of a directory, the *fileNamePattern* setting can be used to filter files to read, and the *recursive* setting can be used to control whether or not the connector should look for files in subdirectories as well.
- When writing: the URL will be treated as a directory; if it doesn't exist, the loader will attempt to create it; CSV files will be created inside this directory, and their names can be controlled with the *fileNameFormat* setting.

Note that if the value specified here does not have a protocol, then it is assumed to be a file protocol. Relative URLs will be resolved against the current working directory. Also, for convenience, if the path begins with a tilde (`~`), that symbol will be expanded to the current user's home directory.

In addition the value `-` indicates `stdin` when loading and `stdout` when unloading. This is in line with Unix tools such as tar, which uses `-` to represent stdin/stdout when reading/writing an archive.

Examples:

    url = "/path/to/dir/or/file"           # without protocol
    url = "./path/to/dir/or/file"          # without protocol, relative to working directory
    url = "~/path/to/dir/or/file"          # without protocol, relative to the user's home directory
    url = "file:///path/to/dir/or/file"    # with file protocol
    url = "http://acme.com/file.csv"       # with HTTP protocol
    url = "-"                              # to read csv data from stdin (for load) or
    url = "-"                              # write csv data to stdout (for unload)

For other URLs: the URL will be read or written directly; settings like *fileNamePattern*, *recursive*, and *fileNameFormat* will have no effect.

The default value is `-` (read from `stdin` / write to `stdout`).

Default: **"-"**.

#### -delim,<br />--connector.csv.delimiter<br />--dsbulk.connector.csv.delimiter _&lt;string&gt;_

The character(s) to use as field delimiter. Field delimiters containing more than one character are accepted.

Default: **","**.

#### -header,<br />--connector.csv.header<br />--dsbulk.connector.csv.header _&lt;boolean&gt;_

Enable or disable whether the files to read or write begin with a header line. If enabled for loading, the first non-empty line in every file will assign field names for each record column, in lieu of `schema.mapping`, `fieldA = col1, fieldB = col2, fieldC = col3`. If disabled for loading, records will not contain fields names, only field indexes, `0 = col1, 1 = col2, 2 = col3`. For unloading, if this setting is enabled, each file will begin with a header line, and if disabled, each file will not contain a header line.

Note: This option will apply to all files loaded or unloaded.

Default: **true**.

#### -skipRecords,<br />--connector.csv.skipRecords<br />--dsbulk.connector.csv.skipRecords _&lt;number&gt;_

The number of records to skip from each input file before the parser can begin to execute. Note that if the file contains a header line, that line is not counted as a valid record. This setting is ignored when writing.

Default: **0**.

#### -maxRecords,<br />--connector.csv.maxRecords<br />--dsbulk.connector.csv.maxRecords _&lt;number&gt;_

The maximum number of records to read from or write to each file. When reading, all records past this number will be discarded. When writing, a file will contain at most this number of records; if more records remain to be written, a new file will be created using the *fileNameFormat* setting. Note that when writing to anything other than a directory, this setting is ignored. This setting takes into account the *header* setting: if a file begins with a header line, that line is not counted as a record. This feature is disabled by default (indicated by its `-1` value).

Default: **-1**.

#### -url,<br />--connector.json.url<br />--dsbulk.connector.json.url _&lt;string&gt;_

The URL or path of the resource(s) to read from or write to.

Which URL protocols are available depend on which URL stream handlers have been installed, but at least the **file** protocol is guaranteed to be supported for reads and writes, and the **http** and **https** protocols are guaranteed to be supported for reads.

The file protocol can be used with all supported file systems, local or not.
- When reading: the URL can point to a single file, or to an existing directory; in case of a directory, the *fileNamePattern* setting can be used to filter files to read, and the *recursive* setting can be used to control whether or not the connector should look for files in subdirectories as well.
- When writing: the URL will be treated as a directory; if it doesn't exist, the loader will attempt to create it; json files will be created inside this directory, and their names can be controlled with the *fileNameFormat* setting.

Note that if the value specified here does not have a protocol, then it is assumed to be a file protocol. Relative URLs will be resolved against the current working directory. Also, for convenience, if the path begins with a tilde (`~`), that symbol will be expanded to the current user's home directory.

In addition the value `-` indicates `stdin` when loading and `stdout` when unloading. This is in line with Unix tools such as tar, which uses `-` to represent stdin/stdout when reading/writing an archive.

Examples:

    url = "/path/to/dir/or/file"           # without protocol
    url = "./path/to/dir/or/file"          # without protocol, relative to working directory
    url = "~/path/to/dir/or/file"          # without protocol, relative to the user's home directory
    url = "file:///path/to/dir/or/file"    # with file protocol
    url = "http://acme.com/file.json"      # with HTTP protocol
    url = "-"                              # to read json data from stdin (for load) or
    url = "-"                              # write json data to stdout (for unload)

For other URLs: the URL will be read or written directly; settings like *fileNamePattern*, *recursive*, and *fileNameFormat* will have no effect.

The default value is `-` (read from `stdin` / write to `stdout`).

Default: **"-"**.

#### -skipRecords,<br />--connector.json.skipRecords<br />--dsbulk.connector.json.skipRecords _&lt;number&gt;_

The number of JSON records to skip from each input file before the parser can begin to execute. This setting is ignored when writing.

Default: **0**.

#### -maxRecords,<br />--connector.json.maxRecords<br />--dsbulk.connector.json.maxRecords _&lt;number&gt;_

The maximum number of records to read from or write to each file. When reading, all records past this number will be discarded. When writing, a file will contain at most this number of records; if more records remain to be written, a new file will be created using the *fileNameFormat* setting. Note that when writing to anything other than a directory, this setting is ignored. This feature is disabled by default (indicated by its `-1` value).

Default: **-1**.

#### -h,<br />--driver.basic.contact-points<br />--datastax-java-driver.basic.contact-points _&lt;list&lt;string&gt;&gt;_

The contact points to use for the initial connection to the cluster.

These are addresses of Cassandra nodes that the driver uses to discover the cluster topology. Only one contact point is required (the driver will retrieve the address of the other nodes automatically), but it is usually a good idea to provide more than one contact point, because if that single contact point is unavailable, the driver cannot initialize itself correctly.

This must be a list of strings with each contact point specified as "host" or "host:port". If the specified host doesn't have a port, the default port specified in `basic.default-port` will be used. Note that Cassandra 3 and below and DSE 6.7 and below require all nodes in a cluster to share the same port (see CASSANDRA-7544).

Valid examples of contact points are:
- IPv4 addresses with ports: `[ "192.168.0.1:9042", "192.168.0.2:9042" ]`
- IPv4 addresses without ports: `[ "192.168.0.1", "192.168.0.2" ]`
- IPv6 addresses with ports: `[ "fe80:0:0:0:f861:3eff:fe1d:9d7b:9042", "fe80:0:0:f861:3eff:fe1d:9d7b:9044:9042" ]`
- IPv6 addresses without ports: `[ "fe80:0:0:0:f861:3eff:fe1d:9d7b", "fe80:0:0:f861:3eff:fe1d:9d7b:9044" ]`
- Host names with ports: `[ "host1.com:9042", "host2.com:9042" ]`
- Host names without ports: `[ "host1.com", "host2.com:" ]`

If the host is a DNS name that resolves to multiple A-records, all the corresponding addresses will be used. Avoid using "localhost" as the host name (since it resolves to both IPv4 and IPv6 addresses on some platforms).

The heuristic to determine whether or not a contact point is in the form "host" or "host:port" is not 100% accurate for some IPv6 addresses; you should avoid ambiguous IPv6 addresses such as `fe80::f861:3eff:fe1d:1234`, because such a string can be seen either as a combination of IP `fe80::f861:3eff:fe1d` with port 1234, or as IP `fe80::f861:3eff:fe1d:1234` without port. In such cases, DSBulk will not change the contact point. This issue can be avoided by providing IPv6 addresses in full form, e.g. if instead of `fe80::f861:3eff:fe1d:1234` you provide `fe80:0:0:0:0:f861:3eff:fe1d:1234`, then the string is unequivocally parsed as IP `fe80:0:0:0:0:f861:3eff:fe1d` with port 1234.

Note: on Cloud deployments, DSBulk automatically sets this option to an empty list, as contact points are not allowed to be explicitly provided when connecting to DataStax Astra databases.

Default: **["127.0.0.1:9042"]**.

#### -port,<br />--driver.basic.default-port<br />--datastax-java-driver.basic.default-port _&lt;number&gt;_

The default port to use for `basic.contact-points`, when a host is specified without port. Note that Cassandra 3 and below and DSE 6.7 and below require all nodes in a cluster to share the same port (see CASSANDRA-7544). If this setting is not specified, the default port will be 9042.

Default: **9042**.

#### -b,<br />--driver.basic.cloud.secure-connect-bundle<br />--datastax-java-driver.basic.cloud.secure-connect-bundle _&lt;string&gt;_

The location of the secure bundle used to connect to a Datastax Astra database. This setting must be a path on the local filesystem or a valid URL.

Examples:

    "/path/to/bundle.zip"          # path on *Nix systems
    "./path/to/bundle.zip"         # path on *Nix systems, relative to workding directory
    "~/path/to/bundle.zip"         # path on *Nix systems, relative to home directory
    "C:\\path\\to\\bundle.zip"     # path on Windows systems,
                                   # note that you need to escape backslashes in HOCON
    "file:/a/path/to/bundle.zip"   # URL with file protocol
    "http://host.com/bundle.zip"   # URL with HTTP protocol

Note: if you set this to a non-null value, DSBulk assumes that you are connecting to an DataStax Astra database; in this case, you should not set any of the following settings because they are not compatible with Cloud deployments:

- `datastax-java-driver.basic.contact-points`
- `datastax-java-driver.basic.request.consistency`
- `datastax-java-driver.advanced.ssl-engine-factory.*`

If you do so, a log will be emitted and the setting will be ignored.

Default: **null**.

#### -u,<br />--driver.advanced.auth-provider.username<br />--datastax-java-driver.advanced.auth-provider.username _&lt;string&gt;_

The username to use to authenticate against a cluster with authentication enabled. Providers that accept this setting:

 - `PlainTextAuthProvider`


Default: **null**.

#### -p,<br />--driver.advanced.auth-provider.password<br />--datastax-java-driver.advanced.auth-provider.password _&lt;string&gt;_

The password to use to authenticate against a cluster with authentication enabled. Providers that accept this setting:

 - `PlainTextAuthProvider`


Default: **null**.

#### -cl,<br />--driver.basic.request.consistency<br />--datastax-java-driver.basic.request.consistency _&lt;string&gt;_

The consistency level to use for all queries. Note that stronger consistency levels usually result in reduced throughput. In addition, any level higher than `ONE` will automatically disable continuous paging, which can dramatically reduce read throughput.

Valid values are: `ANY`, `LOCAL_ONE`, `ONE`, `TWO`, `THREE`, `LOCAL_QUORUM`, `QUORUM`, `EACH_QUORUM`, `ALL`.

Note: on Cloud deployments, the only accepted consistency level when writing is `LOCAL_QUORUM`. Therefore, the default value is `LOCAL_ONE`, except when loading in Cloud deployments, in which case the default is automatically changed to `LOCAL_QUORUM`.

Default: **"LOCAL_ONE"**.

#### -dc,<br />--driver.basic.load-balancing-policy.local-datacenter<br />--datastax-java-driver.basic.load-balancing-policy.local-datacenter _&lt;string&gt;_

The datacenter that is considered "local": the default load balancing policy will only include nodes from this datacenter in its query plans. Set this to a non-null value if you want to force the local datacenter; otherwise, the `DcInferringLoadBalancingPolicy` used by default by DSBulk will infer the local datacenter from the provided contact points.

Default: **null**.

#### -k,<br />--schema.keyspace<br />--dsbulk.schema.keyspace _&lt;string&gt;_

Keyspace used for loading or unloading data. Keyspace names should not be quoted and are case-sensitive. `MyKeyspace` will match a keyspace named `MyKeyspace` but not `mykeyspace`. Either `keyspace` or `graph` is required if `query` is not specified or is not qualified with a keyspace name.

Default: **null**.

#### -t,<br />--schema.table<br />--dsbulk.schema.table _&lt;string&gt;_

Table used for loading or unloading data. Table names should not be quoted and are case-sensitive. `MyTable` will match a table named `MyTable` but not `mytable`. Either `table`, `vertex` or `edge` is required if `query` is not specified.

Default: **null**.

#### -m,<br />--schema.mapping<br />--dsbulk.schema.mapping _&lt;string&gt;_

The field-to-column mapping to use, that applies to both loading and unloading; ignored when counting. If not specified, the loader will apply a strict one-to-one mapping between the source fields and the database table. If that is not what you want, then you must supply an explicit mapping. Mappings should be specified as a map of the following form:

- Indexed data sources: `0 = col1, 1 = col2, 2 = col3`, where `0`, `1`, `2`, are the zero-based indices of fields in the source data; and `col1`, `col2`, `col3` are bound variable names in the insert statement.
    - A shortcut to map the first `n` fields is to simply specify the destination columns: `col1, col2, col3`.
- Mapped data sources: `fieldA = col1, fieldB = col2, fieldC = col3`, where `fieldA`, `fieldB`, `fieldC`, are field names in the source data; and `col1`, `col2`, `col3` are bound variable names in the insert statement.
    - A shortcut to map fields named like columns is to simply specify the destination columns: `col1, col2, col3`.

To specify that a field should be used as the timestamp (a.k.a. write-time) or ttl (a.k.a. time-to-live) of the inserted row, use the specially named fake columns `__ttl` and `__timestamp`: `fieldA = __timestamp, fieldB = __ttl`. Note that Timestamp fields are parsed as regular CQL timestamp columns and must comply with either `codec.timestamp`, or alternatively, with `codec.unit` + `codec.epoch`. TTL fields are parsed as integers representing durations in seconds, and must comply with `codec.number`.

To specify that a column should be populated with the result of a function call, specify the function call as the input field (e.g. `now() = c4`). Note, this is only relevant for load operations. Similarly, to specify that a field should be populated with the result of a function call, specify the function call as the input column (e.g. `field1 = now()`). This is only relevant for unload operations. Function calls can also be qualified by a keyspace name: `field1 = ks1.max(c1,c2)`.

In addition, for mapped data sources, it is also possible to specify that the mapping be partly auto-generated and partly explicitly specified. For example, if a source row has fields `c1`, `c2`, `c3`, and `c5`, and the table has columns `c1`, `c2`, `c3`, `c4`, one can map all like-named columns and specify that `c5` in the source maps to `c4` in the table as follows: `* = *, c5 = c4`.

One can specify that all like-named fields be mapped, except for `c2`: `* = -c2`. To skip `c2` and `c3`: `* = [-c2, -c3]`.

Any identifier, field or column, that is not strictly alphanumeric (i.e. not matching `[a-zA-Z0-9_]+`) must be surrounded by double-quotes, just like you would do in CQL: `"Field ""A""" = "Column 2"` (to escape a double-quote, simply double it). Note that, contrary to the CQL grammar, unquoted identifiers will not be lower-cased: an identifier such as `MyColumn1` will match a column named `"MyColumn1"` and not `mycolumn1`.

The exact type of mapping to use depends on the connector being used. Some connectors can only produce indexed records; others can only produce mapped ones, while others are capable of producing both indexed and mapped records at the same time. Refer to the connector's documentation to know which kinds of mapping it supports.

Default: **null**.

#### -dryRun,<br />--engine.dryRun<br />--dsbulk.engine.dryRun _&lt;boolean&gt;_

Enable or disable dry-run mode, a test mode that runs the command but does not load data. Not applicable for unloading nor counting.

Default: **false**.

#### -maxConcurrentQueries,<br />--engine.maxConcurrentQueries<br />--dsbulk.engine.maxConcurrentQueries _&lt;string&gt;_

The maximum number of concurrent queries that should be carried in parallel.

This acts as a safeguard to prevent more queries executing in parallel than the cluster can handle, or to regulate throughput when latencies get too high. Batch statements count as one query.

When using continuous paging, also make sure to set this number to a value equal to or lesser than the number of nodes in the local datacenter multiplied by the value configured server-side for `continuous_paging.max_concurrent_sessions` in the cassandra.yaml configuration file (60 by default); otherwise some requests might be rejected.

The special syntax `NC` can be used to specify a number that is a multiple of the number of available cores, e.g. if the number of cores is 8, then 0.5C = 0.5 * 8 = 4 concurrent queries.

The default value is 'AUTO'; with this special value, DSBulk will optimize the number of concurrent queries according to the number of available cores, and the operation being executed. The actual value usually ranges from the number of cores to eight times that number.

Default: **"AUTO"**.

#### -maxErrors,<br />--log.maxErrors<br />--dsbulk.log.maxErrors _&lt;number&gt;_

The maximum number of errors to tolerate before aborting the entire operation. This can be expressed either as an absolute number of errors - in which case, set this to an integer greater than or equal to zero; or as a percentage of total rows processed so far - in which case, set this to a string of the form `N%`, where `N` is a decimal number between 0 and 100 exclusive (e.g. "20%"). Setting this value to any negative integer disables this feature (not recommended).

Default: **100**.

#### -logDir,<br />--log.directory<br />--dsbulk.log.directory _&lt;string&gt;_

The writable directory where all log files will be stored; if the directory specified does not exist, it will be created. URLs are not acceptable (not even `file:/` URLs). Log files for a specific run, or execution, will be located in a sub-directory under the specified directory. Each execution generates a sub-directory identified by an "execution ID". See `engine.executionId` for more information about execution IDs. Relative paths will be resolved against the current working directory. Also, for convenience, if the path begins with a tilde (`~`), that symbol will be expanded to the current user's home directory.

Default: **"./logs"**.

#### -verbosity,<br />--log.verbosity<br />--dsbulk.log.verbosity _&lt;number&gt;_

The desired level of verbosity. Valid values are:

- 0 (quiet): DSBulk will only log WARN and ERROR messages.
- 1 (normal): DSBulk will log INFO, WARN and ERROR messages.
- 2 (verbose) DSBulk will log DEBUG, INFO, WARN and ERROR messages.

Default: **1**.

#### -reportRate,<br />--monitoring.reportRate<br />--dsbulk.monitoring.reportRate _&lt;string&gt;_

The report interval. DSBulk will print useful metrics about the ongoing operation at this rate; for example, if this value is set to 10 seconds, then DSBulk will print metrics every ten seconds. Valid values: any value specified in [HOCON duration syntax](https://github.com/lightbend/config/blob/master/HOCON.md#duration-format), but durations lesser than one second will be rounded up to 1 second.

Default: **"5 seconds"**.

<a name="connector"></a>
## Connector Settings

Connector-specific settings. This section contains settings for the connector to use; it also contains sub-sections, one for each available connector.

This setting is ignored when counting.

#### -c,<br />--connector.name<br />--dsbulk.connector.name _&lt;string&gt;_

The name of the connector to use.

Default: **"csv"**.

<a name="connector.csv"></a>
### Connector Csv Settings

CSV Connector configuration.

#### -url,<br />--connector.csv.url<br />--dsbulk.connector.csv.url _&lt;string&gt;_

The URL or path of the resource(s) to read from or write to.

Which URL protocols are available depend on which URL stream handlers have been installed, but at least the **file** protocol is guaranteed to be supported for reads and writes, and the **http** and **https** protocols are guaranteed to be supported for reads.

The file protocol can be used with all supported file systems, local or not.
- When reading: the URL can point to a single file, or to an existing directory; in case of a directory, the *fileNamePattern* setting can be used to filter files to read, and the *recursive* setting can be used to control whether or not the connector should look for files in subdirectories as well.
- When writing: the URL will be treated as a directory; if it doesn't exist, the loader will attempt to create it; CSV files will be created inside this directory, and their names can be controlled with the *fileNameFormat* setting.

Note that if the value specified here does not have a protocol, then it is assumed to be a file protocol. Relative URLs will be resolved against the current working directory. Also, for convenience, if the path begins with a tilde (`~`), that symbol will be expanded to the current user's home directory.

In addition the value `-` indicates `stdin` when loading and `stdout` when unloading. This is in line with Unix tools such as tar, which uses `-` to represent stdin/stdout when reading/writing an archive.

Examples:

    url = "/path/to/dir/or/file"           # without protocol
    url = "./path/to/dir/or/file"          # without protocol, relative to working directory
    url = "~/path/to/dir/or/file"          # without protocol, relative to the user's home directory
    url = "file:///path/to/dir/or/file"    # with file protocol
    url = "http://acme.com/file.csv"       # with HTTP protocol
    url = "-"                              # to read csv data from stdin (for load) or
    url = "-"                              # write csv data to stdout (for unload)

For other URLs: the URL will be read or written directly; settings like *fileNamePattern*, *recursive*, and *fileNameFormat* will have no effect.

The default value is `-` (read from `stdin` / write to `stdout`).

Default: **"-"**.

#### -delim,<br />--connector.csv.delimiter<br />--dsbulk.connector.csv.delimiter _&lt;string&gt;_

The character(s) to use as field delimiter. Field delimiters containing more than one character are accepted.

Default: **","**.

#### -header,<br />--connector.csv.header<br />--dsbulk.connector.csv.header _&lt;boolean&gt;_

Enable or disable whether the files to read or write begin with a header line. If enabled for loading, the first non-empty line in every file will assign field names for each record column, in lieu of `schema.mapping`, `fieldA = col1, fieldB = col2, fieldC = col3`. If disabled for loading, records will not contain fields names, only field indexes, `0 = col1, 1 = col2, 2 = col3`. For unloading, if this setting is enabled, each file will begin with a header line, and if disabled, each file will not contain a header line.

Note: This option will apply to all files loaded or unloaded.

Default: **true**.

#### -skipRecords,<br />--connector.csv.skipRecords<br />--dsbulk.connector.csv.skipRecords _&lt;number&gt;_

The number of records to skip from each input file before the parser can begin to execute. Note that if the file contains a header line, that line is not counted as a valid record. This setting is ignored when writing.

Default: **0**.

#### -maxRecords,<br />--connector.csv.maxRecords<br />--dsbulk.connector.csv.maxRecords _&lt;number&gt;_

The maximum number of records to read from or write to each file. When reading, all records past this number will be discarded. When writing, a file will contain at most this number of records; if more records remain to be written, a new file will be created using the *fileNameFormat* setting. Note that when writing to anything other than a directory, this setting is ignored. This setting takes into account the *header* setting: if a file begins with a header line, that line is not counted as a record. This feature is disabled by default (indicated by its `-1` value).

Default: **-1**.

#### -quote,<br />--connector.csv.quote<br />--dsbulk.connector.csv.quote _&lt;string&gt;_

The character used for quoting fields when the field delimiter is part of the field value. Only one character can be specified. Note that this setting applies to all files to be read or written.

Default: **"\""**.

#### -comment,<br />--connector.csv.comment<br />--dsbulk.connector.csv.comment _&lt;string&gt;_

The character that represents a line comment when found in the beginning of a line of text. Only one character can be specified. Note that this setting applies to all files to be read or written. This feature is disabled by default (indicated by its `null` character value).

Default: **"\u0000"**.

#### --connector.csv.compression<br />--dsbulk.connector.csv.compression _&lt;string&gt;_

The compression that will be used for writing or reading files. Supported values are (for both reading and writing): `none`, `xz`, `gzip`, `bzip2`, `zstd`, `lz4`, `lzma`, `snappy`, `deflate`.  For reading only, supported values are: `brotli`, `z`, `deflate64`.

Default: **"none"**.

#### --connector.csv.emptyValue<br />--dsbulk.connector.csv.emptyValue _&lt;string&gt;_

Sets the String representation of an empty value. When reading, if the parser does not read any character from the input, and the input is within quotes, this value will be used instead. When writing, if the writer has an empty string to write to the output, this value will be used instead. The default value is `AUTO`, which means that, when reading, the parser will emit an empty string, and when writing, the writer will write a quoted empty field to the output.

Default: **"AUTO"**.

#### -encoding,<br />--connector.csv.encoding<br />--dsbulk.connector.csv.encoding _&lt;string&gt;_

The file encoding to use for all read or written files.

Default: **"UTF-8"**.

#### -escape,<br />--connector.csv.escape<br />--dsbulk.connector.csv.escape _&lt;string&gt;_

The character used for escaping quotes inside an already quoted value. Only one character can be specified. Note that this setting applies to all files to be read or written.

Default: **"\\"**.

#### --connector.csv.fileNameFormat<br />--dsbulk.connector.csv.fileNameFormat _&lt;string&gt;_

The file name format to use when writing. This setting is ignored when reading and for non-file URLs. The file name must comply with the formatting rules of `String.format()`, and must contain a `%d` format specifier that will be used to increment file name counters.

If compression is enabled, the default value for this setting will be modified to include the default suffix for the selected compression method. For example, if compression is `gzip`, the default file name format will be `output-%06d.csv.gz`.

Default: **"output-%06d.csv"**.

#### --connector.csv.fileNamePattern<br />--dsbulk.connector.csv.fileNamePattern _&lt;string&gt;_

The glob pattern to use when searching for files to read. The syntax to use is the glob syntax, as described in `java.nio.file.FileSystem.getPathMatcher()`. This setting is ignored when writing and for non-file URLs. Only applicable when the *url* setting points to a directory on a known filesystem, ignored otherwise.

If compression is enabled, the default value for this setting will be modified to include the default suffix for the selected compression method. For example, if compression is `gzip`, the default glob pattern will be `**/*.csv.gz`.

Default: **"\*\*/\*.csv"**.

#### --connector.csv.ignoreLeadingWhitespaces<br />--dsbulk.connector.csv.ignoreLeadingWhitespaces _&lt;boolean&gt;_

Defines whether or not leading whitespaces from values being read/written should be skipped. This setting is honored when reading and writing. Default value is false.

Default: **false**.

#### --connector.csv.ignoreLeadingWhitespacesInQuotes<br />--dsbulk.connector.csv.ignoreLeadingWhitespacesInQuotes _&lt;boolean&gt;_

Defines whether or not trailing whitespaces from quoted values should be skipped. This setting is only honored when reading; it is ignored when writing. Default value is false.

Default: **false**.

#### --connector.csv.ignoreTrailingWhitespaces<br />--dsbulk.connector.csv.ignoreTrailingWhitespaces _&lt;boolean&gt;_

Defines whether or not trailing whitespaces from values being read/written should be skipped. This setting is honored when reading and writing. Default value is false.

Default: **false**.

#### --connector.csv.ignoreTrailingWhitespacesInQuotes<br />--dsbulk.connector.csv.ignoreTrailingWhitespacesInQuotes _&lt;boolean&gt;_

Defines whether or not leading whitespaces from quoted values should be skipped. This setting is only honored when reading; it is ignored when writing. Default value is false.

Default: **false**.

#### --connector.csv.maxCharsPerColumn<br />--dsbulk.connector.csv.maxCharsPerColumn _&lt;number&gt;_

The maximum number of characters that a field can contain. This setting is used to size internal buffers and to avoid out-of-memory problems. If set to -1, internal buffers will be resized dynamically. While convenient, this can lead to memory problems. It could also hurt throughput, if some large fields require constant resizing; if this is the case, set this value to a fixed positive number that is big enough to contain all field values.

Default: **4096**.

#### --connector.csv.maxColumns<br />--dsbulk.connector.csv.maxColumns _&lt;number&gt;_

The maximum number of columns that a record can contain. This setting is used to size internal buffers and to avoid out-of-memory problems.

Default: **512**.

#### -maxConcurrentFiles,<br />--connector.csv.maxConcurrentFiles<br />--dsbulk.connector.csv.maxConcurrentFiles _&lt;string&gt;_

The maximum number of files that can be read or written simultaneously. This setting is effective only when reading from or writing to many resources in parallel, such as a collection of files in a root directory; it is ignored otherwise. The special syntax `NC` can be used to specify a number of threads that is a multiple of the number of available cores, e.g. if the number of cores is 8, then 0.5C = 0.5 * 8 = 4 threads.

The default value is the special value AUTO; with this value, the connector will decide the best number of files.

Default: **"AUTO"**.

#### -newline,<br />--connector.csv.newline<br />--dsbulk.connector.csv.newline _&lt;string&gt;_

The character(s) that represent a line ending. When set to the special value `auto` (default), the system's line separator, as determined by `System.lineSeparator()`, will be used when writing, and auto-detection of line endings will be enabled when reading. Only one or two characters can be specified; beware that most typical line separator characters need to be escaped, e.g. one should specify `\r\n` for the typical line ending on Windows systems (carriage return followed by a new line).

Default: **"auto"**.

#### --connector.csv.normalizeLineEndingsInQuotes<br />--dsbulk.connector.csv.normalizeLineEndingsInQuotes _&lt;boolean&gt;_

Defines whether or not line separators should be replaced by a normalized line separator '\n' inside quoted values. This setting is honored when reading and writing. Note: due to a bug in the CSV parsing library, on Windows systems, the line ending detection mechanism may not function properly when this setting is false; in case of problem, set this to true. Default value is false.

Default: **false**.

#### --connector.csv.nullValue<br />--dsbulk.connector.csv.nullValue _&lt;string&gt;_

Sets the String representation of a null value. When reading, if the parser does not read any character from the input, this value will be used instead. When writing, if the writer has a null object to write to the output, this value will be used instead. The default value is `AUTO`, which means that, when reading, the parser will emit a `null`, and when writing, the writer won't write any character at all to the output.

Default: **"AUTO"**.

#### --connector.csv.recursive<br />--dsbulk.connector.csv.recursive _&lt;boolean&gt;_

Enable or disable scanning for files in the root's subdirectories. Only applicable when *url* is set to a directory on a known filesystem. Used for loading only.

Default: **false**.

#### --connector.csv.urlfile<br />--dsbulk.connector.csv.urlfile _&lt;string&gt;_

The URL or path of the file that contains the list of resources to read from.

The file specified here should be located on the local filesystem.

This setting and `connector.csv.url` are mutually exclusive. If both are defined and non empty, this setting takes precedence over `connector.csv.url`.

This setting applies only when loading. When unloading, this setting should be left empty or set to null; any non-empty value will trigger a fatal error.

The file with URLs should follow this format:

```
/path/to/file/file.csv
/path/to.dir/
```

Every line should contain one path. You don't need to escape paths in this file.

All the remarks for `connector.csv.url` apply for each line in the file, and especially, settings like `fileNamePattern`, `recursive`, and `fileNameFormat` all apply to each line individually.

You can comment out a line in the URL file by making it start with a # sign:

```
#/path/that/will/be/ignored
```

Such a line will be ignored.

For your convenience, every line in the urlfile will be trimmed - that is, any leading and trailing white space will be removed.

The file should be encoded in UTF-8, and each line should be a valid URL to load.

The default value is "" - which means that this property is ignored.

Default: **&lt;unspecified&gt;**.

<a name="connector.json"></a>
### Connector Json Settings

JSON Connector configuration.

#### -url,<br />--connector.json.url<br />--dsbulk.connector.json.url _&lt;string&gt;_

The URL or path of the resource(s) to read from or write to.

Which URL protocols are available depend on which URL stream handlers have been installed, but at least the **file** protocol is guaranteed to be supported for reads and writes, and the **http** and **https** protocols are guaranteed to be supported for reads.

The file protocol can be used with all supported file systems, local or not.
- When reading: the URL can point to a single file, or to an existing directory; in case of a directory, the *fileNamePattern* setting can be used to filter files to read, and the *recursive* setting can be used to control whether or not the connector should look for files in subdirectories as well.
- When writing: the URL will be treated as a directory; if it doesn't exist, the loader will attempt to create it; json files will be created inside this directory, and their names can be controlled with the *fileNameFormat* setting.

Note that if the value specified here does not have a protocol, then it is assumed to be a file protocol. Relative URLs will be resolved against the current working directory. Also, for convenience, if the path begins with a tilde (`~`), that symbol will be expanded to the current user's home directory.

In addition the value `-` indicates `stdin` when loading and `stdout` when unloading. This is in line with Unix tools such as tar, which uses `-` to represent stdin/stdout when reading/writing an archive.

Examples:

    url = "/path/to/dir/or/file"           # without protocol
    url = "./path/to/dir/or/file"          # without protocol, relative to working directory
    url = "~/path/to/dir/or/file"          # without protocol, relative to the user's home directory
    url = "file:///path/to/dir/or/file"    # with file protocol
    url = "http://acme.com/file.json"      # with HTTP protocol
    url = "-"                              # to read json data from stdin (for load) or
    url = "-"                              # write json data to stdout (for unload)

For other URLs: the URL will be read or written directly; settings like *fileNamePattern*, *recursive*, and *fileNameFormat* will have no effect.

The default value is `-` (read from `stdin` / write to `stdout`).

Default: **"-"**.

#### -skipRecords,<br />--connector.json.skipRecords<br />--dsbulk.connector.json.skipRecords _&lt;number&gt;_

The number of JSON records to skip from each input file before the parser can begin to execute. This setting is ignored when writing.

Default: **0**.

#### -maxRecords,<br />--connector.json.maxRecords<br />--dsbulk.connector.json.maxRecords _&lt;number&gt;_

The maximum number of records to read from or write to each file. When reading, all records past this number will be discarded. When writing, a file will contain at most this number of records; if more records remain to be written, a new file will be created using the *fileNameFormat* setting. Note that when writing to anything other than a directory, this setting is ignored. This feature is disabled by default (indicated by its `-1` value).

Default: **-1**.

#### --connector.json.mode<br />--dsbulk.connector.json.mode _&lt;string&gt;_

The mode for loading and unloading JSON documents. Valid values are:

* MULTI_DOCUMENT: Each resource may contain an arbitrary number of successive JSON documents to be mapped to records. For example the format of each JSON document is a single document: `{doc1}`. The root directory for the JSON documents can be specified with `url` and the documents can be read recursively by setting `connector.json.recursive` to true.
* SINGLE_DOCUMENT: Each resource contains a root array whose elements are JSON documents to be mapped to records. For example, the format of the JSON document is an array with embedded JSON documents: `[ {doc1}, {doc2}, {doc3} ]`.

Default: **"MULTI_DOCUMENT"**.

#### --connector.json.compression<br />--dsbulk.connector.json.compression _&lt;string&gt;_

The compression that will be used for writing or reading files. Supported values are (for both reading and writing): `none`, `xz`, `gzip`, `bzip2`, `zstd`, `lz4`, `lzma`, `snappy`, `deflate`.  For reading only, supported values are: `brotli`, `z`, `deflate64`.

Default: **"none"**.

#### --connector.json.deserializationFeatures<br />--dsbulk.connector.json.deserializationFeatures _&lt;map&lt;string,boolean&gt;&gt;_

A map of JSON deserialization features to set. Map keys should be enum constants defined in `com.fasterxml.jackson.databind.DeserializationFeature`. The default value is the only way to guarantee that floating point numbers will not have their precision truncated when parsed, but can result in slightly slower parsing. Used for loading only.

Note that some Jackson features might not be supported, in particular features that operate on the resulting Json tree by filtering elements or altering their contents, since such features conflict with dsbulk's own filtering and formatting capabilities. Instead of trying to modify the resulting tree using Jackson features, you should try to achieve the same result using the settings available under the `codec` and `schema` sections.

#### -encoding,<br />--connector.json.encoding<br />--dsbulk.connector.json.encoding _&lt;string&gt;_

The file encoding to use for all read or written files.

Default: **"UTF-8"**.

#### --connector.json.fileNameFormat<br />--dsbulk.connector.json.fileNameFormat _&lt;string&gt;_

The file name format to use when writing. This setting is ignored when reading and for non-file URLs. The file name must comply with the formatting rules of `String.format()`, and must contain a `%d` format specifier that will be used to increment file name counters.

If compression is enabled, the default value for this setting will be modified to include the default suffix for the selected compression method. For example, if compression is `gzip`, the default file name format will be `output-%06d.json.gz`.

Default: **"output-%06d.json"**.

#### --connector.json.fileNamePattern<br />--dsbulk.connector.json.fileNamePattern _&lt;string&gt;_

The glob pattern to use when searching for files to read. The syntax to use is the glob syntax, as described in `java.nio.file.FileSystem.getPathMatcher()`. This setting is ignored when writing and for non-file URLs. Only applicable when the *url* setting points to a directory on a known filesystem, ignored otherwise.

If compression is enabled, the default value for this setting will be modified to include the default suffix for the selected compression method. For example, if compression is `gzip`, the default glob pattern will be `**/*.json.gz`.

Default: **"\*\*/\*.json"**.

#### --connector.json.generatorFeatures<br />--dsbulk.connector.json.generatorFeatures _&lt;map&lt;string,boolean&gt;&gt;_

JSON generator features to enable. Valid values are all the enum constants defined in `com.fasterxml.jackson.core.JsonGenerator.Feature`. For example, a value of `{ ESCAPE_NON_ASCII : true, QUOTE_FIELD_NAMES : true }` will configure the generator to escape all characters beyond 7-bit ASCII and quote field names when writing JSON output. Used for unloading only.

Note that some Jackson features might not be supported, in particular features that operate on the resulting Json tree by filtering elements or altering their contents, since such features conflict with dsbulk's own filtering and formatting capabilities. Instead of trying to modify the resulting tree using Jackson features, you should try to achieve the same result using the settings available under the `codec` and `schema` sections.

#### -maxConcurrentFiles,<br />--connector.json.maxConcurrentFiles<br />--dsbulk.connector.json.maxConcurrentFiles _&lt;string&gt;_

The maximum number of files that can be read or written simultaneously. This setting is effective only when reading from or writing to many resources in parallel, such as a collection of files in a root directory; it is ignored otherwise. The special syntax `NC` can be used to specify a number of threads that is a multiple of the number of available cores, e.g. if the number of cores is 8, then 0.5C = 0.5 * 8 = 4 threads.

The default value is the special value AUTO; with this value, the connector will decide the best number of files.

Default: **"AUTO"**.

#### --connector.json.parserFeatures<br />--dsbulk.connector.json.parserFeatures _&lt;map&lt;string,boolean&gt;&gt;_

JSON parser features to enable. Valid values are all the enum constants defined in `com.fasterxml.jackson.core.JsonParser.Feature`. For example, a value of `{ ALLOW_COMMENTS : true, ALLOW_SINGLE_QUOTES : true }` will configure the parser to allow the use of comments and single-quoted strings in JSON data. Used for loading only.

Note that some Jackson features might not be supported, in particular features that operate on the resulting Json tree by filtering elements or altering their contents, since such features conflict with dsbulk's own filtering and formatting capabilities. Instead of trying to modify the resulting tree using Jackson features, you should try to achieve the same result using the settings available under the `codec` and `schema` sections.

#### --connector.json.prettyPrint<br />--dsbulk.connector.json.prettyPrint _&lt;boolean&gt;_

Enable or disable pretty printing. When enabled, JSON records are written with indents. Used for unloading only.

Note: Can result in much bigger records.

Default: **false**.

#### --connector.json.recursive<br />--dsbulk.connector.json.recursive _&lt;boolean&gt;_

Enable or disable scanning for files in the root's subdirectories. Only applicable when *url* is set to a directory on a known filesystem. Used for loading only.

Default: **false**.

#### --connector.json.serializationFeatures<br />--dsbulk.connector.json.serializationFeatures _&lt;map&lt;string,boolean&gt;&gt;_

A map of JSON serialization features to set. Map keys should be enum constants defined in `com.fasterxml.jackson.databind.SerializationFeature`. Used for unloading only.

Note that some Jackson features might not be supported, in particular features that operate on the resulting Json tree by filtering elements or altering their contents, since such features conflict with dsbulk's own filtering and formatting capabilities. Instead of trying to modify the resulting tree using Jackson features, you should try to achieve the same result using the settings available under the `codec` and `schema` sections.

#### --connector.json.serializationStrategy<br />--dsbulk.connector.json.serializationStrategy _&lt;string&gt;_

The strategy to use for filtering out entries when formatting output. Valid values are enum constants defined in `com.fasterxml.jackson.annotation.JsonInclude.Include` (but beware that the `CUSTOM` strategy cannot be honored). Used for unloading only.

Default: **"ALWAYS"**.

#### --connector.json.urlfile<br />--dsbulk.connector.json.urlfile _&lt;string&gt;_

The URL or path of the file that contains the list of resources to read from.

The file specified here should be located on the local filesystem.

This setting and `connector.json.url` are mutually exclusive. If both are defined and non empty, this setting takes precedence over `connector.json.url`.

This setting applies only when loading. When unloading, this setting should be left empty or set to null; any non-empty value will trigger a fatal error.

The file with URLs should follow this format:

```
/path/to/file/file.json
/path/to.dir/
```

Every line should contain one path. You don't need to escape paths in this file.

All the remarks for `connector.csv.json` apply for each line in the file, and especially, settings like `fileNamePattern`, `recursive`, and `fileNameFormat` all apply to each line individually.

You can comment out a line in the URL file by making it start with a # sign:

```
#/path/that/will/be/ignored
```

Such a line will be ignored.

For your convenience, every line in the urlfile will be trimmed - that is, any leading and trailing white space will be removed.

The file should be encoded in UTF-8, and each line should be a valid URL to load.

The default value is "" - which means that this property is ignored.

Default: **&lt;unspecified&gt;**.

<a name="schema"></a>
## Schema Settings

Schema-specific settings.

#### -k,<br />--schema.keyspace<br />--dsbulk.schema.keyspace _&lt;string&gt;_

Keyspace used for loading or unloading data. Keyspace names should not be quoted and are case-sensitive. `MyKeyspace` will match a keyspace named `MyKeyspace` but not `mykeyspace`. Either `keyspace` or `graph` is required if `query` is not specified or is not qualified with a keyspace name.

Default: **null**.

#### -t,<br />--schema.table<br />--dsbulk.schema.table _&lt;string&gt;_

Table used for loading or unloading data. Table names should not be quoted and are case-sensitive. `MyTable` will match a table named `MyTable` but not `mytable`. Either `table`, `vertex` or `edge` is required if `query` is not specified.

Default: **null**.

#### -m,<br />--schema.mapping<br />--dsbulk.schema.mapping _&lt;string&gt;_

The field-to-column mapping to use, that applies to both loading and unloading; ignored when counting. If not specified, the loader will apply a strict one-to-one mapping between the source fields and the database table. If that is not what you want, then you must supply an explicit mapping. Mappings should be specified as a map of the following form:

- Indexed data sources: `0 = col1, 1 = col2, 2 = col3`, where `0`, `1`, `2`, are the zero-based indices of fields in the source data; and `col1`, `col2`, `col3` are bound variable names in the insert statement.
    - A shortcut to map the first `n` fields is to simply specify the destination columns: `col1, col2, col3`.
- Mapped data sources: `fieldA = col1, fieldB = col2, fieldC = col3`, where `fieldA`, `fieldB`, `fieldC`, are field names in the source data; and `col1`, `col2`, `col3` are bound variable names in the insert statement.
    - A shortcut to map fields named like columns is to simply specify the destination columns: `col1, col2, col3`.

To specify that a field should be used as the timestamp (a.k.a. write-time) or ttl (a.k.a. time-to-live) of the inserted row, use the specially named fake columns `__ttl` and `__timestamp`: `fieldA = __timestamp, fieldB = __ttl`. Note that Timestamp fields are parsed as regular CQL timestamp columns and must comply with either `codec.timestamp`, or alternatively, with `codec.unit` + `codec.epoch`. TTL fields are parsed as integers representing durations in seconds, and must comply with `codec.number`.

To specify that a column should be populated with the result of a function call, specify the function call as the input field (e.g. `now() = c4`). Note, this is only relevant for load operations. Similarly, to specify that a field should be populated with the result of a function call, specify the function call as the input column (e.g. `field1 = now()`). This is only relevant for unload operations. Function calls can also be qualified by a keyspace name: `field1 = ks1.max(c1,c2)`.

In addition, for mapped data sources, it is also possible to specify that the mapping be partly auto-generated and partly explicitly specified. For example, if a source row has fields `c1`, `c2`, `c3`, and `c5`, and the table has columns `c1`, `c2`, `c3`, `c4`, one can map all like-named columns and specify that `c5` in the source maps to `c4` in the table as follows: `* = *, c5 = c4`.

One can specify that all like-named fields be mapped, except for `c2`: `* = -c2`. To skip `c2` and `c3`: `* = [-c2, -c3]`.

Any identifier, field or column, that is not strictly alphanumeric (i.e. not matching `[a-zA-Z0-9_]+`) must be surrounded by double-quotes, just like you would do in CQL: `"Field ""A""" = "Column 2"` (to escape a double-quote, simply double it). Note that, contrary to the CQL grammar, unquoted identifiers will not be lower-cased: an identifier such as `MyColumn1` will match a column named `"MyColumn1"` and not `mycolumn1`.

The exact type of mapping to use depends on the connector being used. Some connectors can only produce indexed records; others can only produce mapped ones, while others are capable of producing both indexed and mapped records at the same time. Refer to the connector's documentation to know which kinds of mapping it supports.

Default: **null**.

#### --schema.allowExtraFields<br />--dsbulk.schema.allowExtraFields _&lt;boolean&gt;_

Specify whether or not to accept records that contain extra fields that are not declared in the mapping. For example, if a record contains three fields A, B, and C, but the mapping only declares fields A and B, then if this option is true, C will be silently ignored and the record will be considered valid, and if false, the record will be rejected. This setting also applies to user-defined types and tuples. Only applicable for loading, ignored otherwise.

This setting is ignored when counting.

Default: **true**.

#### --schema.allowMissingFields<br />--dsbulk.schema.allowMissingFields _&lt;boolean&gt;_

Specify whether or not to accept records that are missing fields declared in the mapping. For example, if the mapping declares three fields A, B, and C, but a record contains only fields A and B, then if this option is true, C will be silently assigned null and the record will be considered valid, and if false, the record will be rejected. If the missing field is mapped to a primary key column, the record will always be rejected, since the database will reject the record. This setting also applies to user-defined types and tuples. Only applicable for loading, ignored otherwise.

This setting is ignored when counting.

Default: **false**.

#### -e,<br />--schema.edge<br />--dsbulk.schema.edge _&lt;string&gt;_

Edge label used for loading or unloading graph data. This option can only be used for modern graphs created with the Native engine (DSE 6.8+). The edge label must correspond to an existing table created with the `WITH EDGE LABEL` option; also, when `edge` is specified, then `from` and `to` must be specified as well. Edge labels should not be quoted and are case-sensitive. `MyEdge` will match a label named `MyEdge` but not `myedge`. Either `table`, `vertex` or `edge` is required if `query` is not specified.

Default: **null**.

#### -from,<br />--schema.from<br />--dsbulk.schema.from _&lt;string&gt;_

The name of the edge's incoming vertex label, for loading or unloading graph data. This option can only be used for modern graphs created with the Native engine (DSE 6.8+). This option is mandatory when `edge` is specified; ignored otherwise. Vertex labels should not be quoted and are case-sensitive. `MyVertex` will match a label named `MyVertex` but not `myvertex`.

Default: **null**.

#### -g,<br />--schema.graph<br />--dsbulk.schema.graph _&lt;string&gt;_

Graph name used for loading or unloading graph data. This option can only be used for modern graphs created with the Native engine (DSE 6.8+). Graph names should not be quoted and are case-sensitive. `MyGraph` will match a graph named `MyGraph` but not `mygraph`. Either `keyspace` or `graph` is required if `query` is not specified or is not qualified with a keyspace name.

Default: **null**.

#### --schema.nullToUnset<br />--dsbulk.schema.nullToUnset _&lt;boolean&gt;_

Specify whether to map `null` input values to "unset" in the database, i.e., don't modify a potentially pre-existing value of this field for this row. Valid for load scenarios, otherwise ignore. Note that setting to false creates tombstones to represent `null`.

Note that this setting is applied after the *codec.nullStrings* setting, and may intercept `null`s produced by that setting.

This setting is ignored when counting. When set to true but the protocol version in use does not support unset values (i.e., all protocol versions lesser than 4), this setting will be forced to false and a warning will be logged.

Default: **true**.

#### -timestamp,<br />--schema.preserveTimestamp<br />--dsbulk.schema.preserveTimestamp _&lt;boolean&gt;_

Whether to preserve cell timestamps when loading and unloading. Ignored when `schema.query` is provided, or when the target table is a counter table. If true, the following rules will be applied to generated queries:

- When loading, instead of a single INSERT statement, the generated query will be a BATCH query; this is required in order to preserve individual column timestamps for each row.
- When unloading, the generated SELECT statement will export each column along with its individual timestamp.

For both loading and unlaoding, DSBulk will import and export timestamps using field names such as `"writetime(<column>)"`, where `<column>` is the column's internal CQL name; for example, if the table has a column named `"MyCol"`, its corresponding timestamp would be exported as `"writetime(MyCol)"` in the generated query and in the resulting connector record. If you intend to use this feature to export and import tables letting DSBulk generate the appropriate queries, these names are fine and need not be changed. If, however, you would like to export or import data to or from external sources that use different field names, you could do so by using the function `writetime` in a schema.mapping entry; for example, the following mapping would map `col1` along with its timestamp to two distinct fields, `field1` and `field1_writetime`: `field1 = col1, field1_writetime = writetime(col1)`.

Default: **false**.

#### -ttl,<br />--schema.preserveTtl<br />--dsbulk.schema.preserveTtl _&lt;boolean&gt;_

Whether to preserve cell TTLs when loading and unloading. Ignored when `schema.query` is provided, or when the target table is a counter table. If true, the following rules will be applied to generated queries:

- When loading, instead of a single INSERT statement, the generated query will be a BATCH query; this is required in order to preserve individual column TTLs for each row.
- When unloading, the generated SELECT statement will export each column along with its individual TTL.

For both loading and unlaoding, DSBulk will import and export TTLs using field names such as `"ttl(<column>)"`, where `<column>` is the column's internal CQL name; for example, if the table has a column named `"MyCol"`, its corresponding TTL would be exported as `"ttl(MyCol)"` in the generated query and in the resulting connector record. If you intend to use this feature to export and import tables letting DSBulk generate the appropriate queries, these names are fine and need not be changed. If, however, you would like to export or import data to or from external sources that use different field names, you could do so by using the function `ttl` in a schema.mapping entry; for example, the following mapping would map `col1` along with its TTL to two distinct fields, `field1` and `field1_ttl`: `field1 = col1, field1_ttl = ttl(col1)`.

Default: **false**.

#### -query,<br />--schema.query<br />--dsbulk.schema.query _&lt;string&gt;_

The query to use. If not specified, then *schema.keyspace* and *schema.table* must be specified, and dsbulk will infer the appropriate statement based on the table's metadata, using all available columns. If `schema.keyspace` is provided, the query need not include the keyspace to qualify the table reference.

For loading, the statement can be any `INSERT`, `UPDATE` or `DELETE` statement. `INSERT` statements are preferred for most load operations, and bound variables should correspond to mapped fields; for example, `INSERT INTO table1 (c1, c2, c3) VALUES (:fieldA, :fieldB, :fieldC)`. `UPDATE` statements are required if the target table is a counter table, and the columns are updated with incremental operations (`SET col1 = col1 + :fieldA` where `fieldA` is a field in the input data). A `DELETE` statement will remove existing data during the load operation.

For unloading and counting, the statement can be any regular `SELECT` statement. If the statement does not contain any WHERE, ORDER BY, GROUP BY, or LIMIT clause, the engine will generate a token range restriction clause of the form: `WHERE token(...) > :start and token(...) <= :end` and will generate range read statements, thus allowing parallelization of reads while at the same time targeting coordinators that are also replicas (see schema.splits). If the statement does contain WHERE, ORDER BY, GROUP BY or LIMIT clauses however, the query will be executed as is; the engine will only be able to parallelize the operation if the query includes a WHERE clause including the following relations: `token(...) > :start AND token(...) <= :end` (the bound variables can have any name). Note that, unlike LIMIT clauses, PER PARTITION LIMIT clauses can be parallelized.

Statements can use both named and positional bound variables. Named bound variables should be preferred, unless the protocol version in use does not allow them; they usually have names matching those of the columns in the destination table, but this is not a strict requirement; it is, however, required that their names match those of fields specified in the mapping. Positional variables can also be used, and will be named after their corresponding column in the destination table.

When loading and unloading graph data, the query must be provided in plain CQL; Gremlin queries are not supported.

Note: The query is parsed to discover which bound variables are present, and to map the variables correctly to fields.

See *mapping* setting for more information.

Default: **null**.

#### --schema.queryTimestamp<br />--dsbulk.schema.queryTimestamp _&lt;string&gt;_

The timestamp of inserted/updated cells during load; otherwise, the current time of the system running the tool is used. Not applicable to unloading nor counting. Ignored when `schema.query` is provided. The value must be expressed in the timestamp format specified by the `codec.timestamp` setting.

Query timestamps for Cassandra have microsecond resolution; any sub-microsecond information specified is lost. For more information, see the [CQL Reference](https://docs.datastax.com/en/dse/6.0/cql/cql/cql_reference/cql_commands/cqlInsert.html#cqlInsert__timestamp-value).

Default: **null**.

#### --schema.queryTtl<br />--dsbulk.schema.queryTtl _&lt;number&gt;_

The Time-To-Live (TTL) of inserted/updated cells during load (seconds); a value of -1 means there is no TTL. Not applicable to unloading nor counting. Ignored when `schema.query` is provided. For more information, see the [CQL Reference](https://docs.datastax.com/en/dse/6.0/cql/cql/cql_reference/cql_commands/cqlInsert.html#cqlInsert__ime-value), [Setting the time-to-live (TTL) for value](http://docs.datastax.com/en/dse/6.0/cql/cql/cql_using/useTTL.html), and [Expiring data with time-to-live](http://docs.datastax.com/en/dse/6.0/cql/cql/cql_using/useExpire.html).

Default: **-1**.

#### --schema.splits<br />--dsbulk.schema.splits _&lt;string&gt;_

The number of token range splits in which to divide the token ring. In other words, this setting determines how many read requests will be generated in order to read an entire table. Only used when unloading and counting; ignored otherwise. Note that the actual number of splits may be slightly greater or lesser than the number specified here, depending on the actual cluster topology and token ownership. Also, it is not possible to generate fewer splits than the total number of primary token ranges in the cluster, so the actual number of splits is always equal to or greater than that number. Set this to higher values if you experience timeouts when reading from the database, specially if paging is disabled. This setting should also be greater than `engine.maxConcurrentQueries`. The special syntax `NC` can be used to specify a number that is a multiple of the number of available cores, e.g. if the number of cores is 8, then 0.5C = 0.5 * 8 = 4 splits.

Default: **"8C"**.

#### -to,<br />--schema.to<br />--dsbulk.schema.to _&lt;string&gt;_

The name of the edge's outgoing vertex label, for loading or unloading graph data. This option can only be used for modern graphs created with the Native engine (DSE 6.8+). This option is mandatory when `edge` is specified; ignored otherwise. Vertex labels should not be quoted and are case-sensitive. `MyVertex` will match a label named `MyVertex` but not `myvertex`.

Default: **null**.

#### -v,<br />--schema.vertex<br />--dsbulk.schema.vertex _&lt;string&gt;_

Vertex label used for loading or unloading graph data. This option can only be used for modern graphs created with the Native engine (DSE 6.8+). The vertex label must correspond to an existing table created with the `WITH VERTEX LABEL` option. Vertex labels should not be quoted and are case-sensitive. `MyVertex` will match a label named `MyVertex` but not `myvertex`. Either `table`, `vertex` or `edge` is required if `query` is not specified.

Default: **null**.

<a name="batch"></a>
## Batch Settings

Batch-specific settings.

These settings control how the workflow engine groups together statements before writing them.

Only applicable for loading.

#### --batch.bufferSize<br />--dsbulk.batch.bufferSize _&lt;number&gt;_

The buffer size to use for flushing batched statements. Should be set to a multiple of `maxBatchStatements`, e.g. 2 or 4 times that value; higher values consume more memory and usually do not incur in any noticeable performance gain. When set to a value lesser than or equal to zero, the buffer size is implicitly set to 4 times `maxBatchStatments`.

Default: **-1**.

#### --batch.maxBatchSize<br />--dsbulk.batch.maxBatchSize _&lt;number&gt;_

**DEPRECATED**. Use `maxBatchStatements` instead.

Default: **null**.

#### --batch.maxBatchStatements<br />--dsbulk.batch.maxBatchStatements _&lt;number&gt;_

The maximum number of statements that a batch can contain. The ideal value depends on two factors:
- The data being loaded: the larger the data, the smaller the batches should be.
- The batch mode: when `PARTITION_KEY` is used, larger batches are acceptable, whereas when `REPLICA_SET` is used, smaller batches usually perform better. Also, when using `REPLICA_SET`, it is preferrable to keep this number below the threshold configured server-side for the setting `unlogged_batch_across_partitions_warn_threshold` (the default is 10); failing to do so is likely to trigger query warnings (see `log.maxQueryWarnings` for more information).
When set to a value lesser than or equal to zero, the maximum number of statements is considered unlimited. At least one of `maxBatchStatements` or `maxSizeInBytes` must be set to a positive value when batching is enabled.

Default: **32**.

#### --batch.maxSizeInBytes<br />--dsbulk.batch.maxSizeInBytes _&lt;number&gt;_

The maximum data size that a batch can hold. This is the number of bytes required to encode all the data to be persisted, without counting the overhead generated by the native protocol (headers, frames, etc.). The value specified here should be lesser than or equal to the value that has been configured server-side for the option `batch_size_fail_threshold_in_kb` in cassandra.yaml, but note that the heuristic used to compute data sizes is not 100% accurate and sometimes underestimates the actual size. See the documentation for the [cassandra.yaml configuration file](https://docs.datastax.com/en/dse/6.0/dse-dev/datastax_enterprise/config/configCassandra_yaml.html#configCassandra_yaml__advProps) for more information. When set to a value lesser than or equal to zero, the maximum data size is considered unlimited. At least one of `maxBatchStatements` or `maxSizeInBytes` must be set to a positive value when batching is enabled.

Default: **-1**.

#### --batch.mode<br />--dsbulk.batch.mode _&lt;string&gt;_

The grouping mode. Valid values are:
- `DISABLED`: batching is disabled.
- `PARTITION_KEY`: groups together statements that share the same partition key. This is usually the most performant mode; however it may not work at all if the dataset is unordered, i.e., if partition keys appear randomly and cannot be grouped together.
- `REPLICA_SET`: groups together statements that share the same replica set. This mode works in all cases, but may incur in some throughput and latency degradation, specially with large clusters or high replication factors.
When tuning DSBulk for batching, the recommended approach is as follows:
1. Start with `PARTITION_KEY`;
2. If the average batch size is close to 1, try increasing `bufferSize`;
3. If increasing `bufferSize` doesn't help, switch to `REPLICA_SET` and set `maxBatchStatements` or `maxSizeInBytes` to low values to avoid timeouts or errors;
4. Increase `maxBatchStatements` or `maxSizeInBytes` to get the best throughput while keeping latencies acceptable.
The default is `PARTITION_KEY`.

Default: **"PARTITION_KEY"**.

<a name="codec"></a>
## Codec Settings

Conversion-specific settings. These settings apply for both load and unload workflows.

When writing, these settings determine how record fields emitted by connectors are parsed.

When unloading, these settings determine how row cells emitted by DSE are formatted.

When counting, these settings are ignored.

#### --codec.binary<br />--dsbulk.codec.binary _&lt;string&gt;_

Strategy to use when converting binary data to strings. Only applicable when unloading columns of CQL type `blob`, or columns of geometry types, if the value of `codec.geo` is `WKB`; and only if the connector in use requires stringification. Valid values are:

- BASE64: Encode the binary data into a Base-64 string. This is the default strategy.
- HEX: Encode the binary data as CQL blob literals. CQL blob literals follow the general syntax: `0[xX][0-9a-fA-F]+`, that is, `0x` followed by hexadecimal characters, for example: `0xcafebabe`. This format produces lengthier strings than BASE64, but is also the only format compatible with CQLSH.

Default: **"BASE64"**.

#### --codec.booleanNumbers<br />--dsbulk.codec.booleanNumbers _&lt;list&lt;number&gt;&gt;_

Set how true and false representations of numbers are interpreted. The representation is of the form `true_value,false_value`. The mapping is reciprocal, so that numbers are mapping to Boolean and vice versa. All numbers unspecified in this setting are rejected.

Default: **[1,0]**.

#### --codec.booleanStrings<br />--dsbulk.codec.booleanStrings _&lt;list&lt;string&gt;&gt;_

Specify how true and false representations can be used by dsbulk. Each representation is of the form `true_value:false_value`, case-insensitive. For loading, all representations are honored: when a record field value exactly matches one of the specified strings, the value is replaced with `true` of `false` before writing to the database. For unloading, this setting is only applicable for string-based connectors, such as the CSV connector: the first representation will be used to format booleans before they are written out, and all others are ignored.

Default: **["1:0","Y:N","T:F","YES:NO","TRUE:FALSE"]**.

#### --codec.date<br />--dsbulk.codec.date _&lt;string&gt;_

The temporal pattern to use for `String` to CQL `date` conversion. Valid choices:

- A date-time pattern such as `yyyy-MM-dd`.
- A pre-defined formatter such as `ISO_LOCAL_DATE`. Any public static field in `java.time.format.DateTimeFormatter` can be used.
- The special formatter `UNITS_SINCE_EPOCH`, which is a special parser that reads and writes local dates as numbers representing time units since a given epoch; the unit and the epoch to use can be specified with `codec.unit` and `codec.timestamp`.

For more information on patterns and pre-defined formatters, see [Patterns for Formatting and Parsing](https://docs.oracle.com/javase/8/docs/api/java/time/format/DateTimeFormatter.html#patterns) in Oracle Java documentation.

For more information about CQL date, time and timestamp literals, see [Date, time, and timestamp format](https://docs.datastax.com/en/dse/6.0/cql/cql/cql_reference/refDateTimeFormats.html?hl=timestamp).

Default: **"ISO_LOCAL_DATE"**.

#### --codec.epoch<br />--dsbulk.codec.epoch _&lt;string&gt;_

This setting is used in the following situations:

- When the target column is of CQL `timestamp` type, or when loading to a `USING TIMESTAMP` clause, or when unloading from a `writetime()` function call, and if `codec.timestamp` is set to `UNITS_SINCE_EPOCH`, then the epoch specified here determines the relative point in time to use to convert numeric data to and from temporals. For example, if the input is 123 and the epoch specified here is `2000-01-01T00:00:00Z`, then the input will be interpreted as N `codec.unit`s since January 1st 2000.
- When loading, and the target CQL type is numeric, but the input is alphanumeric and represents a temporal literal, the time unit specified here will be used to convert the parsed temporal into a numeric value. For example, if the input is `2018-12-10T19:32:45Z` and the epoch specified here is `2000-01-01T00:00:00Z`, then the parsed timestamp will be converted to N `codec.unit`s since January 1st 2000.
- When parsing temporal literals, if the input does not contain a date part, then the date part of the instant specified here will be used instead. For example, if the input is `19:32:45` and the epoch specified here is `2000-01-01T00:00:00Z`, then the input will be interpreted `2000-01-01T19:32:45Z`.

The value must be expressed in [`ISO_ZONED_DATE_TIME`](https://docs.oracle.com/javase/8/docs/api/java/time/format/DateTimeFormatter.html#ISO_ZONED_DATE_TIME) format.

Default: **"1970-01-01T00:00:00Z"**.

#### --codec.formatNumbers<br />--dsbulk.codec.formatNumbers _&lt;boolean&gt;_

Whether or not to use the `codec.number` pattern to format numeric output. When set to `true`, the numeric pattern defined by `codec.number` will be applied. This allows for nicely-formatted output, but may result in rounding (see `codec.roundingStrategy`), or alteration of the original decimal's scale. When set to `false`, numbers will be stringified using the `toString()` method, and will never result in rounding or scale alteration. Only applicable when unloading, and only if the connector in use requires stringification, because the connector, such as the CSV connector, does not handle raw numeric data; ignored otherwise.

Default: **false**.

#### --codec.geo<br />--dsbulk.codec.geo _&lt;string&gt;_

Strategy to use when converting geometry types to strings. Geometry types are only available in DataStax Enterprise (DSE) 5.0 or higher. Only applicable when unloading columns of CQL type `Point`, `LineString` or `Polygon`, and only if the connector in use requires stringification. Valid values are:

- WKT: Encode the data in Well-known text format. This is the default strategy.
- WKB: Encode the data in Well-known binary format. The actual encoding will depend on the value chosen for the `codec.binary` setting (HEX or BASE64).
- JSON: Encode the data in GeoJson format.

Default: **"WKT"**.

#### -locale,<br />--codec.locale<br />--dsbulk.codec.locale _&lt;string&gt;_

The locale to use for locale-sensitive conversions.

Default: **"en_US"**.

#### -nullStrings,<br />--codec.nullStrings<br />--dsbulk.codec.nullStrings _&lt;list&gt;_

Comma-separated list of case-sensitive strings that should be mapped to `null`. For loading, when a record field value exactly matches one of the specified strings, the value is replaced with `null` before writing to the database. For unloading, this setting is only applicable for string-based connectors, such as the CSV connector: the first string specified will be used to change a row cell containing `null` to the specified string when written out.

For example, setting this to `["NULL"]` will cause a field containing the word `NULL` to be mapped to `null` while loading, and a column containing `null` to be converted to the word `NULL` while unloading.

The default value is `[]` (no strings are mapped to `null`). In the default mode, DSBulk behaves as follows:
* When loading, if the target CQL type is textual (i.e. text, varchar or ascii), the original field value is left untouched; for other types, if the value is an empty string, it is converted to `null`.
* When unloading, `null` values are left untouched.

Note that, regardless of this setting, DSBulk will always convert empty strings to `null` if the target CQL type is not textual when loading (i.e. not text, varchar or ascii).

This setting is applied before `schema.nullToUnset`, hence any `null` produced by a null-string can still be left unset if required.

Default: **[]**.

#### --codec.number<br />--dsbulk.codec.number _&lt;string&gt;_

The `DecimalFormat` pattern to use for conversions between `String` and CQL numeric types.

See [java.text.DecimalFormat](https://docs.oracle.com/javase/8/docs/api/java/text/DecimalFormat.html) for details about the pattern syntax to use.

Most inputs are recognized: optional localized thousands separator, localized decimal separator, or optional exponent. Using locale `en_US`, `1234`, `1,234`, `1234.5678`, `1,234.5678` and `1,234.5678E2` are all valid. For unloading and formatting, rounding may occur and cause precision loss. See `codec.formatNumbers` and `codec.roundingStrategy`.

Default: **"#,###.##"**.

#### --codec.overflowStrategy<br />--dsbulk.codec.overflowStrategy _&lt;string&gt;_

This setting can mean one of three possibilities:

- The value is outside the range of the target CQL type. For example, trying to convert 128 to a CQL `tinyint` (max value of 127) results in overflow.
- The value is decimal, but the target CQL type is integral. For example, trying to convert 123.45 to a CQL `int` results in overflow.
- The value's precision is too large for the target CQL type. For example, trying to insert 0.1234567890123456789 into a CQL `double` results in overflow, because there are too many significant digits to fit in a 64-bit double.

Valid choices:

- `REJECT`: overflows are considered errors and the data is rejected. This is the default value.
- `TRUNCATE`: the data is truncated to fit in the target CQL type. The truncation algorithm is similar to the narrowing primitive conversion defined in The Java Language Specification, Section 5.1.3, with the following exceptions:
    - If the value is too big or too small, it is rounded up or down to the maximum or minimum value allowed, rather than truncated at bit level. For example, 128 would be rounded down to 127 to fit in a byte, whereas Java would have truncated the exceeding bits and converted to -127 instead.
    - If the value is decimal, but the target CQL type is integral, it is first rounded to an integral using the defined rounding strategy, then narrowed to fit into the target type. This can result in precision loss and should be used with caution.

Only applicable for loading, when parsing numeric inputs; it does not apply for unloading, since formatting never results in overflow.

Default: **"REJECT"**.

#### --codec.roundingStrategy<br />--dsbulk.codec.roundingStrategy _&lt;string&gt;_

The rounding strategy to use for conversions from CQL numeric types to `String`.

Valid choices: any `java.math.RoundingMode` enum constant name, including: `CEILING`, `FLOOR`, `UP`, `DOWN`, `HALF_UP`, `HALF_EVEN`, `HALF_DOWN`, and `UNNECESSARY`. The precision used when rounding is inferred from the numeric pattern declared under `codec.number`. For example, the default `codec.number` (`#,###.##`) has a rounding precision of 2, and the number 123.456 would be rounded to 123.46 if `roundingStrategy` was set to `UP`. The default value will result in infinite precision, and ignore the `codec.number` setting.

Only applicable when unloading, if `codec.formatNumbers` is true and if the connector in use requires stringification, because the connector, such as the CSV connector, does not handle raw numeric data; ignored otherwise.

Default: **"UNNECESSARY"**.

#### --codec.time<br />--dsbulk.codec.time _&lt;string&gt;_

The temporal pattern to use for `String` to CQL `time` conversion. Valid choices:

- A date-time pattern, such as `HH:mm:ss`.
- A pre-defined formatter, such as `ISO_LOCAL_TIME`. Any public static field in `java.time.format.DateTimeFormatter` can be used.
- The special formatter `UNITS_SINCE_EPOCH`, which is a special parser that reads and writes local times as numbers representing time units since a given epoch; the unit and the epoch to use can be specified with `codec.unit` and `codec.timestamp`.

For more information on patterns and pre-defined formatters, see [Patterns for formatting and Parsing](https://docs.oracle.com/javase/8/docs/api/java/time/format/DateTimeFormatter.html#patterns) in Oracle Java documentation.

For more information about CQL date, time and timestamp literals, see [Date, time, and timestamp format](https://docs.datastax.com/en/dse/6.0/cql/cql/cql_reference/refDateTimeFormats.html?hl=timestamp).

Default: **"ISO_LOCAL_TIME"**.

#### -timeZone,<br />--codec.timeZone<br />--dsbulk.codec.timeZone _&lt;string&gt;_

The time zone to use for temporal conversions. When loading, the time zone will be used to obtain a timestamp from inputs that do not convey any explicit time zone information. When unloading, the time zone will be used to format all timestamps.

Default: **"UTC"**.

#### --codec.timestamp<br />--dsbulk.codec.timestamp _&lt;string&gt;_

The temporal pattern to use for `String` to CQL `timestamp` conversion. Valid choices:

- A date-time pattern such as `yyyy-MM-dd HH:mm:ss`.
- A pre-defined formatter such as `ISO_ZONED_DATE_TIME` or `ISO_INSTANT`. Any public static field in `java.time.format.DateTimeFormatter` can be used.
- The special formatter `CQL_TIMESTAMP`, which is a special parser that accepts all valid CQL literal formats for the `timestamp` type.
- The special formatter `UNITS_SINCE_EPOCH`, which is a special parser that reads and writes timestamps as numbers representing time units since a given epoch; the unit and the epoch to use can be specified with `codec.unit` and `codec.timestamp`.

For more information on patterns and pre-defined formatters, see [Patterns for Formatting and Parsing](https://docs.oracle.com/javase/8/docs/api/java/time/format/DateTimeFormatter.html#patterns) in Oracle Java documentation.

For more information about CQL date, time and timestamp literals, see [Date, time, and timestamp format](https://docs.datastax.com/en/dse/6.0/cql/cql/cql_reference/refDateTimeFormats.html?hl=timestamp).

The default value is the special `CQL_TIMESTAMP` value. When parsing, this format recognizes all CQL temporal literals; if the input is a local date or date/time, the timestamp is resolved using the time zone specified under `timeZone`. When formatting, this format uses the `ISO_OFFSET_DATE_TIME` pattern, which is compliant with both CQL and ISO-8601.

Default: **"CQL_TIMESTAMP"**.

#### --codec.unit<br />--dsbulk.codec.unit _&lt;string&gt;_

This setting is used in the following situations:

- When the target column is of CQL `timestamp` type, or when loading data through a `USING TIMESTAMP` clause, or when unloading data from a `writetime()` function call, and if `codec.timestamp` is set to `UNITS_SINCE_EPOCH`, then the time unit specified here is used to convert numeric data to and from temporals. For example, if the input is 123 and the time unit specified here is SECONDS, then the input will be interpreted as 123 seconds since `codec.epoch`.
- When loading, and the target CQL type is numeric, but the input is alphanumeric and represents a temporal literal, the time unit specified here will be used to convert the parsed temporal into a numeric value. For example, if the input is `2018-12-10T19:32:45Z` and the time unit specified here is SECONDS, then the parsed temporal will be converted into seconds since `codec.epoch`.

All `TimeUnit` enum constants are valid choices.

Default: **"MILLISECONDS"**.

#### --codec.uuidStrategy<br />--dsbulk.codec.uuidStrategy _&lt;string&gt;_

Strategy to use when generating time-based (version 1) UUIDs from timestamps. Clock sequence and node ID parts of generated UUIDs are determined on a best-effort basis and are not fully compliant with RFC 4122. Valid values are:

- RANDOM: Generates UUIDs using a random number in lieu of the local clock sequence and node ID. This strategy will ensure that the generated UUIDs are unique, even if the original timestamps are not guaranteed to be unique.
- FIXED: Preferred strategy if original timestamps are guaranteed unique, since it is faster. Generates UUIDs using a fixed local clock sequence and node ID.
- MIN: Generates the smallest possible type 1 UUID for a given timestamp. Warning: this strategy doesn't guarantee uniquely generated UUIDs and should be used with caution.
- MAX: Generates the biggest possible type 1 UUID for a given timestamp. Warning: this strategy doesn't guarantee uniquely generated UUIDs and should be used with caution.

Default: **"RANDOM"**.

<a name="engine"></a>
## Engine Settings

Engine-specific settings. Engine settings control how workflows are configured, and notably, what is their execution ID, whether they should run in Dry-run mode, and the desired amount of concurrency.

#### -dryRun,<br />--engine.dryRun<br />--dsbulk.engine.dryRun _&lt;boolean&gt;_

Enable or disable dry-run mode, a test mode that runs the command but does not load data. Not applicable for unloading nor counting.

Default: **false**.

#### -maxConcurrentQueries,<br />--engine.maxConcurrentQueries<br />--dsbulk.engine.maxConcurrentQueries _&lt;string&gt;_

The maximum number of concurrent queries that should be carried in parallel.

This acts as a safeguard to prevent more queries executing in parallel than the cluster can handle, or to regulate throughput when latencies get too high. Batch statements count as one query.

When using continuous paging, also make sure to set this number to a value equal to or lesser than the number of nodes in the local datacenter multiplied by the value configured server-side for `continuous_paging.max_concurrent_sessions` in the cassandra.yaml configuration file (60 by default); otherwise some requests might be rejected.

The special syntax `NC` can be used to specify a number that is a multiple of the number of available cores, e.g. if the number of cores is 8, then 0.5C = 0.5 * 8 = 4 concurrent queries.

The default value is 'AUTO'; with this special value, DSBulk will optimize the number of concurrent queries according to the number of available cores, and the operation being executed. The actual value usually ranges from the number of cores to eight times that number.

Default: **"AUTO"**.

#### --engine.dataSizeSamplingEnabled<br />--dsbulk.engine.dataSizeSamplingEnabled _&lt;boolean&gt;_

Specify whether DSBulk should use data size sampling to optimize its execution engine. Only applicable for loading, ignored otherwise.

Data size sampling is done by reading a few records from the connector; in this case, the connector will be invoked twice: once to sample the data size, then again to read the entire data. This is only possible if the data source can be rewinded and read again from the beginning. If your data source does not support this – for example, because it can only be read once – then you should set this option to false.

Note that when loading from standard input, DSBulk will never perform data size sampling, regardless of the value set here.

The default value is 'true', meaning that data size sampling is enabled.

Default: **true**.

#### --engine.executionId<br />--dsbulk.engine.executionId _&lt;string&gt;_

A unique identifier to attribute to each execution. When unspecified or empty, the engine will automatically generate identifiers of the following form: *workflow*_*timestamp*, where :

- *workflow* stands for the workflow type (`LOAD`, `UNLOAD`, etc.);
- *timestamp* is the current timestamp formatted as `uuuuMMdd-HHmmss-SSSSSS` (see [https://docs.oracle.com/javase/8/docs/api/java/time/format/DateTimeFormatter.html#patterns](https://docs.oracle.com/javase/8/docs/api/java/time/format/DateTimeFormatter.html#patterns)) in UTC, with microsecond precision if available, and millisecond precision otherwise.

When this identifier is user-supplied, it is important to guarantee its uniqueness; failing to do so may result in execution failures. It is also possible to provide templates here. Any format compliant with the formatting rules of [`String.format()`](https://docs.oracle.com/javase/8/docs/api/java/util/Formatter.html#syntax) is accepted, and can contain the following parameters:

- `%1$s` : the workflow type (`LOAD`, `UNLOAD`, etc.);
- `%2$t` : the current time (with microsecond precision if available, and millisecond precision otherwise);
- `%3$s` : the JVM process PID (this parameter might not be available on some operating systems; if its value cannot be determined, a random integer will be inserted instead).

Default: **null**.

<a name="executor"></a>
## Executor Settings

Executor-specific settings. Executor settings control how the DataStax Java driver is used by DSBulk, and notably, the desired amount of driver-level concurrency and throughput. These settings are for advanced users.

#### --executor.continuousPaging.enabled<br />--dsbulk.executor.continuousPaging.enabled _&lt;boolean&gt;_

Enable or disable continuous paging. If the target cluster does not support continuous paging or if `driver.query.consistency` is not `ONE` or `LOCAL_ONE`, traditional paging will be used regardless of this setting.

Default: **true**.

#### --executor.continuousPaging.maxConcurrentQueries<br />--dsbulk.executor.continuousPaging.maxConcurrentQueries _&lt;number&gt;_

The maximum number of concurrent continuous paging queries that should be carried in parallel. Set this number to a value equal to or lesser than the value configured server-side for `continuous_paging.max_concurrent_sessions` in the cassandra.yaml configuration file (60 by default); otherwise some requests might be rejected. Settting this option to any negative value or zero will disable it.

**DEPRECATED**: use `engine.maxConcurrentQueries` instead.

Default: **60**.

#### --executor.continuousPaging.maxPages<br />--dsbulk.executor.continuousPaging.maxPages _&lt;number&gt;_

The maximum number of pages to retrieve. Setting this value to zero retrieves all pages available.

**DEPRECATED**. Use `datastax-java-driver.advanced.continuous-paging.max-pages` instead.

Default: **0**.

#### --executor.continuousPaging.maxPagesPerSecond<br />--dsbulk.executor.continuousPaging.maxPagesPerSecond _&lt;number&gt;_

The maximum number of pages per second. Setting this value to zero indicates no limit.

**DEPRECATED**. Use `datastax-java-driver.advanced.continuous-paging.max-pages-per-second` instead.

Default: **0**.

#### --executor.continuousPaging.pageSize<br />--dsbulk.executor.continuousPaging.pageSize _&lt;number&gt;_

The size of the page. The unit to use is determined by the `pageUnit` setting. The ideal page size depends on the size of the rows being unloaded: larger page sizes may have a positive impact on throughput for small rows, and vice versa.

**DEPRECATED**. Use `datastax-java-driver.advanced.continuous-paging.page-size` instead.

Default: **5000**.

#### --executor.continuousPaging.pageUnit<br />--dsbulk.executor.continuousPaging.pageUnit _&lt;string&gt;_

The unit to use for the `pageSize` setting. Possible values are: `ROWS`, `BYTES`.

**DEPRECATED**. Use `datastax-java-driver.advanced.continuous-paging.page-size-in-bytes` instead.

Default: **"ROWS"**.

#### --executor.maxInFlight<br />--dsbulk.executor.maxInFlight _&lt;number&gt;_

The maximum number of "in-flight" queries, or maximum number of concurrent requests waiting for a response from the server. When writing to the database, batch statements count as one request. When reading from the database, each request for the next pages count as one request.

This acts as a safeguard to prevent overloading the cluster. Reduce this value when the throughput for reads and writes cannot match the throughput of connectors, and latencies get too high; this is usually a sign that the workflow engine is not well calibrated and will eventually run out of memory, or some queries will timeout.

This setting applies a "soft" limit to the gloabl throughput, without capping it at a fixed value. If you need a fixed maximum throughput, you should use `maxPerSecond` instead.

Note that this setting is implemented by a semaphore and may block application threads if there are too many in-flight requests.

Setting this option to any negative value or zero will disable it.

Default: **-1**.

#### --executor.maxPerSecond<br />--dsbulk.executor.maxPerSecond _&lt;number&gt;_

The maximum number of concurrent operations per second. When writing to the database, this means the maximum number of writes per second (batch statements are counted by the number of statements included); when reading from the database, this means the maximum number of rows per second.

This acts as a safeguard to prevent overloading the cluster. Reduce this value when the throughput for reads and writes cannot match the throughput of connectors, and latencies get too high; this is usually a sign that the workflow engine is not well calibrated and will eventually run out of memory, or some queries will timeout.

This setting applies a "hard" limit to the gloabl throughput, capping it at a fixed value. If you need a a soft throughput limit, you should use `maxInFlight` instead.

Note that this setting is implemented by a semaphore and may block application threads if there are too many in-flight requests.

Setting this option to any negative value or zero will disable it.

Default: **-1**.

<a name="log"></a>
## Log Settings

Log and error management settings.

#### -maxErrors,<br />--log.maxErrors<br />--dsbulk.log.maxErrors _&lt;number&gt;_

The maximum number of errors to tolerate before aborting the entire operation. This can be expressed either as an absolute number of errors - in which case, set this to an integer greater than or equal to zero; or as a percentage of total rows processed so far - in which case, set this to a string of the form `N%`, where `N` is a decimal number between 0 and 100 exclusive (e.g. "20%"). Setting this value to any negative integer disables this feature (not recommended).

Default: **100**.

#### -logDir,<br />--log.directory<br />--dsbulk.log.directory _&lt;string&gt;_

The writable directory where all log files will be stored; if the directory specified does not exist, it will be created. URLs are not acceptable (not even `file:/` URLs). Log files for a specific run, or execution, will be located in a sub-directory under the specified directory. Each execution generates a sub-directory identified by an "execution ID". See `engine.executionId` for more information about execution IDs. Relative paths will be resolved against the current working directory. Also, for convenience, if the path begins with a tilde (`~`), that symbol will be expanded to the current user's home directory.

Default: **"./logs"**.

#### -verbosity,<br />--log.verbosity<br />--dsbulk.log.verbosity _&lt;number&gt;_

The desired level of verbosity. Valid values are:

- 0 (quiet): DSBulk will only log WARN and ERROR messages.
- 1 (normal): DSBulk will log INFO, WARN and ERROR messages.
- 2 (verbose) DSBulk will log DEBUG, INFO, WARN and ERROR messages.

Default: **1**.

#### --log.ansiMode<br />--dsbulk.log.ansiMode _&lt;string&gt;_

Whether or not to use ANSI colors and other escape sequences in log messages printed to the console. Valid values are:

- `normal`: this is the default option. DSBulk will only use ANSI when the terminal is:
  - compatible with ANSI escape sequences; all common terminals on *nix and BSD systems, including MacOS, are ANSI-compatible, and some popular terminals for Windows (Mintty, MinGW);
  - a standard Windows DOS command prompt (ANSI sequences are translated on the fly).
- `force`: DSBulk will use ANSI, even if the terminal has not been detected as ANSI-compatible.
- `disable`: DSBulk will not use ANSI.

Note to Windows users: ANSI support on Windows works best when the Microsoft Visual C++ 2008 SP1 Redistributable Package is installed; you can download it [here](https://www.microsoft.com/en-us/download/details.aspx?displaylang=en&id=5582).

Default: **"normal"**.

#### --log.maxQueryWarnings<br />--dsbulk.log.maxQueryWarnings _&lt;number&gt;_

The maximum number of query warnings to log before muting them. Query warnings are sent by the server (for example, if the number of statements in a batch is greater than the warning threshold configured on the server). They are useful to diagnose suboptimal configurations but tend to be too invasive, which is why DSBulk by default will only log the 50 first query warnings; any subsequent warnings will be muted and won't be logged at all. Setting this value to any negative integer disables this feature (not recommended).

Default: **50**.

#### --log.row.maxResultSetValueLength<br />--dsbulk.log.row.maxResultSetValueLength _&lt;number&gt;_

The maximum length for a result set value. Result set values longer than this value will be truncated.

Setting this value to `-1` makes the maximum length for a result set value unlimited (not recommended).

Default: **50**.

#### --log.row.maxResultSetValues<br />--dsbulk.log.row.maxResultSetValues _&lt;number&gt;_

The maximum number of result set values to print. If the row has more result set values than this limit, the exceeding values will not be printed.

Setting this value to `-1` makes the maximum number of result set values unlimited (not recommended).

Default: **50**.

#### --log.sources<br />--dsbulk.log.sources _&lt;boolean&gt;_

Whether to print record sources in debug files. When set to true (the default), debug files will contain, for each record that failed to be processed, its original source, such as the text line that the record was parsed from.

Furthermore, when loading, enabling this option also enables the creation of so-called "bad files", that is, files containing the original lines that could not be inserted; these files could then be used as the data source of a subsequent load operation that would load only the failed records.

This feature is useful to locate failed records more easily and diagnose processing failures – especially if the original data source is a remote one, such as an FTP or HTTP URL.

But for this feature to be possible, record sources must be kept in memory until the record is fully processed. For large record sizes (over 1 megabyte per record), retaining record sources in memory could put a high pressure on the JVM heap, thus exposing the operation to out-of-memory errors. This phenomenon is exacerbated when batching is enabled. If you are experiencing such errors, consider disabling this option.

Note that, regardless of the value of this option, DSBulk will always print the record's *resource* – that is, the file name or the database table where it came from – and the record's *position* – that is, the ordinal position of the record inside the resource, when available (for example, this could be the line number in a CSV file).

Default: **true**.

#### --log.stmt.level<br />--dsbulk.log.stmt.level _&lt;string&gt;_

The desired log level. Valid values are:

- ABRIDGED: Print only basic information in summarized form.
- NORMAL: Print basic information in summarized form, and the statement's query string, if available. For batch statements, this verbosity level also prints information about the batch's inner statements.
- EXTENDED: Print full information, including the statement's query string, if available, and the statement's bound values, if available. For batch statements, this verbosity level also prints all information available about the batch's inner statements.

Default: **"EXTENDED"**.

#### --log.stmt.maxBoundValueLength<br />--dsbulk.log.stmt.maxBoundValueLength _&lt;number&gt;_

The maximum length for a bound value. Bound values longer than this value will be truncated.

Setting this value to `-1` makes the maximum length for a bound value unlimited (not recommended).

Default: **50**.

#### --log.stmt.maxBoundValues<br />--dsbulk.log.stmt.maxBoundValues _&lt;number&gt;_

The maximum number of bound values to print. If the statement has more bound values than this limit, the exceeding values will not be printed.

Setting this value to `-1` makes the maximum number of bound values unlimited (not recommended).

Default: **50**.

#### --log.stmt.maxInnerStatements<br />--dsbulk.log.stmt.maxInnerStatements _&lt;number&gt;_

The maximum number of inner statements to print for a batch statement. Only applicable for batch statements, ignored otherwise. If the batch statement has more children than this value, the exceeding child statements will not be printed.

Setting this value to `-1` disables this feature (not recommended).

Default: **10**.

#### --log.stmt.maxQueryStringLength<br />--dsbulk.log.stmt.maxQueryStringLength _&lt;number&gt;_

The maximum length for a query string. Query strings longer than this value will be truncated.

Setting this value to `-1` disables this feature (not recommended).

Default: **500**.

<a name="monitoring"></a>
## Monitoring Settings

Monitoring-specific settings.

#### -reportRate,<br />--monitoring.reportRate<br />--dsbulk.monitoring.reportRate _&lt;string&gt;_

The report interval. DSBulk will print useful metrics about the ongoing operation at this rate; for example, if this value is set to 10 seconds, then DSBulk will print metrics every ten seconds. Valid values: any value specified in [HOCON duration syntax](https://github.com/lightbend/config/blob/master/HOCON.md#duration-format), but durations lesser than one second will be rounded up to 1 second.

Default: **"5 seconds"**.

#### --monitoring.console<br />--dsbulk.monitoring.console _&lt;boolean&gt;_

Enable or disable console reporting. If enabled, DSBulk will print useful metrics about the ongoing operation to standard error; the metrics will be refreshed at `reportRate`. Displayed information includes: total records, failed records, throughput, latency, and if available, average batch size. Note that when `log.verbosity` is set to quiet (0), DSBulk will disable the console reporter regardless of the value specified here. The default is true (print ongoing metrics to the console).

Default: **true**.

#### --monitoring.csv<br />--dsbulk.monitoring.csv _&lt;boolean&gt;_

Enable or disable CSV reporting. If enabled, CSV files containing metrics will be generated in the designated log directory. Driver metrics can also be exported, but they are disabled by default; see `monitoring.jmx` for details for details about how to enable them.

Default: **false**.

#### --monitoring.durationUnit<br />--dsbulk.monitoring.durationUnit _&lt;string&gt;_

The time unit used when printing latency durations. For example, if this unit is MILLISECONDS, then the latencies will be displayed in milliseconds. Valid values: all `TimeUnit` enum constants.

Default: **"MILLISECONDS"**.

#### --monitoring.expectedReads<br />--dsbulk.monitoring.expectedReads _&lt;number&gt;_

The expected total number of reads. Optional, but if set, the console reporter will also print the overall achievement percentage. Setting this value to `-1` disables this feature.

Default: **-1**.

#### --monitoring.expectedWrites<br />--dsbulk.monitoring.expectedWrites _&lt;number&gt;_

The expected total number of writes. Optional, but if set, the console reporter will also print the overall achievement percentage. Setting this value to `-1` disables this feature.

Default: **-1**.

#### -jmx,<br />--monitoring.jmx<br />--dsbulk.monitoring.jmx _&lt;boolean&gt;_

Enable or disable JMX reporting. Note that to enable remote JMX reporting, several properties must also be set in the JVM during launch. This is accomplished via the `DSBULK_JAVA_OPTS` environment variable.

Driver metrics can also be exposed; note however that by default, all driver metrics are disabled. You can enable them with the following driver settings:
- `datastax-java-driver.advanced.metrics.session.enabled` should contain a list of session-level metric names to enable;
- `datastax-java-driver.advanced.metrics.node.enabled` should contain a list of node-level metric names to enable.
Driver metrics appear under a folder named after the session name (by default in DSBulk, the session name is simply "driver").

Default: **true**.

#### --monitoring.prometheus.job<br />--dsbulk.monitoring.prometheus.job _&lt;string&gt;_

The job name to use. DSBulk will add a label "job" with this value to each exported metric. This is also the job name used when pushing metrics to a PushGateway. The default is "DSBulk". See https://github.com/prometheus/pushgateway#about-the-job-and-instance-labels for more information.

Default: **"DSBulk"**.

#### --monitoring.prometheus.labels<br />--dsbulk.monitoring.prometheus.labels _&lt;map&lt;string,string&gt;&gt;_

A set of static labels to add to each exported metric, in both pull and push modes. Note that DSBulk automatically adds the following labels:
- `operation_id` is set to the current operation ID (a.k.a. execution ID, see `engine.executionId`);
- `job` is set to the job name (as defined by `monitoring.prometheus.job`, by default "DSBulk");
- `application_name` is set to "DataStax Bulk Loader" followed by the operation ID;
- `application_version` is set to the DSBulk's version;
- `driver_version` is set to the DataStax Java driver version;
- `client_id` is set to DSBulk's client UUID.
The last four labels correspond to values that DSBulk also passes to the driver, which in turn uses the same info to connect to Cassandra. This makes it possible to correlate data sent by the driver to Cassandra with data sent by DSBulk to Prometheus.

#### -prometheus,<br />--monitoring.prometheus.pull.enabled<br />--dsbulk.monitoring.prometheus.pull.enabled _&lt;boolean&gt;_

Enable or disable exposing metrics to Prometheus in the traditional pull model (scraping). If enabled, all DSBulk and metrics will be accessible at an (unsecured) HTTP endpoint. Driver metrics can also be exported, but they are disabled by default; see `monitoring.jmx` for details about how to enable them.

Default: **false**.

#### --monitoring.prometheus.pull.hostname<br />--dsbulk.monitoring.prometheus.pull.hostname _&lt;string&gt;_

The hostname that the metrics HTTP server should bind to. Leave empty to have the server bind to the wildcard address (0.0.0.0).

Default: **&lt;unspecified&gt;**.

#### --monitoring.prometheus.pull.port<br />--dsbulk.monitoring.prometheus.pull.port _&lt;number&gt;_

The port that the metrics HTTP server should bind to.

Default: **8080**.

#### --monitoring.prometheus.push.enabled<br />--dsbulk.monitoring.prometheus.push.enabled _&lt;boolean&gt;_

Enabled or disable pushing metrics to a PushGateway. If enabled, DSBulk will push metrics to this URL at the end of the operation. Note that not all metrics are exported when pushing to a PushGateway; only some high-level ones are, including the total time elapsed, the number of records processed and the number of rows written or read. In particular, driver metrics are currently not pushed.

Default: **false**.

#### --monitoring.prometheus.push.groupBy.instance<br />--dsbulk.monitoring.prometheus.push.groupBy.instance _&lt;boolean&gt;_

Whether to add an instance grouping key to exported metrics. If enabled, DSBulk adds an "instance" grouping key with its value set to the machine's IP address to the exported metrics. This will effectively group metrics by instance, rather than by job. See https://github.com/prometheus/pushgateway#about-the-job-and-instance-labels for more information.

Default: **false**.

#### --monitoring.prometheus.push.groupBy.keys<br />--dsbulk.monitoring.prometheus.push.groupBy.keys _&lt;map&lt;string,string&gt;&gt;_

A set of static extra keys to add to the grouping keys. Note that grouping keys are also added as labels to each exported metric in push mode.

#### --monitoring.prometheus.push.groupBy.operation<br />--dsbulk.monitoring.prometheus.push.groupBy.operation _&lt;boolean&gt;_

Whether to add the operation ID as a grouping key to exported metrics. If enabled, DSBulk adds an "operation_id" grouping key with its value set to the current operation ID (see `engine.executionId`) to the exported metrics. This will effectively group metrics by operation, rather than by job.

Default: **false**.

#### --monitoring.prometheus.push.password<br />--dsbulk.monitoring.prometheus.push.password _&lt;string&gt;_

The password to authenticate against the push gateway, using basic HTTP auth. Leave empty to use unautheticated HTTP requests.

Default: **&lt;unspecified&gt;**.

#### --monitoring.prometheus.push.url<br />--dsbulk.monitoring.prometheus.push.url _&lt;string&gt;_

The base URL of a Prometheus PushGateway server, e.g. http://pushgateway.example.org:9091 (don't include the "/metrics" path).

Default: **"http://localhost:9091"**.

#### --monitoring.prometheus.push.username<br />--dsbulk.monitoring.prometheus.push.username _&lt;string&gt;_

The username to authenticate against the push gateway, using basic HTTP auth. Leave empty to use unautheticated HTTP requests.

Default: **&lt;unspecified&gt;**.

#### --monitoring.rateUnit<br />--dsbulk.monitoring.rateUnit _&lt;string&gt;_

The time unit used when printing throughput rates. For example, if this unit is SECONDS, then the throughput will be displayed in rows per second. Valid values: all `TimeUnit` enum constants.

Default: **"SECONDS"**.

#### --monitoring.trackBytes<br />--dsbulk.monitoring.trackBytes _&lt;boolean&gt;_

Whether or not to track the throughput in bytes. When enabled, DSBulk will track and display the number of bytes sent or received per second. While useful to evaluate how much data is actually being transferred, computing such metrics is CPU-intensive and may slow down the operation. This is why it is disabled by default. Also note that the heuristic used to compute data sizes is not 100% accurate and sometimes underestimates the actual size.

Default: **false**.

<a name="runner"></a>
## Runner Settings

Runner-specific settings. Runner settings control how DSBulk parses command lines and reads its configuration.

#### --runner.promptForPasswords<br />--dsbulk.runner.promptForPasswords _&lt;boolean&gt;_

Whether to prompt for passwords when they are missing from configuration files. When this option is true (the default value), if a login or username is present in the configuration, but not its corresponding password, DSBulk will prompt for it.

Prompting from passwords require interactive shells; if the standard input is not connected to a terminal, no passwords will be prompted, even if this option is true. You should only disable this feature if DSBulk mistankenly assumes that it is running in an interactive shell.

Default: **true**.

<a name="s3"></a>
## S3 Settings

Settings applicable for reading from AWS S3 URLs.

#### --s3.clientCacheSize<br />--dsbulk.s3.clientCacheSize _&lt;number&gt;_

The size (count) of the S3Client cache. Since each S3 URL
must contain the credentials for the target bucket, we cache
the clients to prevent rebuilding the same client over and over.
The default size of 20 is totally arbitrary, as we generally
expect that most S3 URLs in a given batch will be using the
same credentials, meaning the cache will really only ever
contain one entry.

Default: **20**.

<a name="stats"></a>
## Stats Settings

Settings applicable for the count workflow, ignored otherwise.

#### -stats,<br />--stats.modes<br />--dsbulk.stats.modes _&lt;list&lt;string&gt;&gt;_

Which kind(s) of statistics to compute. Only applicaple for the count workflow, ignored otherwise. Possible values are:
* `global`: count the total number of rows in the table.
* `ranges`: count the total number of rows per token range in the table.
* `hosts`: count the total number of rows per hosts in the table.
* `partitions`: count the total number of rows in the N biggest partitions in the table. When using this mode, you can chose how many partitions to track with the `numPartitions` setting.

Default: **["global"]**.

#### -partitions,<br />--stats.numPartitions<br />--dsbulk.stats.numPartitions _&lt;number&gt;_

The number of distinct partitions to count rows for. Only applicaple for the count workflow when `stats.modes` contains `partitions`, ignored otherwise.

Default: **10**.

<a name="datastax-java-driver"></a>
## Driver Settings

The settings below are just a subset of all the configurable options of the driver, and provide an optimal driver configuration for DSBulk for most use cases.

See the [Java Driver configuration reference](https://docs.datastax.com/en/developer/java-driver/latest/manual/core/configuration) for instructions on how to configure the driver properly.

Note: driver settings always start with prefix `datastax-java-driver`; on the command line only, it is possible to abbreviate this prefix to just `driver`, as shown below.

#### --driver.basic.session-name<br />--datastax-java-driver.basic.session-name _&lt;string&gt;_

The driver session name. DSBulk simply calls it "driver". The session name is printed by all driver log messages, between square brackets.

Default: **"driver"**.

#### -h,<br />--driver.basic.contact-points<br />--datastax-java-driver.basic.contact-points _&lt;list&lt;string&gt;&gt;_

The contact points to use for the initial connection to the cluster.

These are addresses of Cassandra nodes that the driver uses to discover the cluster topology. Only one contact point is required (the driver will retrieve the address of the other nodes automatically), but it is usually a good idea to provide more than one contact point, because if that single contact point is unavailable, the driver cannot initialize itself correctly.

This must be a list of strings with each contact point specified as "host" or "host:port". If the specified host doesn't have a port, the default port specified in `basic.default-port` will be used. Note that Cassandra 3 and below and DSE 6.7 and below require all nodes in a cluster to share the same port (see CASSANDRA-7544).

Valid examples of contact points are:
- IPv4 addresses with ports: `[ "192.168.0.1:9042", "192.168.0.2:9042" ]`
- IPv4 addresses without ports: `[ "192.168.0.1", "192.168.0.2" ]`
- IPv6 addresses with ports: `[ "fe80:0:0:0:f861:3eff:fe1d:9d7b:9042", "fe80:0:0:f861:3eff:fe1d:9d7b:9044:9042" ]`
- IPv6 addresses without ports: `[ "fe80:0:0:0:f861:3eff:fe1d:9d7b", "fe80:0:0:f861:3eff:fe1d:9d7b:9044" ]`
- Host names with ports: `[ "host1.com:9042", "host2.com:9042" ]`
- Host names without ports: `[ "host1.com", "host2.com:" ]`

If the host is a DNS name that resolves to multiple A-records, all the corresponding addresses will be used. Avoid using "localhost" as the host name (since it resolves to both IPv4 and IPv6 addresses on some platforms).

The heuristic to determine whether or not a contact point is in the form "host" or "host:port" is not 100% accurate for some IPv6 addresses; you should avoid ambiguous IPv6 addresses such as `fe80::f861:3eff:fe1d:1234`, because such a string can be seen either as a combination of IP `fe80::f861:3eff:fe1d` with port 1234, or as IP `fe80::f861:3eff:fe1d:1234` without port. In such cases, DSBulk will not change the contact point. This issue can be avoided by providing IPv6 addresses in full form, e.g. if instead of `fe80::f861:3eff:fe1d:1234` you provide `fe80:0:0:0:0:f861:3eff:fe1d:1234`, then the string is unequivocally parsed as IP `fe80:0:0:0:0:f861:3eff:fe1d` with port 1234.

Note: on Cloud deployments, DSBulk automatically sets this option to an empty list, as contact points are not allowed to be explicitly provided when connecting to DataStax Astra databases.

Default: **["127.0.0.1:9042"]**.

#### -port,<br />--driver.basic.default-port<br />--datastax-java-driver.basic.default-port _&lt;number&gt;_

The default port to use for `basic.contact-points`, when a host is specified without port. Note that Cassandra 3 and below and DSE 6.7 and below require all nodes in a cluster to share the same port (see CASSANDRA-7544). If this setting is not specified, the default port will be 9042.

Default: **9042**.

#### -b,<br />--driver.basic.cloud.secure-connect-bundle<br />--datastax-java-driver.basic.cloud.secure-connect-bundle _&lt;string&gt;_

The location of the secure bundle used to connect to a Datastax Astra database. This setting must be a path on the local filesystem or a valid URL.

Examples:

    "/path/to/bundle.zip"          # path on *Nix systems
    "./path/to/bundle.zip"         # path on *Nix systems, relative to workding directory
    "~/path/to/bundle.zip"         # path on *Nix systems, relative to home directory
    "C:\\path\\to\\bundle.zip"     # path on Windows systems,
                                   # note that you need to escape backslashes in HOCON
    "file:/a/path/to/bundle.zip"   # URL with file protocol
    "http://host.com/bundle.zip"   # URL with HTTP protocol

Note: if you set this to a non-null value, DSBulk assumes that you are connecting to an DataStax Astra database; in this case, you should not set any of the following settings because they are not compatible with Cloud deployments:

- `datastax-java-driver.basic.contact-points`
- `datastax-java-driver.basic.request.consistency`
- `datastax-java-driver.advanced.ssl-engine-factory.*`

If you do so, a log will be emitted and the setting will be ignored.

Default: **null**.

#### --driver.basic.request.timeout<br />--datastax-java-driver.basic.request.timeout _&lt;string&gt;_

How long the driver waits for a request to complete. This is a global limit on the duration of a session.execute() call, including any internal retries the driver might do. By default, this value is set very high because DSBulk is optimized for good throughput, rather than good latencies.

Default: **"5 minutes"**.

#### -cl,<br />--driver.basic.request.consistency<br />--datastax-java-driver.basic.request.consistency _&lt;string&gt;_

The consistency level to use for all queries. Note that stronger consistency levels usually result in reduced throughput. In addition, any level higher than `ONE` will automatically disable continuous paging, which can dramatically reduce read throughput.

Valid values are: `ANY`, `LOCAL_ONE`, `ONE`, `TWO`, `THREE`, `LOCAL_QUORUM`, `QUORUM`, `EACH_QUORUM`, `ALL`.

Note: on Cloud deployments, the only accepted consistency level when writing is `LOCAL_QUORUM`. Therefore, the default value is `LOCAL_ONE`, except when loading in Cloud deployments, in which case the default is automatically changed to `LOCAL_QUORUM`.

Default: **"LOCAL_ONE"**.

#### --driver.basic.request.serial-consistency<br />--datastax-java-driver.basic.request.serial-consistency _&lt;string&gt;_

The serial consistency level. The allowed values are `SERIAL` and `LOCAL_SERIAL`.

Default: **"LOCAL_SERIAL"**.

#### --driver.basic.request.default-idempotence<br />--datastax-java-driver.basic.request.default-idempotence _&lt;boolean&gt;_

The default idempotence for all queries executed in DSBulk. Setting this to false will cause all write failures to not be retried.

Default: **true**.

#### --driver.basic.request.page-size<br />--datastax-java-driver.basic.request.page-size _&lt;number&gt;_

The page size. This controls how many rows will be retrieved simultaneously in a single network roundtrip (the goal being to avoid loading too many results in memory at the same time). If there are more results, additional requests will be used to retrieve them (either automatically if you iterate with the sync API, or explicitly with the async API's `fetchNextPage` method). If the value is 0 or negative, it will be ignored and the request will not be paged.

Default: **5000**.

#### --driver.basic.load-balancing-policy.class<br />--datastax-java-driver.basic.load-balancing-policy.class _&lt;string&gt;_

The load balancing policy class to use. If it is not qualified, the driver assumes that it resides in the package `com.datastax.oss.driver.internal.core.loadbalancing`.

DSBulk uses a special policy that infers the local datacenter from the contact points. You can also specify a custom class that implements `LoadBalancingPolicy` and has a public constructor with two arguments: the `DriverContext` and a `String` representing the profile name.

Default: **"com.datastax.oss.driver.internal.core.loadbalancing.DcInferringLoadBalancingPolicy"**.

#### -dc,<br />--driver.basic.load-balancing-policy.local-datacenter<br />--datastax-java-driver.basic.load-balancing-policy.local-datacenter _&lt;string&gt;_

The datacenter that is considered "local": the default load balancing policy will only include nodes from this datacenter in its query plans. Set this to a non-null value if you want to force the local datacenter; otherwise, the `DcInferringLoadBalancingPolicy` used by default by DSBulk will infer the local datacenter from the provided contact points.

Default: **null**.

#### --driver.basic.load-balancing-policy.evaluator.class<br />--datastax-java-driver.basic.load-balancing-policy.evaluator.class _&lt;string&gt;_

An optional custom filter to include/exclude nodes. If present, it must be the fully-qualified name of a class that implements `java.util.function.Predicate<Node>`, and has a public constructor taking two arguments: a `DriverContext` instance and a String representing the current execution profile name.

The predicate's `test(Node)` method will be invoked each time the policy processes a topology or state change: if it returns false, the node will be set at distance `IGNORED` (meaning the driver won't ever connect to it), and never included in any query plan.

By default, DSBulk ships with a node filter implementation that honors the following settings:
- `datastax-java-driver.basic.load-balancing-policy.evaluator.allow`: a list of host names or host addresses that should be allowed.
- `datastax-java-driver.basic.load-balancing-policy.evaluator.deny`: a list of host names or host addresses that should be denied.

See the description of the above settings for more details.

Default: **"com.datastax.oss.dsbulk.workflow.commons.policies.lbp.SimpleNodeDistanceEvaluator"**.

#### -allow,<br />--driver.basic.load-balancing-policy.evaluator.allow<br />--datastax-java-driver.basic.load-balancing-policy.evaluator.allow _&lt;list&lt;string&gt;&gt;_

An optional list of host names or host addresses that should be allowed to connect. See `datastax-java-driver.basic.contact-points` for a full description of accepted formats.

This option only has effect when the setting `datastax-java-driver.basic.load-balancing-policy.evaluator.class` refers to DSBulk's default node filter implementation: `com.datastax.oss.dsbulk.workflow.commons.policies.lbp.SimpleNodeDistanceEvaluator`.

Note: this option is not compatible with DataStax Astra databases.

Default: **[]**.

#### -deny,<br />--driver.basic.load-balancing-policy.evaluator.deny<br />--datastax-java-driver.basic.load-balancing-policy.evaluator.deny _&lt;list&lt;string&gt;&gt;_

An optional list of host names or host addresses that should be denied to connect. See `datastax-java-driver.basic.contact-points` for a full description of accepted formats.

This option only has effect when the setting `datastax-java-driver.basic.load-balancing-policy.evaluator.class` refers to DSBulk's default node filter implementation: `com.datastax.oss.dsbulk.workflow.commons.policies.lbp.SimpleNodeDistanceEvaluator`.

Note: this option is not compatible with DataStax Astra databases.

Default: **[]**.

#### --driver.advanced.protocol.version<br />--datastax-java-driver.advanced.protocol.version _&lt;string&gt;_

The native protocol version to use. If this option is absent, the driver looks up the versions of the nodes at startup (by default in `system.peers.release_version`), and chooses the highest common protocol version. For example, if you have a mixed cluster with Apache Cassandra 2.1 nodes (protocol v3) and Apache Cassandra 3.0 nodes (protocol v3 and v4), then protocol v3 is chosen. If the nodes don't have a common protocol version, initialization fails. If this option is set, then the given version will be used for all connections, without any negotiation or downgrading. If any of the contact points doesn't support it, that contact point will be skipped. Once the protocol version is set, it can't change for the rest of the driver's lifetime; if an incompatible node joins the cluster later, connection will fail and the driver will force it down (i.e. never try to connect to it again).

Default: **null**.

#### --driver.advanced.protocol.compression<br />--datastax-java-driver.advanced.protocol.compression _&lt;string&gt;_

The name of the algorithm used to compress protocol frames. The possible values are: `lz4`, `snappy` or `none` to indicate no compression (this is functionally equivalent to omitting the option).

Default: **"none"**.

#### --driver.advanced.connection.connect-timeout<br />--datastax-java-driver.advanced.connection.connect-timeout _&lt;string&gt;_

The timeout to use when establishing driver connections. This timeout is for controlling how long the driver will wait for the underlying channel to actually connect to the server. This is not the time limit for completing protocol negotiations, only the time limit for establishing a channel connection.

Default: **"30 seconds"**.

#### --driver.advanced.connection.init-query-timeout<br />--datastax-java-driver.advanced.connection.init-query-timeout _&lt;string&gt;_

The timeout to use for internal queries that run as part of the initialization process, just after we open a connection. If this timeout fires, the initialization of the connection will fail. If this is the first connection ever, the driver will fail to initialize as well, otherwise it will retry the connection later.

Default: **"30 seconds"**.

#### --driver.advanced.connection.pool.local.size<br />--datastax-java-driver.advanced.connection.pool.local.size _&lt;number&gt;_

The number of connections in the pool for nodes considered as local.

Default: **8**.

#### --driver.advanced.connection.pool.remote.size<br />--datastax-java-driver.advanced.connection.pool.remote.size _&lt;number&gt;_

The number of connections in the pool for nodes considered as remote. Note that the default load balancing policy used by DSBulk never considers remote nodes, so this setting has no effect when using the default load balancing policy.

Default: **8**.

#### --driver.advanced.connection.max-requests-per-connection<br />--datastax-java-driver.advanced.connection.max-requests-per-connection _&lt;number&gt;_

The maximum number of requests that can be executed concurrently on a connection. This must be between 1 and 32768.

Default: **32768**.

#### --driver.advanced.auth-provider.class<br />--datastax-java-driver.advanced.auth-provider.class _&lt;arg&gt;_

The class of the authentication provider. If it is not qualified, the driver assumes that it resides in one of the following packages:
- `com.datastax.oss.driver.internal.core.auth`
- `com.datastax.dse.driver.internal.core.auth`

The DSE driver provides 3 implementations out of the box:
- `PlainTextAuthProvider`: uses plain-text credentials. It requires the `username` and `password` options, and optionally, an `authorization-id` (for DSE clusters only).
- `DseGssApiAuthProvider`: provides GSSAPI authentication for DSE clusters secured with `DseAuthenticator`. Read the javadocs of this authenticator for detailed instructions.

You can also specify a custom class that implements `AuthProvider` and has a public constructor with a `DriverContext` argument (to simplify this, the driver provides two abstract classes that can be extended: `PlainTextAuthProviderBase` and `DseGssApiAuthProviderBase`).

Default: **null**.

#### -u,<br />--driver.advanced.auth-provider.username<br />--datastax-java-driver.advanced.auth-provider.username _&lt;string&gt;_

The username to use to authenticate against a cluster with authentication enabled. Providers that accept this setting:

 - `PlainTextAuthProvider`


Default: **null**.

#### -p,<br />--driver.advanced.auth-provider.password<br />--datastax-java-driver.advanced.auth-provider.password _&lt;string&gt;_

The password to use to authenticate against a cluster with authentication enabled. Providers that accept this setting:

 - `PlainTextAuthProvider`


Default: **null**.

#### --driver.advanced.auth-provider.authorization-id<br />--datastax-java-driver.advanced.auth-provider.authorization-id _&lt;string&gt;_

An authorization ID allows the currently authenticated user to act as a different user (proxy authentication). Providers that accept this setting:

 - `DsePlainTextAuthProvider`
 - `DseGssApiAuthProvider`


Default: **null**.

#### --driver.advanced.ssl-engine-factory.class<br />--datastax-java-driver.advanced.ssl-engine-factory.class _&lt;string&gt;_

The class of the SSL engine factory. If it is not qualified, the driver assumes that it resides in the package `com.datastax.oss.driver.internal.core.ssl`. The driver provides a single implementation out of the box: `DefaultSslEngineFactory`, that uses the JDK's built-in SSL implementation.

You can also specify a custom class that implements `SslEngineFactory` and has a public constructor with a `DriverContext` argument.

Default: **null**.

#### --driver.advanced.ssl-engine-factory.cipher-suites<br />--datastax-java-driver.advanced.ssl-engine-factory.cipher-suites _&lt;list&lt;string&gt;&gt;_

The cipher suites to enable when creating an SSLEngine for a connection. This setting is only required when using the default SSL factory. If it is not present, the driver won't explicitly enable cipher suites on the engine, which according to the JDK documentations results in "a minimum quality of service".

Default: **null**.

#### --driver.advanced.ssl-engine-factory.hostname-validation<br />--datastax-java-driver.advanced.ssl-engine-factory.hostname-validation _&lt;boolean&gt;_

Whether or not to require validation that the hostname of the server certificate's common name matches the hostname of the server being connected to. This setting is only required when using the default SSL factory. If not set, defaults to true.

Default: **true**.

#### --driver.advanced.ssl-engine-factory.truststore-path<br />--datastax-java-driver.advanced.ssl-engine-factory.truststore-path _&lt;string&gt;_

The locations used to access truststore contents. If either truststore-path or keystore-path are specified, the driver builds an SSLContext from these files. This setting is only required when using the default SSL factory. This setting is only required when using the default SSL factory. If neither option is specified, the default SSLContext is used, which is based on system property configuration.

Default: **null**.

#### --driver.advanced.ssl-engine-factory.truststore-password<br />--datastax-java-driver.advanced.ssl-engine-factory.truststore-password _&lt;string&gt;_

The password used to access truststore contents. This setting is only required when using the default SSL factory.

Default: **null**.

#### --driver.advanced.ssl-engine-factory.keystore-path<br />--datastax-java-driver.advanced.ssl-engine-factory.keystore-path _&lt;string&gt;_

The locations used to access keystore contents. If either truststore-path or keystore-path are specified, the driver builds an SSLContext from these files. This setting is only required when using the default SSL factory. If neither option is specified, the default SSLContext is used, which is based on system property configuration.

Default: **null**.

#### --driver.advanced.ssl-engine-factory.keystore-password<br />--datastax-java-driver.advanced.ssl-engine-factory.keystore-password _&lt;string&gt;_

The password used to access keystore contents. This setting is only required when using the default SSL factory.

Default: **null**.

#### --driver.advanced.retry-policy.class<br />--datastax-java-driver.advanced.retry-policy.class _&lt;string&gt;_

The class of the retry policy. If it is not qualified, the driver assumes that it resides in the package `com.datastax.oss.driver.internal.core.retry`. DSBulk uses by default a special retry policy that opinionately retries most errors up to `max-retries` times.

You can also specify a custom class that implements `RetryPolicy` and has a public constructor with two arguments: the `DriverContext` and a `String` representing the profile name.

Default: **"com.datastax.oss.dsbulk.workflow.commons.policies.retry.MultipleRetryPolicy"**.

#### -maxRetries,<br />--driver.advanced.retry-policy.max-retries<br />--datastax-java-driver.advanced.retry-policy.max-retries _&lt;number&gt;_

How many times to retry a failed query. Only valid for use with DSBulk's default retry policy (`MultipleRetryPolicy`).

Default: **10**.

#### --driver.advanced.resolve-contact-points<br />--datastax-java-driver.advanced.resolve-contact-points _&lt;boolean&gt;_

Whether to resolve the addresses passed to `basic.contact-points`.

If this is true, addresses are created with `InetSocketAddress(String, int)`: the host name will be resolved the first time, and the driver will use the resolved IP address for all subsequent connection attempts. If this is false, addresses are created with `InetSocketAddress.createUnresolved()`: the host name will be resolved again every time the driver opens a new connection. This is useful for containerized environments where DNS records are more likely to change over time (note that the JVM and OS have their own DNS caching mechanisms, so you might need additional configuration beyond the driver).

This option only applies to the contact points specified in the configuration. It has no effect on dynamically discovered peers: the driver relies on Cassandra system tables, which expose raw IP addresses. Use a custom address translator (see `advanced.address-translator`) to convert them to unresolved addresses (if you're in a containerized environment, you probably already need address translation anyway).

Default: **true**.

#### --driver.advanced.address-translator.class<br />--datastax-java-driver.advanced.address-translator.class _&lt;string&gt;_

The class of the translator. If it is not qualified, the driver assumes that it resides in the package `com.datastax.oss.driver.internal.core.addresstranslation`.

The driver provides the following implementations out of the box:
- `PassThroughAddressTranslator`: returns all addresses unchanged

You can also specify a custom class that implements `AddressTranslator` and has a public constructor with a `DriverContext` argument.

Default: **"PassThroughAddressTranslator"**.

#### --driver.advanced.timestamp-generator.class<br />--datastax-java-driver.advanced.timestamp-generator.class _&lt;string&gt;_

The class of the microsecond timestamp generator. If it is not qualified, the driver assumes that it resides in the package `com.datastax.oss.driver.internal.core.time`.

The driver provides the following implementations out of the box:
- `AtomicTimestampGenerator`: timestamps are guaranteed to be unique across all client threads.
- `ThreadLocalTimestampGenerator`: timestamps that are guaranteed to be unique within each
  thread only.
- `ServerSideTimestampGenerator`: do not generate timestamps, let the server assign them.

You can also specify a custom class that implements `TimestampGenerator` and has a public constructor with two arguments: the `DriverContext` and a `String` representing the profile name.

Default: **"AtomicTimestampGenerator"**.

#### --driver.advanced.continuous-paging.page-size<br />--datastax-java-driver.advanced.continuous-paging.page-size _&lt;number&gt;_

The page size. The value specified here can be interpreted in number of rows or in number of bytes, depending on the unit defined with page-unit (see below). It controls how many rows (or how much data) will be retrieved simultaneously in a single network roundtrip (the goal being to avoid loading too many results in memory at the same time). If there are more results, additional requests will be used to retrieve them. The default is the same as the driver's normal request page size, i.e., 5000 (rows).

Default: **5000**.

#### --driver.advanced.continuous-paging.page-size-in-bytes<br />--datastax-java-driver.advanced.continuous-paging.page-size-in-bytes _&lt;boolean&gt;_

Whether the page-size option should be interpreted in number of rows or bytes. The default is false, i.e., the page size will be interpreted in number of rows.

Default: **false**.

#### --driver.advanced.continuous-paging.max-pages<br />--datastax-java-driver.advanced.continuous-paging.max-pages _&lt;number&gt;_

The maximum number of pages to return. The default is zero, which means retrieve all pages.

Default: **0**.

#### --driver.advanced.continuous-paging.max-pages-per-second<br />--datastax-java-driver.advanced.continuous-paging.max-pages-per-second _&lt;number&gt;_

Returns the maximum number of pages per second. The default is zero, which means no limit.

Default: **0**.

#### --driver.advanced.continuous-paging.max-enqueued-pages<br />--datastax-java-driver.advanced.continuous-paging.max-enqueued-pages _&lt;number&gt;_

The maximum number of pages that can be stored in the local queue. This value must be positive. The default is 4.

Default: **4**.

#### --driver.advanced.continuous-paging.timeout.first-page<br />--datastax-java-driver.advanced.continuous-paging.timeout.first-page _&lt;string&gt;_

How long to wait for the coordinator to send the first page.

Default: **"5 minutes"**.

#### --driver.advanced.continuous-paging.timeout.other-pages<br />--datastax-java-driver.advanced.continuous-paging.timeout.other-pages _&lt;string&gt;_

How long to wait for the coordinator to send subsequent pages.

Default: **"5 minutes"**.

#### --driver.advanced.heartbeat.interval<br />--datastax-java-driver.advanced.heartbeat.interval _&lt;string&gt;_

The heartbeat interval. If a connection stays idle for that duration (no reads), the driver sends a dummy message on it to make sure it's still alive. If not, the connection is trashed and replaced.

Default: **"1 minute"**.

#### --driver.advanced.heartbeat.timeout<br />--datastax-java-driver.advanced.heartbeat.timeout _&lt;string&gt;_

How long the driver waits for the response to a heartbeat. If this timeout fires, the heartbeat is considered failed.

Default: **"1 minute"**.

#### --driver.advanced.metrics.session.enabled<br />--datastax-java-driver.advanced.metrics.session.enabled _&lt;list&gt;_

The session-level metrics to enable. Available metrics are:

- bytes-sent
- bytes-received
- connected-nodes
- cql-requests
- cql-client-timeouts

Default: **[]**.

#### --driver.advanced.metrics.node.enabled<br />--datastax-java-driver.advanced.metrics.node.enabled _&lt;list&gt;_

The node-level metrics to enable. Available metrics are:

- pool.open-connections
- pool.in-flight
- bytes-sent
- bytes-received
- cql-messages
- errors.request.unsent
- errors.request.aborted
- errors.request.write-timeouts
- errors.request.read-timeouts
- errors.request.unavailables
- errors.request.others
- retries.total
- retries.aborted
- retries.read-timeout
- retries.write-timeout
- retries.unavailable
- retries.other
- ignores.total
- ignores.aborted
- ignores.read-timeout
- ignores.write-timeout
- ignores.unavailable
- ignores.other
- errors.connection.init
* errors.connection.auth

Default: **[]**.
<|MERGE_RESOLUTION|>--- conflicted
+++ resolved
@@ -1,8 +1,4 @@
-<<<<<<< HEAD
-# DataStax Bulk Loader v1.9.0-SNAPSHOT Options
-=======
 # DataStax Bulk Loader v1.10.0-SNAPSHOT Options
->>>>>>> d9107caf
 
 *NOTE:* The long options described here can be persisted in `conf/application.conf` and thus permanently override defaults and avoid specifying options on the command line.
 
