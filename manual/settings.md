# DataStax Bulk Loader Options

*NOTE:* The long options described here can be persisted in `conf/application.conf` and thus permanently override defaults and avoid specifying options on the command line.

## Sections

<a href="#Common">Common Settings</a><br>
<a href="#connector">Connector Settings</a><br>
<a href="#schema">Schema Settings</a><br>
<a href="#batch">Batch Settings</a><br>
<a href="#codec">Codec Settings</a><br>
<a href="#driver">Driver Settings</a><br>
&nbsp;&nbsp;&nbsp;<a href="#driver.auth">Driver Auth Settings</a><br>
&nbsp;&nbsp;&nbsp;<a href="#driver.policy">Driver Policy Settings</a><br>
&nbsp;&nbsp;&nbsp;<a href="#driver.pooling">Driver Pooling Settings</a><br>
&nbsp;&nbsp;&nbsp;<a href="#driver.protocol">Driver Protocol Settings</a><br>
&nbsp;&nbsp;&nbsp;<a href="#driver.query">Driver Query Settings</a><br>
&nbsp;&nbsp;&nbsp;<a href="#driver.socket">Driver Socket Settings</a><br>
&nbsp;&nbsp;&nbsp;<a href="#driver.ssl">Driver Ssl Settings</a><br>
<a href="#engine">Engine Settings</a><br>
<a href="#executor">Executor Settings</a><br>
<a href="#log">Log Settings</a><br>
<a href="#monitoring">Monitoring Settings</a><br>
<a name="Common"></a>
## Common Settings

#### -url,--connector.csv.url _&lt;string&gt;_

The URL or path of the resource(s) to read from or write to.

Which URL protocols are available depend on which URL stream handlers have been installed, but at least the following are guaranteed to be supported:

- **stdin**:  the stdin protocol can be used to read from standard input; the only valid URL for this protocol is: `stdin:/`.

  This protocol cannot be used for writing.

- **stdout**: the stdout protocol can be used to write to standard output; the only valid URL for this protocol is: `stdout:/`.

  This protocol cannot be used for reading.

- **file**: the file protocol can be used with all supported file systems, local or not.
    - **When reading**: the URL can point to a single file, or to an existing directory; in case of a directory, the *fileNamePattern* setting can be used to filter files to read, and the *recursive* setting can be used to control whether or not the connector should look for files in subdirectories as well.
    - **When writing**: the URL will be treated as a directory; if it doesn't exist, the loader will attempt to create it; CSV files will be created inside this directory, and their names can be controlled with the *fileNameFormat* setting.

Note that if the value specified here does not have a protocol, then it is assumed to be a file protocol.

Examples:

    url = /path/to/dir/or/file           # without protocol
    url = "file:///path/to/dir/or/file"  # with protocol
    url = "stdin:/"                      # to read csv data from stdin
    url = "stdout:/"                     # to write csv data to stdout

For other URLs: the URL will be read or written directly; settings like *fileNamePattern*, *recursive*, and *fileNameFormat* will have no effect.

This setting has no default value and must be supplied by the user.

Defaults to **""**.

#### -c,--connector.name _&lt;string&gt;_

The name of the connector to use.

It is used in two places:

1. The path to the group of settings for the connector are located under `connector.<name>`.
2. The connector class name must start with `name`, case-insensitively. It is permitted for `name` to be the fully-qualified class name of the connector. That simply implies that the settings root will be at that fully-qualified location.

Example: `csv` for class `CSVConnector`, with settings located under `connector.csv`.

Defaults to **"csv"**.

#### -delim,--connector.csv.delimiter _&lt;string&gt;_

The character to use as field delimiter.

Only one character can be specified. Note that this setting applies to all files to be read or written.

Defaults to **","**.

#### -header,--connector.csv.header _&lt;boolean&gt;_

Whether the files to read or write begin with a header line or not.

When reading:

 - if set to true, the first non-empty line in every file is discarded, even if the *skipLines* setting is set to zero (see below). However, that line will be used to assign field names to each record, thus allowing mappings by field name such as `{myFieldName1 = myColumnName1, myFieldName2 = myColumnName2}`.
 - if set to false, records will not contain field names, only (zero-based) field indexes; in this case, the mapping should be index-based, such as in `{0 = myColumnName1, 1 = myColumnName2}`.

When writing:

 - if set to true: each file will begin with a header line;
 - if set to false, files will not contain header lines.

Note that this setting applies to all files to be read or written.

Defaults to **true**.

#### -skipLines,--connector.csv.skipLines _&lt;number&gt;_

Defines a number of lines to skip from each input file before the parser can begin to execute.

Ignored when writing.

Defaults to **0**.

#### -maxLines,--connector.csv.maxLines _&lt;number&gt;_

Defines the maximum number of lines to read from or write to each file.

When reading, all lines past this number will be discarded.

When writing, a file will contain at most this number of lines; if more records remain to be written, a new file will be created using the *fileNameFormat* setting.

Note that when writing to anything other than a directory, this setting is ignored.

This setting takes into account the *header* setting: if a file begins with a header line, that line is counted.

This feature is disabled by default (indicated by its `-1` value).

Defaults to **-1**.

#### -k,--schema.keyspace _&lt;string&gt;_

The keyspace to connect to. Optional.

If not specified, then the *schema.query* setting must be specified.

Defaults to **""**.

#### -t,--schema.table _&lt;string&gt;_

The destination table. Optional.

If not specified, then the *schema.query* setting must be specified.

Defaults to **""**.

<<<<<<< HEAD
#### -m,--schema.mapping _&lt;string&gt;_

The field-to-column mapping to use.

Applies to both load and unload workflows.

If not specified, the loader will apply a strict one-to-one mapping between the source fields and the database table. If that is not what you want, then you must supply an explicit mapping.

Mappings should be specified as a HOCON map of the following form:

- Indexed data sources: `0 = col1, 1 = col2, 2 = col3`, where `0`, `1`, `2`, etc. are the zero-based indices of fields in the source data; and `col1`, `col2`, `col3` are bound variable names in the insert statement.
- Mapped data sources: `fieldA = col1, fieldB = col2, fieldC = col3`, where `fieldA`, `fieldB`, `fieldC`, etc. are field names in the source data; and `col1`, `col2`, `col3` are bound variable names in the insert statement.

The exact type of mapping to use depends on the connector being used. Some connectors can only produce indexed records; others can only produce mapped ones, while others are capable of producing both indexed and mapped records at the same time. Refer to the connector's documentation to know which kinds of mapping it supports.

Defaults to **""**.

<a name="connector"></a>
## Connector Settings
=======
#### -h,--driver.hosts _&lt;string&gt;_
>>>>>>> e60662de

The contact points to use for the initial connection to the cluster.

This must be a comma-separated list of hosts, each specified by a host-name or ip address. If the host is a DNS name that resolves to multiple A-records, all the corresponding addresses will be used. Do not use `localhost` as a host-name (since it resolves to both IPv4 and IPv6 addresses on some platforms).

Note that each host entry may optionally be followed by `:port` to specify the port to connect to. When not specified, this value falls back to the *port* setting.

Defaults to **"127.0.0.1"**.

#### -port,--driver.port _&lt;number&gt;_

The port to connect to at initial contact points.

Note that all nodes in a cluster must accept connections on the same port number.

Defaults to **9042**.

#### -p,--driver.auth.password _&lt;string&gt;_

The password to use. Required.

Providers that accept this setting:
 - `PlainTextAuthProvider`
 - `DsePlainTextAuthProvider`

Defaults to **"cassandra"**.

#### -u,--driver.auth.username _&lt;string&gt;_

The username to use. Required.

Providers that accept this setting:
 - `PlainTextAuthProvider`
 - `DsePlainTextAuthProvider`

Defaults to **"cassandra"**.

#### -cl,--driver.query.consistency _&lt;string&gt;_

The consistency level to use for both loads and unloads.

Valid values are: `ANY`, `LOCAL_ONE`, `ONE`, `TWO`, `THREE`, `LOCAL_QUORUM`, `QUORUM`, `EACH_QUORUM`, `ALL`.

Defaults to **"LOCAL_ONE"**.

#### ---executor.maxPerSecond _&lt;number&gt;_

The maximum number of concurrent requests per second. This acts as a safeguard against workflows that could overwhelm the cluster with more requests than it can handle. Batch statements count for as many requests as their number of inner statements.

Setting this option to any negative value will disable it.

Defaults to **100000**.

#### -maxErrors,--log.maxErrors _&lt;number&gt;_

The maximum number of errors to tolerate before aborting the entire operation.

Setting this value to `-1` disables this feature (not recommended).

Defaults to **100**.

#### -logDir,--log.directory _&lt;string&gt;_

The directory where all log files will be stored.

Note that this must be a path pointing to a writable directory.

Log files for a specific run will be located in a sub-directory inside the directory specified here. Each run generates a sub-directory identified by an "operation ID', which is basically a timestamp in the format: `yyyy_MM_dd_HH_mm_ss_nnnnnnnnn`.

Setting this value to `.` denotes the current working directory.

Defaults to **"."**.

#### -reportRate,--monitoring.reportRate _&lt;string&gt;_

The report interval for the console reporter.

The console reporter will print useful metrics about the ongoing operation at this rate.

Durations lesser than one second will be rounded up to 1 second.

Defaults to **"5 seconds"**.

<a name="connector"></a>
## Connector Settings

Connector-specific settings. This section contains settings for the connector to use; it also contains sub-sections, one for each available connector.

#### -url,--connector.csv.url _&lt;string&gt;_

The URL or path of the resource(s) to read from or write to.

Which URL protocols are available depend on which URL stream handlers have been installed, but at least the following are guaranteed to be supported:

- **stdin**:  the stdin protocol can be used to read from standard input; the only valid URL for this protocol is: `stdin:/`.

  This protocol cannot be used for writing.

- **stdout**: the stdout protocol can be used to write to standard output; the only valid URL for this protocol is: `stdout:/`.

  This protocol cannot be used for reading.

- **file**: the file protocol can be used with all supported file systems, local or not.
    - **When reading**: the URL can point to a single file, or to an existing directory; in case of a directory, the *fileNamePattern* setting can be used to filter files to read, and the *recursive* setting can be used to control whether or not the connector should look for files in subdirectories as well.
    - **When writing**: the URL will be treated as a directory; if it doesn't exist, the loader will attempt to create it; CSV files will be created inside this directory, and their names can be controlled with the *fileNameFormat* setting.

Note that if the value specified here does not have a protocol, then it is assumed to be a file protocol.

Examples:

    url = /path/to/dir/or/file           # without protocol
    url = "file:///path/to/dir/or/file"  # with protocol
    url = "stdin:/"                      # to read csv data from stdin
    url = "stdout:/"                     # to write csv data to stdout

For other URLs: the URL will be read or written directly; settings like *fileNamePattern*, *recursive*, and *fileNameFormat* will have no effect.

This setting has no default value and must be supplied by the user.

Defaults to **""**.

#### -c,--connector.name _&lt;string&gt;_

The name of the connector to use.

It is used in two places:

1. The path to the group of settings for the connector are located under `connector.<name>`.
2. The connector class name must start with `name`, case-insensitively. It is permitted for `name` to be the fully-qualified class name of the connector. That simply implies that the settings root will be at that fully-qualified location.

Example: `csv` for class `CSVConnector`, with settings located under `connector.csv`.

Defaults to **"csv"**.

#### -delim,--connector.csv.delimiter _&lt;string&gt;_

The character to use as field delimiter.

Only one character can be specified. Note that this setting applies to all files to be read or written.

Defaults to **","**.

#### -header,--connector.csv.header _&lt;boolean&gt;_

Whether the files to read or write begin with a header line or not.

When reading:

 - if set to true, the first non-empty line in every file is discarded, even if the *skipLines* setting is set to zero (see below). However, that line will be used to assign field names to each record, thus allowing mappings by field name such as `{myFieldName1 = myColumnName1, myFieldName2 = myColumnName2}`.
 - if set to false, records will not contain field names, only (zero-based) field indexes; in this case, the mapping should be index-based, such as in `{0 = myColumnName1, 1 = myColumnName2}`.

When writing:

 - if set to true: each file will begin with a header line;
 - if set to false, files will not contain header lines.

Note that this setting applies to all files to be read or written.

Defaults to **true**.

#### -skipLines,--connector.csv.skipLines _&lt;number&gt;_

Defines a number of lines to skip from each input file before the parser can begin to execute.

Ignored when writing.

Defaults to **0**.

#### -maxLines,--connector.csv.maxLines _&lt;number&gt;_

Defines the maximum number of lines to read from or write to each file.

When reading, all lines past this number will be discarded.

When writing, a file will contain at most this number of lines; if more records remain to be written, a new file will be created using the *fileNameFormat* setting.

Note that when writing to anything other than a directory, this setting is ignored.

This setting takes into account the *header* setting: if a file begins with a header line, that line is counted.

This feature is disabled by default (indicated by its `-1` value).

Defaults to **-1**.

#### -comment,--connector.csv.comment _&lt;string&gt;_

The character that represents a line comment when found in the beginning of a line of text.

Only one character can be specified. Note that this setting applies to all files to be read or written.

This feature is disabled by default (indicated by its `null` character value).

Defaults to **"\u0000"**.

#### -encoding,--connector.csv.encoding _&lt;string&gt;_

The file encoding to use.

Note that this setting applies to all files to be read or written.

Defaults to **"UTF-8"**.

#### -escape,--connector.csv.escape _&lt;string&gt;_

The character used for escaping quotes inside an already quoted value.

Only one character can be specified. Note that this setting applies to all files to be read or written.

Defaults to **"\\"**.

#### ---connector.csv.fileNameFormat _&lt;string&gt;_

The file name format to use when writing.

Ignored when reading. Ignored for non-file URLs.

The file name must comply with the formatting rules of `String.format()`, and must contain a `%d` format specifier that will be used to increment file name counters.

Defaults to **"output-%0,6d.csv"**.

#### ---connector.csv.fileNamePattern _&lt;string&gt;_

The glob pattern to use when searching for files to read. The syntax to use is the glob syntax, as described in `java.nio.file.FileSystem.getPathMatcher()`.

Ignored when writing. Ignored for non-file URLs.

Only applicable when the *url* setting points to a directory on a known filesystem, ignored otherwise.

Defaults to **"\*\*/\*.csv"**.

#### -maxThreads,--connector.csv.maxThreads _&lt;number&gt;_

The maximum number of reading or writing threads. In other words, this setting controls how many files can be read or written simultaneously.

Defaults to **4**.

#### -quote,--connector.csv.quote _&lt;string&gt;_

The character used for quoting fields when the field delimiter is part of the field value.

Only one character can be specified. Note that this setting applies to all files to be read or written.

Defaults to **"\""**.

#### ---connector.csv.recursive _&lt;boolean&gt;_

Whether to scan for files in subdirectories of the root directory.

Only applicable when the *url* setting points to a directory on a known filesystem, ignored otherwise. Ignored when writing.

Defaults to **false**.

<a name="schema"></a>
## Schema Settings

Schema-specific settings.

#### -k,--schema.keyspace _&lt;string&gt;_

The keyspace to connect to. Optional.

If not specified, then the *schema.query* setting must be specified.

Defaults to **""**.

#### -t,--schema.table _&lt;string&gt;_

The destination table. Optional.

If not specified, then the *schema.query* setting must be specified.

Defaults to **""**.

#### -m,--schema.mapping _&lt;string&gt;_

The field-to-column mapping to use.

Applies to both load and unload workflows.

If not specified, the loader will apply a strict one-to-one mapping between the source fields and the database table. If that is not what you want, then you must supply an explicit mapping.

Mappings should be specified as a HOCON map of the following form:

- Indexed data sources: `0 = col1, 1 = col2, 2 = col3`, where `0`, `1`, `2`, etc. are the zero-based indices of fields in the source data; and `col1`, `col2`, `col3` are bound variable names in the insert statement.
- Mapped data sources: `fieldA = col1, fieldB = col2, fieldC = col3`, where `fieldA`, `fieldB`, `fieldC`, etc. are field names in the source data; and `col1`, `col2`, `col3` are bound variable names in the insert statement.

The exact type of mapping to use depends on the connector being used. Some connectors can only produce indexed records; others can only produce mapped ones, while others are capable of producing both indexed and mapped records at the same time. Refer to the connector's documentation to know which kinds of mapping it supports.

Defaults to **""**.

#### -nullStrings,--schema.nullStrings _&lt;list&lt;string&gt;&gt;_

Case-sensitive strings that should be mapped to `null`.

In load workflows, when a record field value matches one of these words, then that value is replaced with a `null` and forwarded to DSE as such.

This setting only applies for fields of type String.

Note that this setting is applied before the *schema.nullToUnset* setting, hence any `null`s produced by a null-string can still be left unset if required.

In unload workflows, only the first string specified here will be used: when a row cell contains a `null` value, then it will be replaced with that word and forwarded as such to the connector.

The default value – `[""]` – means that in load workflows, empty strings are converted to `null`s, and in unload workflows, `null`s are converted to empty strings.

Defaults to **[""]**.

#### ---schema.nullToUnset _&lt;boolean&gt;_

Whether or not to map `null` input values to "unset" in the database, meaning don't modify a potentially pre-existing value of this field for this row.

This is only valid for load scenarios; it is ignored otherwise.

Note that this setting is applied after the *schema.nullStrings* setting, and may intercept `null`s produced by that setting.

Note that setting this to false leads to tombstones being created in the database to represent `null`.

Defaults to **true**.

<<<<<<< HEAD
#### ---schema.recordMetadata _&lt;string&gt;_

Record metadata.

Applies within both load and unload workflows to records being respectively read from or written to the connector.

This information is optional, and rarely needed.

If not specified:

- If the connector is capable of reporting the record metadata accurately (for example, some database connectors might be able to inspect the target table's metadata), then this section is only required if you want to override some field types as reported by the connector.
- If the connector is not capable of reporting the record metadata accurately (for example, file connectors usually cannot report such information), then all fields are assumed to be of type `String`. If this is not correct, then you need to provide the correct type information here.

Field metadata should be specified as a HOCON map of the following form:

- Indexed data sources: `0 = java.lang.String, 1 = java.lang.Double`, where `0`, `1`, etc. are the zero-based indices of fields in the source data; and the values are the expected types for each field.
- Mapped data sources: `fieldA = java.lang.String, fieldB = java.lang.Double`, where `fieldA`, `fieldB`, etc. are field names in the source data; and the values are the expected types for each field.

Defaults to **""**.

#### ---schema.statement _&lt;string&gt;_
=======
#### -query,--schema.query _&lt;string&gt;_
>>>>>>> e60662de

The query to use. Optional.

If not specified, then *schema.keyspace* and *schema.table* must be specified, and dsbulk will infer the appropriate statement based on the table's metadata, using all available columns.

In load worflows, the statement can be any `INSERT` or `UPDATE` statement, but **must** use named bound variables exclusively; positional bound variables will not work.

Bound variable names usually match those of the columns in the destination table, but this is not a strict requirement; it is, however, required that their names match those specified in the mapping.

See *schema.mapping* setting for more information.

In unload worflows, the statement can be any regular `SELECT` statement; it can optionally contain a token range restriction clause of the form: `token(...) > :start and token(...) <= :end.`

If such a clause is present, the engine will generate as many statements as there are token ranges in the cluster, thus allowing parallelization of reads while at the same time targeting coordinators that are also replicas.

The column names in the SELECT clause will be used to match column names specified in the mapping. See "mapping" setting for more information.

Defaults to **""**.

<a name="batch"></a>
## Batch Settings

Batch-specific settings.

These settings control how the workflow engine groups together statements before writing them.

Only applicable for load workflows, ignored otherwise.

See `com.datastax.dsbulk.executor.api.batch.StatementBatcher` for more information.

#### ---batch.bufferSize _&lt;number&gt;_

The buffer size to use when batching.

Defaults to **10000**.

#### ---batch.maxBatchSize _&lt;number&gt;_

The maximum batch size.

Defaults to **100**.

#### ---batch.mode _&lt;string&gt;_

The grouping mode. Valid values are:
- **PARTITION_KEY**: Groups together statements that share the same partition key. This is the default mode, and the preferred one.
- **REPLICA_SET**: Groups together statements that share the same replica set. This mode might yield better results for small clusters and lower replication factors, but tends to perform equally well or worse than `PARTITION_KEY` for larger clusters or high replication factors.

Defaults to **"PARTITION_KEY"**.

<a name="codec"></a>
## Codec Settings

Conversion-specific settings. These settings apply for both load and unload workflows.

When writing, these settings determine how record fields emitted by connectors are parsed.

When unloading, these settings determine how row cells emitted by DSE are formatted.

#### ---codec.booleanWords _&lt;list&lt;string&gt;&gt;_

All representations of true and false supported by dsbulk. Each representation is of the form `true-value:false-value`, case-insensitive.

In load workflows, all representations are taken into account.

In unload workflows, the first true-false pair will be used to format booleans; all other pairs will be ignored.

Defaults to **["1:0","Y:N","T:F","YES:NO","TRUE:FALSE"]**.

#### ---codec.date _&lt;string&gt;_

The temporal pattern to use for `String` to CQL date conversions. This can be either:

- A date-time pattern
- A pre-defined formatter such as `ISO_LOCAL_DATE`

For more information on patterns and pre-defined formatters, see https://docs.oracle.com/javase/8/docs/api/java/time/format/DateTimeFormatter.html.

Defaults to **"ISO_LOCAL_DATE"**.

#### ---codec.itemDelimiter _&lt;string&gt;_

The delimiter for tokenized fields. This setting will be used when mapping a `String` field to CQL columns that require special tokenization (collections, tuples, maps, and UDTs), to isolate elements in the string.

For maps and udt's, this setting delimits entries, while *keyValueSeparator* separates the key from the value within an entry.

Note that this is not the same as CSV parsing. This setting will be applied to record fields produced by any connector, as long as the target CQL type requires tokenization.

Defaults to **","**.

#### ---codec.keyValueSeparator _&lt;string&gt;_

The key-value separator to use to split keys and values in a tokenized field.

This setting will be used when mapping a `String` field to CQL columns of type map or UDT, to isolate keys/fields from values, after key-value pairs have been tokenized using the *codec.itemDelimiter* setting.

This setting will be applied to record fields produced by any connector, as long as the the target CQL type requires key-value tokenization.

Defaults to **":"**.

#### -locale,--codec.locale _&lt;string&gt;_

The locale to use for locale-sensitive conversions.

Defaults to **"en_US"**.

#### ---codec.number _&lt;string&gt;_

The `DecimalFormat` pattern to use for `String` to `Number` conversions. See `java.text.DecimalFormat` for details about the pattern syntax to use.

Defaults to **"#,###.##"**.

#### ---codec.time _&lt;string&gt;_

The temporal pattern to use for `String` to CQL time conversions. This can be either:

- A date-time pattern
- A pre-defined formatter such as `ISO_LOCAL_TIME`

For more information on patterns and pre-defined formatters, see https://docs.oracle.com/javase/8/docs/api/java/time/format/DateTimeFormatter.html.

Defaults to **"ISO_LOCAL_TIME"**.

#### -timeZone,--codec.timeZone _&lt;string&gt;_

The time zone to use for temporal conversions that do not convey any explicit time zone information.

Defaults to **"UTC"**.

#### ---codec.timestamp _&lt;string&gt;_

The temporal pattern to use for `String` to CQL timestamp conversions. This can be either:

- A date-time pattern
- A pre-defined formatter such as `ISO_DATE_TIME`
- The special value `CQL_DATE_TIME`, which is a special parser that accepts all valid CQL literal formats for the `timestamp` type

For more information on patterns and pre-defined formatters, see https://docs.oracle.com/javase/8/docs/api/java/time/format/DateTimeFormatter.html.

Defaults to **"CQL_DATE_TIME"**.

<a name="driver"></a>
## Driver Settings

Driver-specific configuration.

#### -h,--driver.hosts _&lt;string&gt;_

The contact points to use for the initial connection to the cluster.

This must be a comma-separated list of hosts, each specified by a host-name or ip address. If the host is a DNS name that resolves to multiple A-records, all the corresponding addresses will be used. Do not use `localhost` as a host-name (since it resolves to both IPv4 and IPv6 addresses on some platforms).

Note that each host entry may optionally be followed by `:port` to specify the port to connect to. When not specified, this value falls back to the *port* setting.

Defaults to **"127.0.0.1"**.

#### -port,--driver.port _&lt;number&gt;_

The port to connect to at initial contact points.

Note that all nodes in a cluster must accept connections on the same port number.

Defaults to **9042**.

#### ---driver.addressTranslator _&lt;string&gt;_

The simple or fully-qualified class name of the address translator to use.

This is only needed if the nodes are not directly reachable from the driver (for example, the driver is in a different network region and needs to use a public IP, or it connects through a proxy).

Defaults to **"IdentityTranslator"**.

#### ---driver.timestampGenerator _&lt;string&gt;_

The simple or fully-qualified class name of the timestamp generator to use. Built-in options are:

- **AtomicTimestampGenerator**: timestamps are guaranteed to be unique across all client threads.
- **ThreadLocalTimestampGenerator**: timestamps are guaranteed to be unique within each thread only.
- **ServerSideTimestampGenerator**: do not generate timestamps, let the server assign them.

Defaults to **"AtomicMonotonicTimestampGenerator"**.

<a name="driver.auth"></a>
### Driver Auth Settings

Authentication settings.

#### -p,--driver.auth.password _&lt;string&gt;_

The password to use. Required.

Providers that accept this setting:
 - `PlainTextAuthProvider`
 - `DsePlainTextAuthProvider`

Defaults to **"cassandra"**.

#### -u,--driver.auth.username _&lt;string&gt;_

The username to use. Required.

Providers that accept this setting:
 - `PlainTextAuthProvider`
 - `DsePlainTextAuthProvider`

Defaults to **"cassandra"**.

#### ---driver.auth.provider _&lt;string&gt;_

The name of the AuthProvider to use.
 - **None**: no authentication.
 - **PlainTextAuthProvider**:
   Uses `com.datastax.driver.core.PlainTextAuthProvider` for authentication. Supports SASL authentication using the `PLAIN` mechanism (plain text authentication).
 - **DsePlainTextAuthProvider**:
   Uses `com.datastax.driver.dse.auth.DsePlainTextAuthProvider` for authentication. Supports SASL authentication to DSE clusters using the `PLAIN` mechanism (plain text authentication), and also supports optional proxy authentication; should be preferred to `PlainTextAuthProvider` when connecting to secured DSE clusters.
 - **DseGSSAPIAuthProvider**:
   Uses `com.datastax.driver.dse.auth.DseGSSAPIAuthProvider` for authentication. Supports SASL authentication to DSE clusters using the `GSSAPI` mechanism (Kerberos authentication), and also supports optional proxy authentication.

Defaults to **"None"**.

#### ---driver.auth.authorizationId _&lt;string&gt;_

The authorization ID to use. Optional.

An authorization ID allows the currently authenticated user to act as a different user (a.k.a. proxy authentication).

Providers that accept this setting:
 - `DsePlainTextAuthProvider`
 - `DseGSSAPIAuthProvider`

Defaults to **""**.

#### ---driver.auth.keyTab _&lt;string&gt;_

The path of the Kerberos keytab file to use for authentication. Optional.

If left unspecified, it is assumed that authentication will be done with a ticket cache instead.

Providers that accept this setting:
 - `DseGSSAPIAuthProvider`

Defaults to **""**.

#### ---driver.auth.principal _&lt;string&gt;_

The Kerberos principal to use. Required.

Providers that accept this setting:
 - `DseGSSAPIAuthProvider`

Defaults to **"user@DATASTAX.COM"**.

#### ---driver.auth.saslProtocol _&lt;string&gt;_

The SASL protocol name to use. Required.

This value should match the username of the Kerberos service principal used by the DSE server. This information is specified in the `dse.yaml` file by the *service_principal* option under the *kerberos_options* section, and may vary from one DSE installation to another – especially if you installed DSE with an automated package installer.

Providers that accept this setting:
 - `DseGSSAPIAuthProvider`

Defaults to **"dse"**.

<a name="driver.policy"></a>
### Driver Policy Settings

Settings for various driver policies.

#### -lbp,--driver.policy.lbp _&lt;string&gt;_

The simple or fully-qualified class name of the `LoadBalancingPolicy` implementation to use.

If not specified, defaults to the driver's default load balancing policy (`com.datastax.driver.dse.DseLoadBalancingPolicy`).

Defaults to **""**.

#### -retry,--driver.policy.retry _&lt;string&gt;_

The simple or fully-qualified class name of the `RetryPolicy` implementation to use.

If not specified, defaults to the driver's default retry policy (`com.datastax.driver.core.policies.DefaultRetryPolicy`).

Defaults to **""**.

#### ---driver.policy.specexec _&lt;string&gt;_

The simple or fully-qualified class name of the `SpeculativeExecutionPolicy` implementation to use.

If not specified, defaults to the driver's default speculative execution policy (`com.datastax.driver.core.policies.NoSpeculativeExecutionPolicy`).

Defaults to **""**.

<a name="driver.pooling"></a>
### Driver Pooling Settings

Pooling-specific settings.

The driver maintains a connection pool to each node, according to the distance assigned to it by the load balancing policy. If the distance is `IGNORED`, no connections are maintained.

#### ---driver.pooling.heartbeat _&lt;string&gt;_

The heartbeat interval. If a connection stays idle for that duration (no reads), the driver sends a dummy message on it to make sure it's still alive. If not, the connection is trashed and replaced.

Defaults to **"30 seconds"**.

#### ---driver.pooling.local.connections _&lt;number&gt;_

The number of connections in the pool for nodes at "local" distance.

Defaults to **1**.

#### ---driver.pooling.local.requests _&lt;number&gt;_

The maximum number of requests that can be executed concurrently on a connection.

This must be between 1 and 32768.

Defaults to **32768**.

#### ---driver.pooling.remote.connections _&lt;number&gt;_

The number of connections in the pool for nodes at "remote" distance.

Defaults to **1**.

#### ---driver.pooling.remote.requests _&lt;number&gt;_

The maximum number of requests that can be executed concurrently on a connection.

This must be between 1 and 32768.

Defaults to **1024**.

<a name="driver.protocol"></a>
### Driver Protocol Settings

Native Protocol-specific settings.

#### ---driver.protocol.compression _&lt;string&gt;_

The compression algorithm to use.
Valid values are: `NONE`, `LZ4`, `SNAPPY`.

Defaults to **"LZ4"**.

<a name="driver.query"></a>
### Driver Query Settings

Query-related settings.

#### -cl,--driver.query.consistency _&lt;string&gt;_

The consistency level to use for both loads and unloads.

Valid values are: `ANY`, `LOCAL_ONE`, `ONE`, `TWO`, `THREE`, `LOCAL_QUORUM`, `QUORUM`, `EACH_QUORUM`, `ALL`.

Defaults to **"LOCAL_ONE"**.

#### ---driver.query.fetchSize _&lt;number&gt;_

The page size. This controls how many rows will be retrieved simultaneously in a single network round trip (the goal being to avoid loading too many results in memory at the same time).

Only applicable in unload scenarios, ignored otherwise.

Defaults to **5000**.

#### ---driver.query.idempotence _&lt;boolean&gt;_

The default idempotence of statements generated by the loader.

Defaults to **true**.

#### ---driver.query.serialConsistency _&lt;string&gt;_

The serial consistency level to use for writes.

Valid values are: `SERIAL` and `LOCAL_SERIAL`.

Only applicable if the data is inserted using lightweight transactions, ignored otherwise.

Defaults to **"LOCAL_SERIAL"**.

<a name="driver.socket"></a>
### Driver Socket Settings

Socket-related settings.

#### ---driver.socket.readTimeout _&lt;string&gt;_

How long the driver waits for a request to complete. This is a global limit on the duration of a `session.execute()` call, including any internal retries the driver might do.

Defaults to **"12 seconds"**.

<a name="driver.ssl"></a>
### Driver Ssl Settings

Encryption-specific settings.

For more information about how to configure this section, see the Java Secure Socket Extension (JSSE) Reference Guide: http://docs.oracle.com/javase/6/docs/technotes/guides/security/jsse/JSSERefGuide.html. You can also check the DataStax Java driver documentation on SSL: http://docs.datastax.com/en/developer/java-driver-dse/latest/manual/ssl/

#### ---driver.ssl.cipherSuites _&lt;list&gt;_

The cipher suites to enable.

Example: `cipherSuites = ["TLS_RSA_WITH_AES_128_CBC_SHA", "TLS_RSA_WITH_AES_256_CBC_SHA"]`

This property is optional. If it is not present, the driver won't explicitly enable cipher suites, which according to the JDK documentation results in "a minimum quality of service".

Defaults to **[]**.

#### ---driver.ssl.keystore.algorithm _&lt;string&gt;_

The algorithm to use.

Valid values are: `SunX509`, `NewSunX509`.

Defaults to **"SunX509"**.

#### ---driver.ssl.keystore.password _&lt;string&gt;_

The keystore password.

Defaults to **""**.

#### ---driver.ssl.keystore.path _&lt;string&gt;_

The path of the keystore file.

This setting is optional. If left unspecified, no client authentication will be used.

Defaults to **""**.

#### ---driver.ssl.openssl.keyCertChain _&lt;string&gt;_

The path of the certificate chain file.

This setting is optional. If left unspecified, no client authentication will be used.

Defaults to **""**.

#### ---driver.ssl.openssl.privateKey _&lt;string&gt;_

The path of the private key file.

Defaults to **""**.

#### ---driver.ssl.provider _&lt;string&gt;_

The SSL provider to use.

Valid values are:

- **None**: no SSL.
- **JDK**: uses JDK's SSLContext
- **OpenSSL**: uses Netty's native support for OpenSSL

Using OpenSSL provides better performance and generates less garbage. A disadvantage of using the OpenSSL provider is that, unlike the JDK provider, it requires a platform-specific dependency, named `netty-tcnative`, which must be added manually to the loader's classpath (typically by dropping its jar in the lib subdirectory of the DSBulk archive).

Follow these instructions to find out how to add this dependency: http://netty.io/wiki/forked-tomcat-native.html

Defaults to **"None"**.

#### ---driver.ssl.truststore.algorithm _&lt;string&gt;_

The algorithm to use.

Valid values are: `PKIX`, `SunX509`.

Defaults to **"SunX509"**.

#### ---driver.ssl.truststore.password _&lt;string&gt;_

The truststore password.

Defaults to **""**.

#### ---driver.ssl.truststore.path _&lt;string&gt;_

The path of the truststore file.

This setting is optional. If left unspecified, server certificates will not be validated.

Defaults to **""**.

<a name="engine"></a>
## Engine Settings

Workflow Engine-specific settings.

#### ---engine.maxConcurrentReads _&lt;number&gt;_

The maximum number of range reads that can be issued concurrently for the same table.

Applies only to read workflows; ignored otherwise.

The special syntax `NC` can be used to specify a number of threads that is a multiple of the number of available cores, e.g. if the number of cores is 8, then 4C = 4 * 8 = 32 threads.

Defaults to **4**.

#### ---engine.maxMappingThreads _&lt;string&gt;_

The maximum number of threads to allocate for serializing and deserializing, as well as for mapping records or results.

Applies to both read and write workflows.

The special syntax `NC` can be used to specify a number of threads that is a multiple of the number of available cores, e.g. if the number of cores is 8, then 4C = 4 * 8 = 32 threads.

Defaults to **"1C"**.

<a name="executor"></a>
## Executor Settings

Executor-specific settings.

#### ---executor.maxPerSecond _&lt;number&gt;_

The maximum number of concurrent requests per second. This acts as a safeguard against workflows that could overwhelm the cluster with more requests than it can handle. Batch statements count for as many requests as their number of inner statements.

Setting this option to any negative value will disable it.

Defaults to **100000**.

#### ---executor.continuousPaging.maxPages _&lt;number&gt;_

The maximum number of pages to retrieve.

Setting this value to zero retrieves all pages available.

Defaults to **0**.

#### ---executor.continuousPaging.maxPagesPerSecond _&lt;number&gt;_

The maximum number of pages per second.

Setting this value to zero indicates no limit.

Defaults to **0**.

#### ---executor.continuousPaging.pageSize _&lt;number&gt;_

The size of the page. The unit to use is determined by the *executor.continuousPaging.pageUnit* setting.


Defaults to **5000**.

#### ---executor.continuousPaging.pageUnit _&lt;string&gt;_

The unit to use for the *executor.continuousPaging.pageSize* setting.

Possible values are: `ROWS`, `BYTES`.

Defaults to **"ROWS"**.

#### ---executor.maxInFlight _&lt;number&gt;_

The maximum number of "in-flight" requests. In other words, sets the maximum number of concurrent uncompleted futures waiting for a response from the server. This acts as a safeguard against workflows that generate more requests than they can handle. Batch statements count for as many requests as their number of inner statements.

Setting this option to any negative value will disable it.

Defaults to **1000**.

#### ---executor.maxThreads _&lt;string&gt;_

The maximum number of threads to allocate for the executor. These threads are used to submit requests and process responses.

The special syntax `NC` can be used to specify a number of threads that is a multiple of the number of available cores, e.g. if the number of cores is 8, then 4C = 4 * 8 = 32 threads.

Defaults to **"4C"**.

<a name="log"></a>
## Log Settings

Log and error management settings.

#### -maxErrors,--log.maxErrors _&lt;number&gt;_

The maximum number of errors to tolerate before aborting the entire operation.

Setting this value to `-1` disables this feature (not recommended).

Defaults to **100**.

#### -logDir,--log.directory _&lt;string&gt;_

The directory where all log files will be stored.

Note that this must be a path pointing to a writable directory.

Log files for a specific run will be located in a sub-directory inside the directory specified here. Each run generates a sub-directory identified by an "operation ID', which is basically a timestamp in the format: `yyyy_MM_dd_HH_mm_ss_nnnnnnnnn`.

Setting this value to `.` denotes the current working directory.

Defaults to **"."**.

#### ---log.maxThreads _&lt;string&gt;_

The maximum number of threads to allocate to log files management.

The special syntax `NC` can be used to specify a number of threads that is a multiple of the number of available cores, e.g. if the number of cores is 8, then 4C = 4 * 8 = 32 threads.

Defaults to **"4"**.

#### ---log.stmt.level _&lt;string&gt;_

The desired log level.

Possible values are:
- **ABRIDGED**: only prints basic information in summarized form.
- **NORMAL**: prints basic information in summarized form, and the statement's query string, if available. For batch statements, this verbosity level also prints information about the batch's inner statements.
- **EXTENDED**: prints full information, including the statement's query string, if available, and the statement's bound values, if available. For batch statements, this verbosity level also prints all information available about the batch's inner statements.

Defaults to **"EXTENDED"**.

#### ---log.stmt.maxBoundValueLength _&lt;number&gt;_

The maximum length for a bound value. Bound values longer than this value will be truncated.

Setting this value to `-1` disables this feature (not recommended).

Defaults to **50**.

#### ---log.stmt.maxBoundValues _&lt;number&gt;_

The maximum number of bound values to print. If the statement has more bound values than this limit, the exceeding values will not be printed.

Setting this value to `-1` disables this feature (not recommended).

Defaults to **50**.

#### ---log.stmt.maxInnerStatements _&lt;number&gt;_

The maximum number of inner statements to print for a batch statement.

Only applicable for batch statements, ignored otherwise.

If the batch statement has more children than this value, the exceeding child statements will not be printed.

Setting this value to `-1` disables this feature (not recommended).

Defaults to **10**.

#### ---log.stmt.maxQueryStringLength _&lt;number&gt;_

The maximum length for a query string. Query strings longer than this value will be truncated.

Setting this value to `-1` disables this feature (not recommended).

Defaults to **500**.

<a name="monitoring"></a>
## Monitoring Settings

Monitoring-specific settings.

#### -reportRate,--monitoring.reportRate _&lt;string&gt;_

The report interval for the console reporter.

The console reporter will print useful metrics about the ongoing operation at this rate.

Durations lesser than one second will be rounded up to 1 second.

Defaults to **"5 seconds"**.

#### ---monitoring.durationUnit _&lt;string&gt;_

The time unit to use when printing latency durations.

Valid values: all `TimeUnit` enum constants.

Defaults to **"MILLISECONDS"**.

#### ---monitoring.expectedReads _&lt;number&gt;_

The expected total number of reads.

This information is optional; if present, the console reporter will also print the the overall achievement percentage.

Setting this value to `-1` disables this feature.

Defaults to **-1**.

#### ---monitoring.expectedWrites _&lt;number&gt;_

The expected total number of writes.

This information is optional; if present, the console reporter will also print the the overall achievement percentage.

Setting this value to `-1` disables this feature.

Defaults to **-1**.

#### -jmx,--monitoring.jmx _&lt;boolean&gt;_

Whether or not to enable JMX reporting.

Note that to enable *remote* JMX reporting, several properties must also be set in the JVM during launch. This is accomplished via the `DSBULK_JAVA_OPTS` environment variable.

Defaults to **true**.

#### ---monitoring.rateUnit _&lt;string&gt;_

The time unit to use when printing throughput rates.

Valid values: all `TimeUnit` enum constants.

Defaults to **"SECONDS"**.
<|MERGE_RESOLUTION|>--- conflicted
+++ resolved
@@ -136,112 +136,6 @@
 
 Defaults to **""**.
 
-<<<<<<< HEAD
-#### -m,--schema.mapping _&lt;string&gt;_
-
-The field-to-column mapping to use.
-
-Applies to both load and unload workflows.
-
-If not specified, the loader will apply a strict one-to-one mapping between the source fields and the database table. If that is not what you want, then you must supply an explicit mapping.
-
-Mappings should be specified as a HOCON map of the following form:
-
-- Indexed data sources: `0 = col1, 1 = col2, 2 = col3`, where `0`, `1`, `2`, etc. are the zero-based indices of fields in the source data; and `col1`, `col2`, `col3` are bound variable names in the insert statement.
-- Mapped data sources: `fieldA = col1, fieldB = col2, fieldC = col3`, where `fieldA`, `fieldB`, `fieldC`, etc. are field names in the source data; and `col1`, `col2`, `col3` are bound variable names in the insert statement.
-
-The exact type of mapping to use depends on the connector being used. Some connectors can only produce indexed records; others can only produce mapped ones, while others are capable of producing both indexed and mapped records at the same time. Refer to the connector's documentation to know which kinds of mapping it supports.
-
-Defaults to **""**.
-
-<a name="connector"></a>
-## Connector Settings
-=======
-#### -h,--driver.hosts _&lt;string&gt;_
->>>>>>> e60662de
-
-The contact points to use for the initial connection to the cluster.
-
-This must be a comma-separated list of hosts, each specified by a host-name or ip address. If the host is a DNS name that resolves to multiple A-records, all the corresponding addresses will be used. Do not use `localhost` as a host-name (since it resolves to both IPv4 and IPv6 addresses on some platforms).
-
-Note that each host entry may optionally be followed by `:port` to specify the port to connect to. When not specified, this value falls back to the *port* setting.
-
-Defaults to **"127.0.0.1"**.
-
-#### -port,--driver.port _&lt;number&gt;_
-
-The port to connect to at initial contact points.
-
-Note that all nodes in a cluster must accept connections on the same port number.
-
-Defaults to **9042**.
-
-#### -p,--driver.auth.password _&lt;string&gt;_
-
-The password to use. Required.
-
-Providers that accept this setting:
- - `PlainTextAuthProvider`
- - `DsePlainTextAuthProvider`
-
-Defaults to **"cassandra"**.
-
-#### -u,--driver.auth.username _&lt;string&gt;_
-
-The username to use. Required.
-
-Providers that accept this setting:
- - `PlainTextAuthProvider`
- - `DsePlainTextAuthProvider`
-
-Defaults to **"cassandra"**.
-
-#### -cl,--driver.query.consistency _&lt;string&gt;_
-
-The consistency level to use for both loads and unloads.
-
-Valid values are: `ANY`, `LOCAL_ONE`, `ONE`, `TWO`, `THREE`, `LOCAL_QUORUM`, `QUORUM`, `EACH_QUORUM`, `ALL`.
-
-Defaults to **"LOCAL_ONE"**.
-
-#### ---executor.maxPerSecond _&lt;number&gt;_
-
-The maximum number of concurrent requests per second. This acts as a safeguard against workflows that could overwhelm the cluster with more requests than it can handle. Batch statements count for as many requests as their number of inner statements.
-
-Setting this option to any negative value will disable it.
-
-Defaults to **100000**.
-
-#### -maxErrors,--log.maxErrors _&lt;number&gt;_
-
-The maximum number of errors to tolerate before aborting the entire operation.
-
-Setting this value to `-1` disables this feature (not recommended).
-
-Defaults to **100**.
-
-#### -logDir,--log.directory _&lt;string&gt;_
-
-The directory where all log files will be stored.
-
-Note that this must be a path pointing to a writable directory.
-
-Log files for a specific run will be located in a sub-directory inside the directory specified here. Each run generates a sub-directory identified by an "operation ID', which is basically a timestamp in the format: `yyyy_MM_dd_HH_mm_ss_nnnnnnnnn`.
-
-Setting this value to `.` denotes the current working directory.
-
-Defaults to **"."**.
-
-#### -reportRate,--monitoring.reportRate _&lt;string&gt;_
-
-The report interval for the console reporter.
-
-The console reporter will print useful metrics about the ongoing operation at this rate.
-
-Durations lesser than one second will be rounded up to 1 second.
-
-Defaults to **"5 seconds"**.
-
 <a name="connector"></a>
 ## Connector Settings
 
@@ -477,8 +371,7 @@
 
 Defaults to **true**.
 
-<<<<<<< HEAD
-#### ---schema.recordMetadata _&lt;string&gt;_
+#### -query,--schema.recordMetadata _&lt;string&gt;_
 
 Record metadata.
 
@@ -498,10 +391,7 @@
 
 Defaults to **""**.
 
-#### ---schema.statement _&lt;string&gt;_
-=======
-#### -query,--schema.query _&lt;string&gt;_
->>>>>>> e60662de
+#### ---schema.query _&lt;string&gt;_
 
 The query to use. Optional.
 
