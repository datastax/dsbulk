--- conflicted
+++ resolved
@@ -121,11 +121,6 @@
 
 For other URLs: the URL will be read or written directly; settings like *fileNamePattern*, *recursive*, and *fileNameFormat* will have no effect.
 
-<<<<<<< HEAD
-If there is an error opening or reading one of the provided URLs, it will be considered recoverable and processing will continue for other URLs. See `log.maxErrors` setting for more information.
-
-=======
->>>>>>> 9c6e44a0
 The default value is `-` (read from `stdin` / write to `stdout`).
 
 Default: **"-"**.
@@ -484,11 +479,6 @@
 
 The file should be encoded in UTF-8, and each line should be a valid URL to load.
 
-<<<<<<< HEAD
-If there is an error opening or reading one of the provided URLs, it will be considered recoverable and processing will continue for other URLs. See `log.maxErrors` setting for more information.
-
-=======
->>>>>>> 9c6e44a0
 The default value is "" - which means that this property is ignored.
 
 Default: **&lt;unspecified&gt;**.
@@ -524,11 +514,6 @@
 
 For other URLs: the URL will be read or written directly; settings like *fileNamePattern*, *recursive*, and *fileNameFormat* will have no effect.
 
-<<<<<<< HEAD
-If there is an error opening or reading one of the provided URLs, it will be considered recoverable and processing will continue for other URLs. See `log.maxErrors` setting for more information.
-
-=======
->>>>>>> 9c6e44a0
 The default value is `-` (read from `stdin` / write to `stdout`).
 
 Default: **"-"**.
