--- conflicted
+++ resolved
@@ -1088,11 +1088,6 @@
 - **OpenSSL**: uses Netty's native support for OpenSSL
 
 Using OpenSSL provides better performance and generates less garbage. This is the recommended provider when using SSL.
-<<<<<<< HEAD
-
-Follow these instructions to find out how to add this dependency: http://netty.io/wiki/forked-tomcat-native.html
-=======
->>>>>>> e784e93f
 
 Default: **"None"**.
 
