# DataStax Bulk Loader Options

*NOTE:* The long options described here can be persisted in `conf/application.conf` and thus permanently override defaults and avoid specifying options on the command line.

## Sections

<a href="#Common">Common Settings</a><br>
<a href="#connector">Connector Settings</a><br>
<a href="#schema">Schema Settings</a><br>
<a href="#batch">Batch Settings</a><br>
<a href="#codec">Codec Settings</a><br>
<a href="#driver">Driver Settings</a><br>
&nbsp;&nbsp;&nbsp;<a href="#driver.auth">Driver Auth Settings</a><br>
&nbsp;&nbsp;&nbsp;<a href="#driver.policy">Driver Policy Settings</a><br>
&nbsp;&nbsp;&nbsp;<a href="#driver.pooling">Driver Pooling Settings</a><br>
&nbsp;&nbsp;&nbsp;<a href="#driver.protocol">Driver Protocol Settings</a><br>
&nbsp;&nbsp;&nbsp;<a href="#driver.query">Driver Query Settings</a><br>
&nbsp;&nbsp;&nbsp;<a href="#driver.socket">Driver Socket Settings</a><br>
&nbsp;&nbsp;&nbsp;<a href="#driver.ssl">Driver Ssl Settings</a><br>
<a href="#engine">Engine Settings</a><br>
<a href="#executor">Executor Settings</a><br>
<a href="#log">Log Settings</a><br>
<a href="#monitoring">Monitoring Settings</a><br>
<a name="Common"></a>
## Common Settings

<<<<<<< HEAD
#### -f _&lt;string&gt;_

Load settings from the given file rather than `conf/application.conf`.
=======
#### -url,--connector.csv.url _&lt;string&gt;_

The URL or path of the resource(s) to read from or write to.

Which URL protocols are available depend on which URL stream handlers have been installed, but at least the following are guaranteed to be supported:

- **stdin**:  the stdin protocol can be used to read from standard input; the only valid URL for this protocol is: `stdin:/`.

  This protocol cannot be used for writing.

- **stdout**: the stdout protocol can be used to write to standard output; the only valid URL for this protocol is: `stdout:/`.

  This protocol cannot be used for reading.

- **file**: the file protocol can be used with all supported file systems, local or not.
    - **When reading**: the URL can point to a single file, or to an existing directory; in case of a directory, the *fileNamePattern* setting can be used to filter files to read, and the *recursive* setting can be used to control whether or not the connector should look for files in subdirectories as well.
    - **When writing**: the URL will be treated as a directory; if it doesn't exist, the loader will attempt to create it; CSV files will be created inside this directory, and their names can be controlled with the *fileNameFormat* setting.

Note that if the value specified here does not have a protocol, then it is assumed to be a file protocol.

Examples:

    url = /path/to/dir/or/file           # without protocol
    url = "file:///path/to/dir/or/file"  # with protocol
    url = "stdin:/"                      # to read csv data from stdin
    url = "stdout:/"                     # to write csv data to stdout

For other URLs: the URL will be read or written directly; settings like *fileNamePattern*, *recursive*, and *fileNameFormat* will have no effect.

This setting has no default value and must be supplied by the user.

Defaults to **""**.
>>>>>>> 2470107f

#### -c,--connector.name _&lt;string&gt;_

The name of the connector to use.

It is used in two places:

1. The path to the group of settings for the connector are located under `connector.<name>`.
2. The connector class name must start with `name`, case-insensitively. It is permitted for `name` to be the fully-qualified class name of the connector. That simply implies that the settings root will be at that fully-qualified location.

Example: `csv` for class `CSVConnector`, with settings located under `connector.csv`.

Defaults to **"csv"**.

#### -delim,--connector.csv.delimiter _&lt;string&gt;_

The character to use as field delimiter.

Only one character can be specified. Note that this setting applies to all files to be read or written.

Defaults to **","**.

#### -header,--connector.csv.header _&lt;boolean&gt;_

Whether the files to read or write begin with a header line or not.

When reading:

 - if set to true, the first non-empty line in every file is discarded, even if the *skipLines* setting is set to zero (see below). However, that line will be used to assign field names to each record, thus allowing mappings by field name such as `{myFieldName1 = myColumnName1, myFieldName2 = myColumnName2}`.
 - if set to false, records will not contain field names, only (zero-based) field indexes; in this case, the mapping should be index-based, such as in `{0 = myColumnName1, 1 = myColumnName2}`.

When writing:

 - if set to true: each file will begin with a header line;
 - if set to false, files will not contain header lines.

Note that this setting applies to all files to be read or written.

Defaults to **true**.

#### -skipLines,--connector.csv.skipLines _&lt;number&gt;_

Defines a number of lines to skip from each input file before the parser can begin to execute.

Ignored when writing.

Defaults to **0**.

#### -maxLines,--connector.csv.maxLines _&lt;number&gt;_

Defines the maximum number of lines to read from or write to each file.

When reading, all lines past this number will be discarded.

When writing, a file will contain at most this number of lines; if more records remain to be written, a new file will be created using the *fileNameFormat* setting.

Note that when writing to anything other than a directory, this setting is ignored.

This setting takes into account the *header* setting: if a file begins with a header line, that line is counted.

This feature is disabled by default (indicated by its `-1` value).

Defaults to **-1**.

#### -k,--schema.keyspace _&lt;string&gt;_

The keyspace to connect to. Optional.

If not specified, then the *schema.query* setting must be specified.

Defaults to **""**.

#### -t,--schema.table _&lt;string&gt;_

The destination table. Optional.

If not specified, then the *schema.query* setting must be specified.

Defaults to **""**.

#### -m,--schema.mapping _&lt;string&gt;_

The field-to-column mapping to use.

Applies to both load and unload workflows.

If not specified, the loader will apply a strict one-to-one mapping between the source fields and the database table. If that is not what you want, then you must supply an explicit mapping.

Mappings should be specified as a HOCON map of the following form:

- Indexed data sources: `0 = col1, 1 = col2, 2 = col3`, where `0`, `1`, `2`, etc. are the zero-based indices of fields in the source data; and `col1`, `col2`, `col3` are bound variable names in the insert statement.
- Mapped data sources: `fieldA = col1, fieldB = col2, fieldC = col3`, where `fieldA`, `fieldB`, `fieldC`, etc. are field names in the source data; and `col1`, `col2`, `col3` are bound variable names in the insert statement.

The exact type of mapping to use depends on the connector being used. Some connectors can only produce indexed records; others can only produce mapped ones, while others are capable of producing both indexed and mapped records at the same time. Refer to the connector's documentation to know which kinds of mapping it supports.

Defaults to **""**.

#### -h,--driver.hosts _&lt;string&gt;_

The contact points to use for the initial connection to the cluster.

This must be a comma-separated list of hosts, each specified by a host-name or ip address. If the host is a DNS name that resolves to multiple A-records, all the corresponding addresses will be used. Do not use `localhost` as a host-name (since it resolves to both IPv4 and IPv6 addresses on some platforms).

Note that each host entry may optionally be followed by `:port` to specify the port to connect to. When not specified, this value falls back to the *port* setting.

Defaults to **"127.0.0.1"**.

#### -port,--driver.port _&lt;number&gt;_

The port to connect to at initial contact points.

Note that all nodes in a cluster must accept connections on the same port number.

Defaults to **9042**.

#### -p,--driver.auth.password _&lt;string&gt;_

The password to use. Required.

Providers that accept this setting:
 - `PlainTextAuthProvider`
 - `DsePlainTextAuthProvider`

Defaults to **"cassandra"**.

#### -u,--driver.auth.username _&lt;string&gt;_

The username to use. Required.

Providers that accept this setting:
 - `PlainTextAuthProvider`
 - `DsePlainTextAuthProvider`

Defaults to **"cassandra"**.

#### -cl,--driver.query.consistency _&lt;string&gt;_

The consistency level to use for both loads and unloads.

Valid values are: `ANY`, `LOCAL_ONE`, `ONE`, `TWO`, `THREE`, `LOCAL_QUORUM`, `QUORUM`, `EACH_QUORUM`, `ALL`.

Defaults to **"LOCAL_ONE"**.

#### ---executor.maxPerSecond _&lt;number&gt;_

The maximum number of concurrent requests per second. This acts as a safeguard against workflows that could overwhelm the cluster with more requests than it can handle. Batch statements count for as many requests as their number of inner statements.

Setting this option to any negative value will disable it.

Defaults to **100000**.

#### -maxErrors,--log.maxErrors _&lt;number&gt;_

The maximum number of errors to tolerate before aborting the entire operation.

Setting this value to `-1` disables this feature (not recommended).

Defaults to **100**.

#### -logDir,--log.directory _&lt;string&gt;_

The directory where all log files will be stored.

Note that this must be a path pointing to a writable directory.

Log files for a specific run will be located in a sub-directory inside the directory specified here. Each run generates a sub-directory identified by an "operation ID', which is basically a timestamp in the format: `yyyy_MM_dd_HH_mm_ss_nnnnnnnnn`.

Setting this value to `.` denotes the current working directory.

Defaults to **"."**.

#### -reportRate,--monitoring.reportRate _&lt;string&gt;_

The report interval for the console reporter.

The console reporter will print useful metrics about the ongoing operation at this rate.

Durations lesser than one second will be rounded up to 1 second.

Defaults to **"5 seconds"**.

<a name="connector"></a>
## Connector Settings

Connector-specific settings. This section contains settings for the connector to use; it also contains sub-sections, one for each available connector.

#### -url,--connector.csv.url _&lt;string&gt;_

The URL or path of the resource(s) to read from or write to.

Which URL protocols are available depend on which URL stream handlers have been installed, but at least the following are guaranteed to be supported:

- **stdin**:  the stdin protocol can be used to read from standard input; the only valid URL for this protocol is: `stdin:/`.

  This protocol cannot be used for writing.

- **stdout**: the stdout protocol can be used to write to standard output; the only valid URL for this protocol is: `stdout:/`.

  This protocol cannot be used for reading.

- **file**: the file protocol can be used with all supported file systems, local or not.
    - **When reading**: the URL can point to a single file, or to an existing directory; in case of a directory, the *fileNamePattern* setting can be used to filter files to read, and the *recursive* setting can be used to control whether or not the connector should look for files in subdirectories as well.
    - **When writing**: the URL will be treated as a directory; if it doesn't exist, the loader will attempt to create it; CSV files will be created inside this directory, and their names can be controlled with the *fileNameFormat* setting.

Note that if the value specified here does not have a protocol, then it is assumed to be a file protocol.

Examples:

    url = /path/to/dir/or/file           # without protocol
    url = "file:///path/to/dir/or/file"  # with protocol
    url = "stdin:/"                      # to read csv data from stdin
    url = "stdout:/"                     # to write csv data to stdout

For other URLs: the URL will be read or written directly; settings like *fileNamePattern*, *recursive*, and *fileNameFormat* will have no effect.

This setting has no default value and must be supplied by the user.

Defaults to **""**.

#### -c,--connector.name _&lt;string&gt;_

The name of the connector to use.

It is used in two places:

1. The path to the group of settings for the connector are located under `connector.<name>`.
2. The connector class name must start with `name`, case-insensitively. It is permitted for `name` to be the fully-qualified class name of the connector. That simply implies that the settings root will be at that fully-qualified location.

Example: `csv` for class `CSVConnector`, with settings located under `connector.csv`.

Defaults to **"csv"**.

#### -delim,--connector.csv.delimiter _&lt;string&gt;_

The character to use as field delimiter.

Only one character can be specified. Note that this setting applies to all files to be read or written.

Defaults to **","**.

#### -header,--connector.csv.header _&lt;boolean&gt;_

Whether the files to read or write begin with a header line or not.

When reading:

 - if set to true, the first non-empty line in every file is discarded, even if the *skipLines* setting is set to zero (see below). However, that line will be used to assign field names to each record, thus allowing mappings by field name such as `{myFieldName1 = myColumnName1, myFieldName2 = myColumnName2}`.
 - if set to false, records will not contain field names, only (zero-based) field indexes; in this case, the mapping should be index-based, such as in `{0 = myColumnName1, 1 = myColumnName2}`.

When writing:

 - if set to true: each file will begin with a header line;
 - if set to false, files will not contain header lines.

Note that this setting applies to all files to be read or written.

Defaults to **true**.

#### -skipLines,--connector.csv.skipLines _&lt;number&gt;_

Defines a number of lines to skip from each input file before the parser can begin to execute.

Ignored when writing.

Defaults to **0**.

#### -maxLines,--connector.csv.maxLines _&lt;number&gt;_

Defines the maximum number of lines to read from or write to each file.

When reading, all lines past this number will be discarded.

When writing, a file will contain at most this number of lines; if more records remain to be written, a new file will be created using the *fileNameFormat* setting.

Note that when writing to anything other than a directory, this setting is ignored.

This setting takes into account the *header* setting: if a file begins with a header line, that line is counted.

This feature is disabled by default (indicated by its `-1` value).

Defaults to **-1**.

#### -comment,--connector.csv.comment _&lt;string&gt;_

The character that represents a line comment when found in the beginning of a line of text.

Only one character can be specified. Note that this setting applies to all files to be read or written.

This feature is disabled by default (indicated by its `null` character value).

Defaults to **"\u0000"**.

#### -encoding,--connector.csv.encoding _&lt;string&gt;_

The file encoding to use.

Note that this setting applies to all files to be read or written.

Defaults to **"UTF-8"**.

#### -escape,--connector.csv.escape _&lt;string&gt;_

The character used for escaping quotes inside an already quoted value.

Only one character can be specified. Note that this setting applies to all files to be read or written.

Defaults to **"\\"**.

#### ---connector.csv.fileNameFormat _&lt;string&gt;_

The file name format to use when writing.

Ignored when reading. Ignored for non-file URLs.

The file name must comply with the formatting rules of `String.format()`, and must contain a `%d` format specifier that will be used to increment file name counters.

Defaults to **"output-%0,6d.csv"**.

#### ---connector.csv.fileNamePattern _&lt;string&gt;_

The glob pattern to use when searching for files to read. The syntax to use is the glob syntax, as described in `java.nio.file.FileSystem.getPathMatcher()`.

Ignored when writing. Ignored for non-file URLs.

Only applicable when the *url* setting points to a directory on a known filesystem, ignored otherwise.

Defaults to **"\*\*/\*.csv"**.

#### -maxThreads,--connector.csv.maxThreads _&lt;number&gt;_

The maximum number of reading or writing threads. In other words, this setting controls how many files can be read or written simultaneously.

Defaults to **4**.

#### -quote,--connector.csv.quote _&lt;string&gt;_

The character used for quoting fields when the field delimiter is part of the field value.

Only one character can be specified. Note that this setting applies to all files to be read or written.

Defaults to **"\""**.

#### ---connector.csv.recursive _&lt;boolean&gt;_

Whether to scan for files in subdirectories of the root directory.

Only applicable when the *url* setting points to a directory on a known filesystem, ignored otherwise. Ignored when writing.

Defaults to **false**.

<a name="schema"></a>
## Schema Settings

Schema-specific settings.

#### -k,--schema.keyspace _&lt;string&gt;_

The keyspace to connect to. Optional.

If not specified, then the *schema.query* setting must be specified.

Defaults to **""**.

#### -t,--schema.table _&lt;string&gt;_

The destination table. Optional.

If not specified, then the *schema.query* setting must be specified.

Defaults to **""**.

#### -m,--schema.mapping _&lt;string&gt;_

The field-to-column mapping to use.

Applies to both load and unload workflows.

If not specified, the loader will apply a strict one-to-one mapping between the source fields and the database table. If that is not what you want, then you must supply an explicit mapping.

Mappings should be specified as a HOCON map of the following form:

- Indexed data sources: `0 = col1, 1 = col2, 2 = col3`, where `0`, `1`, `2`, etc. are the zero-based indices of fields in the source data; and `col1`, `col2`, `col3` are bound variable names in the insert statement.
- Mapped data sources: `fieldA = col1, fieldB = col2, fieldC = col3`, where `fieldA`, `fieldB`, `fieldC`, etc. are field names in the source data; and `col1`, `col2`, `col3` are bound variable names in the insert statement.

The exact type of mapping to use depends on the connector being used. Some connectors can only produce indexed records; others can only produce mapped ones, while others are capable of producing both indexed and mapped records at the same time. Refer to the connector's documentation to know which kinds of mapping it supports.

Defaults to **""**.

#### -nullStrings,--schema.nullStrings _&lt;list&lt;string&gt;&gt;_

Case-sensitive strings that should be mapped to `null`.

In load workflows, when a record field value matches one of these words, then that value is replaced with a `null` and forwarded to DSE as such.

This setting only applies for fields of type String.

Note that this setting is applied before the *schema.nullToUnset* setting, hence any `null`s produced by a null-string can still be left unset if required.

In unload workflows, only the first string specified here will be used: when a row cell contains a `null` value, then it will be replaced with that word and forwarded as such to the connector.

The default value – `[""]` – means that in load workflows, empty strings are converted to `null`s, and in unload workflows, `null`s are converted to empty strings.

Defaults to **[""]**.

#### ---schema.nullToUnset _&lt;boolean&gt;_

Whether or not to map `null` input values to "unset" in the database, meaning don't modify a potentially pre-existing value of this field for this row.

This is only valid for load scenarios; it is ignored otherwise.

Note that this setting is applied after the *schema.nullStrings* setting, and may intercept `null`s produced by that setting.

Note that setting this to false leads to tombstones being created in the database to represent `null`.

Defaults to **true**.

#### -query,--schema.query _&lt;string&gt;_

The query to use. Optional.

If not specified, then *schema.keyspace* and *schema.table* must be specified, and dsbulk will infer the appropriate statement based on the table's metadata, using all available columns.

In load worflows, the statement can be any `INSERT` or `UPDATE` statement, but **must** use named bound variables exclusively; positional bound variables will not work.

Bound variable names usually match those of the columns in the destination table, but this is not a strict requirement; it is, however, required that their names match those specified in the mapping.

See *schema.mapping* setting for more information.

In unload worflows, the statement can be any regular `SELECT` statement; it can optionally contain a token range restriction clause of the form: `token(...) > :start and token(...) <= :end.`

If such a clause is present, the engine will generate as many statements as there are token ranges in the cluster, thus allowing parallelization of reads while at the same time targeting coordinators that are also replicas.

The column names in the SELECT clause will be used to match column names specified in the mapping. See "mapping" setting for more information.

Defaults to **""**.

#### ---schema.recordMetadata _&lt;string&gt;_

Record metadata.

Applies within both load and unload workflows to records being respectively read from or written to the connector.

This information is optional, and rarely needed.

If not specified:

- If the connector is capable of reporting the record metadata accurately (for example, some database connectors might be able to inspect the target table's metadata), then this section is only required if you want to override some field types as reported by the connector.
- If the connector is not capable of reporting the record metadata accurately (for example, file connectors usually cannot report such information), then all fields are assumed to be of type `String`. If this is not correct, then you need to provide the correct type information here.

Field metadata should be specified as a HOCON map of the following form:

- Indexed data sources: `0 = java.lang.String, 1 = java.lang.Double`, where `0`, `1`, etc. are the zero-based indices of fields in the source data; and the values are the expected types for each field.
- Mapped data sources: `fieldA = java.lang.String, fieldB = java.lang.Double`, where `fieldA`, `fieldB`, etc. are field names in the source data; and the values are the expected types for each field.

Defaults to **""**.

<a name="batch"></a>
## Batch Settings

Batch-specific settings.

These settings control how the workflow engine groups together statements before writing them.

Only applicable for load workflows, ignored otherwise.

See `com.datastax.dsbulk.executor.api.batch.StatementBatcher` for more information.

#### ---batch.bufferSize _&lt;number&gt;_

The buffer size to use when batching.

Defaults to **10000**.

#### ---batch.maxBatchSize _&lt;number&gt;_

The maximum batch size.

Defaults to **100**.

#### ---batch.mode _&lt;string&gt;_

The grouping mode. Valid values are:
- **PARTITION_KEY**: Groups together statements that share the same partition key. This is the default mode, and the preferred one.
- **REPLICA_SET**: Groups together statements that share the same replica set. This mode might yield better results for small clusters and lower replication factors, but tends to perform equally well or worse than `PARTITION_KEY` for larger clusters or high replication factors.

Defaults to **"PARTITION_KEY"**.

<a name="codec"></a>
## Codec Settings

Conversion-specific settings. These settings apply for both load and unload workflows.

When writing, these settings determine how record fields emitted by connectors are parsed.

When unloading, these settings determine how row cells emitted by DSE are formatted.

#### ---codec.booleanWords _&lt;list&lt;string&gt;&gt;_

All representations of true and false supported by dsbulk. Each representation is of the form `true-value:false-value`, case-insensitive.

In load workflows, all representations are taken into account.

In unload workflows, the first true-false pair will be used to format booleans; all other pairs will be ignored.

Defaults to **["1:0","Y:N","T:F","YES:NO","TRUE:FALSE"]**.

#### ---codec.date _&lt;string&gt;_

The temporal pattern to use for `String` to CQL date conversions. This can be either:

- A date-time pattern
- A pre-defined formatter such as `ISO_LOCAL_DATE`

For more information on patterns and pre-defined formatters, see https://docs.oracle.com/javase/8/docs/api/java/time/format/DateTimeFormatter.html.

Defaults to **"ISO_LOCAL_DATE"**.

#### ---codec.itemDelimiter _&lt;string&gt;_

The delimiter for tokenized fields. This setting will be used when mapping a `String` field to CQL columns that require special tokenization (collections, tuples, maps, and UDTs), to isolate elements in the string.

For maps and udt's, this setting delimits entries, while *keyValueSeparator* separates the key from the value within an entry.

Note that this is not the same as CSV parsing. This setting will be applied to record fields produced by any connector, as long as the target CQL type requires tokenization.

Defaults to **","**.

#### ---codec.keyValueSeparator _&lt;string&gt;_

The key-value separator to use to split keys and values in a tokenized field.

This setting will be used when mapping a `String` field to CQL columns of type map or UDT, to isolate keys/fields from values, after key-value pairs have been tokenized using the *codec.itemDelimiter* setting.

This setting will be applied to record fields produced by any connector, as long as the the target CQL type requires key-value tokenization.

Defaults to **":"**.

#### -locale,--codec.locale _&lt;string&gt;_

The locale to use for locale-sensitive conversions.

Defaults to **"en_US"**.

#### ---codec.number _&lt;string&gt;_

The `DecimalFormat` pattern to use for `String` to `Number` conversions. See `java.text.DecimalFormat` for details about the pattern syntax to use.

Defaults to **"#,###.##"**.

#### ---codec.time _&lt;string&gt;_

The temporal pattern to use for `String` to CQL time conversions. This can be either:

- A date-time pattern
- A pre-defined formatter such as `ISO_LOCAL_TIME`

For more information on patterns and pre-defined formatters, see https://docs.oracle.com/javase/8/docs/api/java/time/format/DateTimeFormatter.html.

Defaults to **"ISO_LOCAL_TIME"**.

#### -timeZone,--codec.timeZone _&lt;string&gt;_

The time zone to use for temporal conversions that do not convey any explicit time zone information.

Defaults to **"UTC"**.

#### ---codec.timestamp _&lt;string&gt;_

The temporal pattern to use for `String` to CQL timestamp conversions. This can be either:

- A date-time pattern
- A pre-defined formatter such as `ISO_DATE_TIME`
- The special value `CQL_DATE_TIME`, which is a special parser that accepts all valid CQL literal formats for the `timestamp` type

For more information on patterns and pre-defined formatters, see https://docs.oracle.com/javase/8/docs/api/java/time/format/DateTimeFormatter.html.

Defaults to **"CQL_DATE_TIME"**.

<a name="driver"></a>
## Driver Settings

Driver-specific configuration.

#### -h,--driver.hosts _&lt;string&gt;_

The contact points to use for the initial connection to the cluster.

This must be a comma-separated list of hosts, each specified by a host-name or ip address. If the host is a DNS name that resolves to multiple A-records, all the corresponding addresses will be used. Do not use `localhost` as a host-name (since it resolves to both IPv4 and IPv6 addresses on some platforms).

Note that each host entry may optionally be followed by `:port` to specify the port to connect to. When not specified, this value falls back to the *port* setting.

Defaults to **"127.0.0.1"**.

#### -port,--driver.port _&lt;number&gt;_

The port to connect to at initial contact points.

Note that all nodes in a cluster must accept connections on the same port number.

Defaults to **9042**.

#### ---driver.addressTranslator _&lt;string&gt;_

The simple or fully-qualified class name of the address translator to use.

This is only needed if the nodes are not directly reachable from the driver (for example, the driver is in a different network region and needs to use a public IP, or it connects through a proxy).

Defaults to **"IdentityTranslator"**.

#### ---driver.timestampGenerator _&lt;string&gt;_

The simple or fully-qualified class name of the timestamp generator to use. Built-in options are:

- **AtomicTimestampGenerator**: timestamps are guaranteed to be unique across all client threads.
- **ThreadLocalTimestampGenerator**: timestamps are guaranteed to be unique within each thread only.
- **ServerSideTimestampGenerator**: do not generate timestamps, let the server assign them.

Defaults to **"AtomicMonotonicTimestampGenerator"**.

<a name="driver.auth"></a>
### Driver Auth Settings

Authentication settings.

#### -p,--driver.auth.password _&lt;string&gt;_

The password to use. Required.

Providers that accept this setting:
 - `PlainTextAuthProvider`
 - `DsePlainTextAuthProvider`

Defaults to **"cassandra"**.

#### -u,--driver.auth.username _&lt;string&gt;_

The username to use. Required.

Providers that accept this setting:
 - `PlainTextAuthProvider`
 - `DsePlainTextAuthProvider`

Defaults to **"cassandra"**.

#### ---driver.auth.provider _&lt;string&gt;_

The name of the AuthProvider to use.
 - **None**: no authentication.
 - **PlainTextAuthProvider**:
   Uses `com.datastax.driver.core.PlainTextAuthProvider` for authentication. Supports SASL authentication using the `PLAIN` mechanism (plain text authentication).
 - **DsePlainTextAuthProvider**:
   Uses `com.datastax.driver.dse.auth.DsePlainTextAuthProvider` for authentication. Supports SASL authentication to DSE clusters using the `PLAIN` mechanism (plain text authentication), and also supports optional proxy authentication; should be preferred to `PlainTextAuthProvider` when connecting to secured DSE clusters.
 - **DseGSSAPIAuthProvider**:
   Uses `com.datastax.driver.dse.auth.DseGSSAPIAuthProvider` for authentication. Supports SASL authentication to DSE clusters using the `GSSAPI` mechanism (Kerberos authentication), and also supports optional proxy authentication.

Defaults to **"None"**.

#### ---driver.auth.authorizationId _&lt;string&gt;_

The authorization ID to use. Optional.

An authorization ID allows the currently authenticated user to act as a different user (a.k.a. proxy authentication).

Providers that accept this setting:
 - `DsePlainTextAuthProvider`
 - `DseGSSAPIAuthProvider`

Defaults to **""**.

#### ---driver.auth.keyTab _&lt;string&gt;_

The path of the Kerberos keytab file to use for authentication. Optional.

If left unspecified, it is assumed that authentication will be done with a ticket cache instead.

Providers that accept this setting:
 - `DseGSSAPIAuthProvider`

Defaults to **""**.

#### ---driver.auth.principal _&lt;string&gt;_

The Kerberos principal to use. Required.

Providers that accept this setting:
 - `DseGSSAPIAuthProvider`

Defaults to **"user@DATASTAX.COM"**.

#### ---driver.auth.saslProtocol _&lt;string&gt;_

The SASL protocol name to use. Required.

This value should match the username of the Kerberos service principal used by the DSE server. This information is specified in the `dse.yaml` file by the *service_principal* option under the *kerberos_options* section, and may vary from one DSE installation to another – especially if you installed DSE with an automated package installer.

Providers that accept this setting:
 - `DseGSSAPIAuthProvider`

Defaults to **"dse"**.

<a name="driver.policy"></a>
### Driver Policy Settings

Settings for various driver policies.

#### -lbp,--driver.policy.lbp _&lt;string&gt;_

The simple or fully-qualified class name of the `LoadBalancingPolicy` implementation to use.

If not specified, defaults to the driver's default load balancing policy (`com.datastax.driver.dse.DseLoadBalancingPolicy`).

Defaults to **""**.

#### -retry,--driver.policy.retry _&lt;string&gt;_

The simple or fully-qualified class name of the `RetryPolicy` implementation to use.

If not specified, defaults to the driver's default retry policy (`com.datastax.driver.core.policies.DefaultRetryPolicy`).

Defaults to **""**.

#### ---driver.policy.specexec _&lt;string&gt;_

The simple or fully-qualified class name of the `SpeculativeExecutionPolicy` implementation to use.

If not specified, defaults to the driver's default speculative execution policy (`com.datastax.driver.core.policies.NoSpeculativeExecutionPolicy`).

Defaults to **""**.

<a name="driver.pooling"></a>
### Driver Pooling Settings

Pooling-specific settings.

The driver maintains a connection pool to each node, according to the distance assigned to it by the load balancing policy. If the distance is `IGNORED`, no connections are maintained.

#### ---driver.pooling.heartbeat _&lt;string&gt;_

The heartbeat interval. If a connection stays idle for that duration (no reads), the driver sends a dummy message on it to make sure it's still alive. If not, the connection is trashed and replaced.

Defaults to **"30 seconds"**.

#### ---driver.pooling.local.connections _&lt;number&gt;_

The number of connections in the pool for nodes at "local" distance.

Defaults to **1**.

#### ---driver.pooling.local.requests _&lt;number&gt;_

The maximum number of requests that can be executed concurrently on a connection.

This must be between 1 and 32768.

Defaults to **32768**.

#### ---driver.pooling.remote.connections _&lt;number&gt;_

The number of connections in the pool for nodes at "remote" distance.

Defaults to **1**.

#### ---driver.pooling.remote.requests _&lt;number&gt;_

The maximum number of requests that can be executed concurrently on a connection.

This must be between 1 and 32768.

Defaults to **1024**.

<a name="driver.protocol"></a>
### Driver Protocol Settings

Native Protocol-specific settings.

#### ---driver.protocol.compression _&lt;string&gt;_

The compression algorithm to use.
Valid values are: `NONE`, `LZ4`, `SNAPPY`.

Defaults to **"LZ4"**.

<a name="driver.query"></a>
### Driver Query Settings

Query-related settings.

#### -cl,--driver.query.consistency _&lt;string&gt;_

The consistency level to use for both loads and unloads.

Valid values are: `ANY`, `LOCAL_ONE`, `ONE`, `TWO`, `THREE`, `LOCAL_QUORUM`, `QUORUM`, `EACH_QUORUM`, `ALL`.

Defaults to **"LOCAL_ONE"**.

#### ---driver.query.fetchSize _&lt;number&gt;_

The page size. This controls how many rows will be retrieved simultaneously in a single network round trip (the goal being to avoid loading too many results in memory at the same time).

Only applicable in unload scenarios, ignored otherwise.

Defaults to **5000**.

#### ---driver.query.idempotence _&lt;boolean&gt;_

The default idempotence of statements generated by the loader.

Defaults to **true**.

#### ---driver.query.serialConsistency _&lt;string&gt;_

The serial consistency level to use for writes.

Valid values are: `SERIAL` and `LOCAL_SERIAL`.

Only applicable if the data is inserted using lightweight transactions, ignored otherwise.

Defaults to **"LOCAL_SERIAL"**.

<a name="driver.socket"></a>
### Driver Socket Settings

Socket-related settings.

#### ---driver.socket.readTimeout _&lt;string&gt;_

How long the driver waits for a request to complete. This is a global limit on the duration of a `session.execute()` call, including any internal retries the driver might do.

Defaults to **"12 seconds"**.

<a name="driver.ssl"></a>
### Driver Ssl Settings

Encryption-specific settings.

For more information about how to configure this section, see the Java Secure Socket Extension (JSSE) Reference Guide: http://docs.oracle.com/javase/6/docs/technotes/guides/security/jsse/JSSERefGuide.html. You can also check the DataStax Java driver documentation on SSL: http://docs.datastax.com/en/developer/java-driver-dse/latest/manual/ssl/

#### ---driver.ssl.cipherSuites _&lt;list&gt;_

The cipher suites to enable.

Example: `cipherSuites = ["TLS_RSA_WITH_AES_128_CBC_SHA", "TLS_RSA_WITH_AES_256_CBC_SHA"]`

This property is optional. If it is not present, the driver won't explicitly enable cipher suites, which according to the JDK documentation results in "a minimum quality of service".

Defaults to **[]**.

#### ---driver.ssl.keystore.algorithm _&lt;string&gt;_

The algorithm to use.

Valid values are: `SunX509`, `NewSunX509`.

Defaults to **"SunX509"**.

#### ---driver.ssl.keystore.password _&lt;string&gt;_

The keystore password.

Defaults to **""**.

#### ---driver.ssl.keystore.path _&lt;string&gt;_

The path of the keystore file.

This setting is optional. If left unspecified, no client authentication will be used.

Defaults to **""**.

#### ---driver.ssl.openssl.keyCertChain _&lt;string&gt;_

The path of the certificate chain file.

This setting is optional. If left unspecified, no client authentication will be used.

Defaults to **""**.

#### ---driver.ssl.openssl.privateKey _&lt;string&gt;_

The path of the private key file.

Defaults to **""**.

#### ---driver.ssl.provider _&lt;string&gt;_

The SSL provider to use.

Valid values are:

- **None**: no SSL.
- **JDK**: uses JDK's SSLContext
- **OpenSSL**: uses Netty's native support for OpenSSL

Using OpenSSL provides better performance and generates less garbage. A disadvantage of using the OpenSSL provider is that, unlike the JDK provider, it requires a platform-specific dependency, named `netty-tcnative`, which must be added manually to the loader's classpath (typically by dropping its jar in the lib subdirectory of the DSBulk archive).

Follow these instructions to find out how to add this dependency: http://netty.io/wiki/forked-tomcat-native.html

Defaults to **"None"**.

#### ---driver.ssl.truststore.algorithm _&lt;string&gt;_

The algorithm to use.

Valid values are: `PKIX`, `SunX509`.

Defaults to **"SunX509"**.

#### ---driver.ssl.truststore.password _&lt;string&gt;_

The truststore password.

Defaults to **""**.

#### ---driver.ssl.truststore.path _&lt;string&gt;_

The path of the truststore file.

This setting is optional. If left unspecified, server certificates will not be validated.

Defaults to **""**.

<a name="engine"></a>
## Engine Settings

Workflow Engine-specific settings.

#### ---engine.maxConcurrentReads _&lt;number&gt;_

The maximum number of range reads that can be issued concurrently for the same table.

Applies only to read workflows; ignored otherwise.

The special syntax `NC` can be used to specify a number of threads that is a multiple of the number of available cores, e.g. if the number of cores is 8, then 4C = 4 * 8 = 32 threads.

Defaults to **4**.

#### ---engine.maxMappingThreads _&lt;string&gt;_

The maximum number of threads to allocate for serializing and deserializing, as well as for mapping records or results.

Applies to both read and write workflows.

The special syntax `NC` can be used to specify a number of threads that is a multiple of the number of available cores, e.g. if the number of cores is 8, then 4C = 4 * 8 = 32 threads.

Defaults to **"1C"**.

<a name="executor"></a>
## Executor Settings

Executor-specific settings.

#### ---executor.maxPerSecond _&lt;number&gt;_

The maximum number of concurrent requests per second. This acts as a safeguard against workflows that could overwhelm the cluster with more requests than it can handle. Batch statements count for as many requests as their number of inner statements.

Setting this option to any negative value will disable it.

Defaults to **100000**.

#### ---executor.continuousPaging.maxPages _&lt;number&gt;_

The maximum number of pages to retrieve.

Setting this value to zero retrieves all pages available.

Defaults to **0**.

#### ---executor.continuousPaging.maxPagesPerSecond _&lt;number&gt;_

The maximum number of pages per second.

Setting this value to zero indicates no limit.

Defaults to **0**.

#### ---executor.continuousPaging.pageSize _&lt;number&gt;_

The size of the page. The unit to use is determined by the *executor.continuousPaging.pageUnit* setting.


Defaults to **5000**.

#### ---executor.continuousPaging.pageUnit _&lt;string&gt;_

The unit to use for the *executor.continuousPaging.pageSize* setting.

Possible values are: `ROWS`, `BYTES`.

Defaults to **"ROWS"**.

#### ---executor.maxInFlight _&lt;number&gt;_

The maximum number of "in-flight" requests. In other words, sets the maximum number of concurrent uncompleted futures waiting for a response from the server. This acts as a safeguard against workflows that generate more requests than they can handle. Batch statements count for as many requests as their number of inner statements.

Setting this option to any negative value will disable it.

Defaults to **1000**.

#### ---executor.maxThreads _&lt;string&gt;_

The maximum number of threads to allocate for the executor. These threads are used to submit requests and process responses.

The special syntax `NC` can be used to specify a number of threads that is a multiple of the number of available cores, e.g. if the number of cores is 8, then 4C = 4 * 8 = 32 threads.

Defaults to **"4C"**.

<a name="log"></a>
## Log Settings

Log and error management settings.

#### -maxErrors,--log.maxErrors _&lt;number&gt;_

The maximum number of errors to tolerate before aborting the entire operation.

Setting this value to `-1` disables this feature (not recommended).

Defaults to **100**.

#### -logDir,--log.directory _&lt;string&gt;_

The directory where all log files will be stored.

Note that this must be a path pointing to a writable directory.

Log files for a specific run will be located in a sub-directory inside the directory specified here. Each run generates a sub-directory identified by an "operation ID', which is basically a timestamp in the format: `yyyy_MM_dd_HH_mm_ss_nnnnnnnnn`.

Setting this value to `.` denotes the current working directory.

Defaults to **"."**.

#### ---log.maxThreads _&lt;string&gt;_

The maximum number of threads to allocate to log files management.

The special syntax `NC` can be used to specify a number of threads that is a multiple of the number of available cores, e.g. if the number of cores is 8, then 4C = 4 * 8 = 32 threads.

Defaults to **"4"**.

#### ---log.stmt.level _&lt;string&gt;_

The desired log level.

Possible values are:
- **ABRIDGED**: only prints basic information in summarized form.
- **NORMAL**: prints basic information in summarized form, and the statement's query string, if available. For batch statements, this verbosity level also prints information about the batch's inner statements.
- **EXTENDED**: prints full information, including the statement's query string, if available, and the statement's bound values, if available. For batch statements, this verbosity level also prints all information available about the batch's inner statements.

Defaults to **"EXTENDED"**.

#### ---log.stmt.maxBoundValueLength _&lt;number&gt;_

The maximum length for a bound value. Bound values longer than this value will be truncated.

Setting this value to `-1` disables this feature (not recommended).

Defaults to **50**.

#### ---log.stmt.maxBoundValues _&lt;number&gt;_

The maximum number of bound values to print. If the statement has more bound values than this limit, the exceeding values will not be printed.

Setting this value to `-1` disables this feature (not recommended).

Defaults to **50**.

#### ---log.stmt.maxInnerStatements _&lt;number&gt;_

The maximum number of inner statements to print for a batch statement.

Only applicable for batch statements, ignored otherwise.

If the batch statement has more children than this value, the exceeding child statements will not be printed.

Setting this value to `-1` disables this feature (not recommended).

Defaults to **10**.

#### ---log.stmt.maxQueryStringLength _&lt;number&gt;_

The maximum length for a query string. Query strings longer than this value will be truncated.

Setting this value to `-1` disables this feature (not recommended).

Defaults to **500**.

<a name="monitoring"></a>
## Monitoring Settings

Monitoring-specific settings.

#### -reportRate,--monitoring.reportRate _&lt;string&gt;_

The report interval for the console reporter.

The console reporter will print useful metrics about the ongoing operation at this rate.

Durations lesser than one second will be rounded up to 1 second.

Defaults to **"5 seconds"**.

#### ---monitoring.durationUnit _&lt;string&gt;_

The time unit to use when printing latency durations.

Valid values: all `TimeUnit` enum constants.

Defaults to **"MILLISECONDS"**.

#### ---monitoring.expectedReads _&lt;number&gt;_

The expected total number of reads.

This information is optional; if present, the console reporter will also print the the overall achievement percentage.

Setting this value to `-1` disables this feature.

Defaults to **-1**.

#### ---monitoring.expectedWrites _&lt;number&gt;_

The expected total number of writes.

This information is optional; if present, the console reporter will also print the the overall achievement percentage.

Setting this value to `-1` disables this feature.

Defaults to **-1**.

#### -jmx,--monitoring.jmx _&lt;boolean&gt;_

Whether or not to enable JMX reporting.

Note that to enable *remote* JMX reporting, several properties must also be set in the JVM during launch. This is accomplished via the `DSBULK_JAVA_OPTS` environment variable.

Defaults to **true**.

#### ---monitoring.rateUnit _&lt;string&gt;_

The time unit to use when printing throughput rates.

Valid values: all `TimeUnit` enum constants.

Defaults to **"SECONDS"**.
<|MERGE_RESOLUTION|>--- conflicted
+++ resolved
@@ -24,11 +24,10 @@
 <a name="Common"></a>
 ## Common Settings
 
-<<<<<<< HEAD
 #### -f _&lt;string&gt;_
 
 Load settings from the given file rather than `conf/application.conf`.
-=======
+
 #### -url,--connector.csv.url _&lt;string&gt;_
 
 The URL or path of the resource(s) to read from or write to.
@@ -61,7 +60,6 @@
 This setting has no default value and must be supplied by the user.
 
 Defaults to **""**.
->>>>>>> 2470107f
 
 #### -c,--connector.name _&lt;string&gt;_
 
