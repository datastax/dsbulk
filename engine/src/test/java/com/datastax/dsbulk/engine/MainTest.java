--- conflicted
+++ resolved
@@ -14,11 +14,8 @@
 import java.io.ByteArrayOutputStream;
 import java.io.PrintStream;
 import java.nio.charset.StandardCharsets;
-<<<<<<< HEAD
-=======
 import java.util.Arrays;
 import java.util.Collections;
->>>>>>> c6edf247
 import java.util.Map;
 import org.junit.After;
 import org.junit.Before;
@@ -181,7 +178,7 @@
             "csv",
             "load",
             new String[] {
-              "--driver.hosts", "[\"host\"]",
+              "--driver.hosts", "host1, host2",
               "--driver.port", "1",
               "--driver.protocol.version", "V3",
               "--driver.protocol.compression", "NONE",
@@ -261,7 +258,7 @@
               "--engine.maxMappingThreads", "26",
               "--engine.maxConcurrentReads", "27"
             });
-    assertThat(result.getStringList("driver.hosts")).isEqualTo(Collections.singletonList("host"));
+    assertThat(result.getString("driver.hosts")).isEqualTo("host1, host2");
     assertThat(result.getInt("driver.port")).isEqualTo(1);
     assertThat(result.getString("driver.protocol.version")).isEqualTo("V3");
     assertThat(result.getString("driver.protocol.compression")).isEqualTo("NONE");
