--- conflicted
+++ resolved
@@ -8,14 +8,9 @@
 
 import static com.datastax.driver.core.DataType.bigint;
 import static com.datastax.dsbulk.engine.internal.settings.CodecSettings.CQL_DATE_TIME_FORMAT;
-<<<<<<< HEAD
-=======
-import static com.datastax.dsbulk.engine.internal.settings.SchemaSettings.TIMESTAMP_VARNAME;
-import static com.datastax.dsbulk.engine.internal.settings.SchemaSettings.TTL_VARNAME;
 import static com.google.common.collect.Lists.newArrayList;
 import static java.math.BigDecimal.ONE;
 import static java.math.BigDecimal.ZERO;
->>>>>>> 90c91546
 import static java.time.Instant.EPOCH;
 import static java.util.concurrent.TimeUnit.MILLISECONDS;
 import static java.util.concurrent.TimeUnit.MINUTES;
@@ -159,10 +154,6 @@
     // timestamp is 123456 minutes before unix epoch
     when(record.getFieldValue(F1)).thenReturn("-123456");
     StringToLongCodec codec =
-<<<<<<< HEAD
-        spy(new StringToLongCodec(formatter, CQL_DATE_TIME_FORMAT, MINUTES, EPOCH));
-    when(mapping.codec(C1, bigint(), TypeToken.of(String.class))).thenReturn((TypeCodec) codec);
-=======
         spy(
             new StringToLongCodec(
                 formatter,
@@ -171,9 +162,7 @@
                 EPOCH,
                 ImmutableMap.of("true", true, "false", false),
                 newArrayList(ONE, ZERO)));
-    when(mapping.codec(TIMESTAMP_VARNAME, bigint(), TypeToken.of(String.class)))
-        .thenReturn((TypeCodec) codec);
->>>>>>> 90c91546
+    when(mapping.codec(C1, bigint(), TypeToken.of(String.class))).thenReturn((TypeCodec) codec);
     RecordMapper mapper =
         new DefaultRecordMapper(
             insertStatement,
@@ -195,10 +184,6 @@
     when(record.getFieldValue(F1)).thenReturn("-1");
     Instant millennium = Instant.parse("2000-01-01T00:00:00Z");
     StringToLongCodec codec =
-<<<<<<< HEAD
-        spy(new StringToLongCodec(formatter, CQL_DATE_TIME_FORMAT, MINUTES, millennium));
-    when(mapping.codec(C1, bigint(), TypeToken.of(String.class))).thenReturn((TypeCodec) codec);
-=======
         spy(
             new StringToLongCodec(
                 formatter,
@@ -207,9 +192,7 @@
                 millennium,
                 ImmutableMap.of("true", true, "false", false),
                 newArrayList(ONE, ZERO)));
-    when(mapping.codec(TIMESTAMP_VARNAME, bigint(), TypeToken.of(String.class)))
-        .thenReturn((TypeCodec) codec);
->>>>>>> 90c91546
+    when(mapping.codec(C1, bigint(), TypeToken.of(String.class))).thenReturn((TypeCodec) codec);
     RecordMapper mapper =
         new DefaultRecordMapper(
             insertStatement,
@@ -229,10 +212,6 @@
     when(variables.getType(C1)).thenReturn(bigint());
     when(record.getFieldValue(F1)).thenReturn("2017-01-02T00:00:02");
     StringToLongCodec codec =
-<<<<<<< HEAD
-        spy(new StringToLongCodec(formatter, CQL_DATE_TIME_FORMAT, MILLISECONDS, EPOCH));
-    when(mapping.codec(C1, bigint(), TypeToken.of(String.class))).thenReturn((TypeCodec) codec);
-=======
         spy(
             new StringToLongCodec(
                 formatter,
@@ -241,9 +220,7 @@
                 EPOCH,
                 ImmutableMap.of("true", true, "false", false),
                 newArrayList(ONE, ZERO)));
-    when(mapping.codec(TIMESTAMP_VARNAME, bigint(), TypeToken.of(String.class)))
-        .thenReturn((TypeCodec) codec);
->>>>>>> 90c91546
+    when(mapping.codec(C1, bigint(), TypeToken.of(String.class))).thenReturn((TypeCodec) codec);
     RecordMapper mapper =
         new DefaultRecordMapper(
             insertStatement,
@@ -265,10 +242,6 @@
     DateTimeFormatter timestampFormat =
         DateTimeFormatter.ofPattern("yyyyMMdd-HHmmss").withZone(ZoneOffset.UTC);
     StringToLongCodec codec =
-<<<<<<< HEAD
-        spy(new StringToLongCodec(formatter, timestampFormat, MILLISECONDS, EPOCH));
-    when(mapping.codec(C1, bigint(), TypeToken.of(String.class))).thenReturn((TypeCodec) codec);
-=======
         spy(
             new StringToLongCodec(
                 formatter,
@@ -277,9 +250,7 @@
                 EPOCH,
                 ImmutableMap.of("true", true, "false", false),
                 newArrayList(ONE, ZERO)));
-    when(mapping.codec(TIMESTAMP_VARNAME, bigint(), TypeToken.of(String.class)))
-        .thenReturn((TypeCodec) codec);
->>>>>>> 90c91546
+    when(mapping.codec(C1, bigint(), TypeToken.of(String.class))).thenReturn((TypeCodec) codec);
     RecordMapper mapper =
         new DefaultRecordMapper(
             insertStatement,
