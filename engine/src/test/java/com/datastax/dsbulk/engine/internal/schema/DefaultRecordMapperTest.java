--- conflicted
+++ resolved
@@ -358,38 +358,9 @@
     Statement result = mapper.map(record);
     assertThat(result).isSameAs(boundStatement);
     verify(boundStatement, times(2))
-<<<<<<< HEAD
         .setBytesUnsafe(variableCaptor.capture(), valueCaptor.capture());
     assertParameter(0, C1, TypeCodec.cint().serialize(42, V4));
     assertParameter(1, C3, TypeCodec.varchar().serialize("foo", V4));
-=======
-        .set(variableCaptor.capture(), valueCaptor.capture(), codecCaptor.capture());
-    assertParameter(0, C1, "42", codec1);
-    assertParameter(1, C3, "foo", codec3);
-  }
-
-  @Test
-  void should_map_null_words_to_unset() {
-    when(record.fields()).thenReturn(set(F1, F2, F3));
-    when(record.getFieldValue(F2)).thenReturn("NIL");
-    when(record.getFieldValue(F3)).thenReturn("NULL");
-    RecordMapper mapper =
-        new DefaultRecordMapper(
-            insertStatement,
-            new int[] {0},
-            mapping,
-            recordMetadata,
-            ImmutableSet.of("NIL", "NULL"),
-            true,
-            true,
-            false,
-            (mappedRecord, statement) -> boundStatement);
-    Statement result = mapper.map(record);
-    assertThat(result).isSameAs(boundStatement);
-    verify(boundStatement)
-        .set(variableCaptor.capture(), valueCaptor.capture(), codecCaptor.capture());
-    assertParameter(0, C1, "42", codec1);
->>>>>>> af03b93a
   }
 
   @Test
@@ -403,33 +374,6 @@
             V4,
             mapping,
             recordMetadata,
-<<<<<<< HEAD
-=======
-            ImmutableSet.of(),
-            false,
-            true,
-            true,
-            (mappedRecord, statement) -> boundStatement);
-    Statement result = mapper.map(record);
-    assertThat(result).isSameAs(boundStatement);
-    verify(boundStatement, never())
-        .set(variableCaptor.capture(), valueCaptor.capture(), codecCaptor.capture());
-    verify(boundStatement).setToNull(variableCaptor.capture());
-    assertThat(variableCaptor.getValue()).isEqualTo(C1);
-  }
-
-  @Test
-  void should_map_null_word_to_null() {
-    when(record.fields()).thenReturn(set(F1));
-    when(record.getFieldValue(F1)).thenReturn("NIL");
-    RecordMapper mapper =
-        new DefaultRecordMapper(
-            insertStatement,
-            new int[] {1, 2},
-            mapping,
-            recordMetadata,
-            ImmutableSet.of("NIL"),
->>>>>>> af03b93a
             false,
             true,
             true,
@@ -515,9 +459,6 @@
         .hasMessageContaining("Primary key column col1 cannot be left unmapped");
   }
 
-<<<<<<< HEAD
-  private void assertParameter(int index, String expectedVariable, ByteBuffer expectedValue) {
-=======
   @Test
   void should_return_unmappable_statement_when_extra_field() {
     when(record.fields()).thenReturn(set(F1, F2, F3));
@@ -526,9 +467,9 @@
         new DefaultRecordMapper(
             insertStatement,
             pkIndices,
-            mapping,
-            recordMetadata,
-            ImmutableSet.of(),
+            V4,
+            mapping,
+            recordMetadata,
             false,
             false,
             false,
@@ -551,9 +492,9 @@
         new DefaultRecordMapper(
             insertStatement,
             pkIndices,
-            mapping,
-            recordMetadata,
-            ImmutableSet.of(),
+            V4,
+            mapping,
+            recordMetadata,
             false,
             true,
             false,
@@ -569,9 +510,7 @@
                 + "or set schema.allowMissingFields to true.");
   }
 
-  private void assertParameter(
-      int index, String expectedVariable, Object expectedValue, TypeCodec<?> expectedCodec) {
->>>>>>> af03b93a
+  private void assertParameter(int index, String expectedVariable, ByteBuffer expectedValue) {
     assertThat(variableCaptor.getAllValues().get(index))
         .isEqualTo(Metadata.quoteIfNecessary(expectedVariable));
     assertThat(valueCaptor.getAllValues().get(index)).isEqualTo(expectedValue);
