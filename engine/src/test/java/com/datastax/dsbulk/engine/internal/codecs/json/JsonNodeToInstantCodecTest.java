--- conflicted
+++ resolved
@@ -26,17 +26,9 @@
   private final Instant millennium = Instant.parse("2000-01-01T00:00:00Z");
   private final Instant minutesAfterMillennium = millennium.plus(Duration.ofMinutes(123456));
 
-<<<<<<< HEAD
-  private final TemporalFormat temporalFormat1 =
-      CodecSettings.getTemporalFormat("CQL_TIMESTAMP", ZoneId.of("UTC"), US);
-
-  private final TemporalFormat temporalFormat2 =
-      CodecSettings.getTemporalFormat("yyyyMMddHHmmss", ZoneId.of("UTC"), US);
-=======
   private JsonNodeToInstantCodec codec1;
   private JsonNodeToInstantCodec codec2;
   private JsonNodeToInstantCodec codec3;
->>>>>>> 26629ce1
 
   @BeforeEach
   void setUpCodec1() {
