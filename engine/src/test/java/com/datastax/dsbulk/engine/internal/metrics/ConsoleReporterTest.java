--- conflicted
+++ resolved
@@ -32,16 +32,12 @@
 import org.junit.jupiter.api.BeforeEach;
 import org.junit.jupiter.api.extension.ExtendWith;
 import org.junit.jupiter.params.ParameterizedTest;
-<<<<<<< HEAD
-import org.junit.jupiter.params.provider.EnumSource;
-=======
 import org.junit.jupiter.params.provider.Arguments;
 import org.junit.jupiter.params.provider.MethodSource;
 import org.mockito.Mock;
 import org.mockito.junit.jupiter.MockitoExtension;
 import org.mockito.junit.jupiter.MockitoSettings;
 import org.mockito.quality.Strictness;
->>>>>>> d1c55c3b
 
 @ExtendWith(MockitoExtension.class)
 @ExtendWith(StreamInterceptingExtension.class)
@@ -73,77 +69,12 @@
     Ansi.setEnabled(ansiEnabled);
   }
 
-<<<<<<< HEAD
-  @ParameterizedTest
-  @EnumSource(RowType.class)
-  void should_report_on_console_without_expected_total_and_without_batches(
-      RowType rowType, @StreamCapture(StreamType.STDERR) StreamInterceptor stderr) {
-    MetricRegistry registry = new MetricRegistry();
-    Timer writes = registry.timer("writes");
-    Counter failed = registry.counter("failed");
-    Meter bytes = registry.meter("bytes");
-    Histogram batches = registry.histogram("batches");
-    ConsoleReporter reporter =
-        new ConsoleReporter(
-            registry,
-            new AtomicBoolean(true),
-            writes::getCount,
-            failed::getCount,
-            writes,
-            bytes,
-            null,
-            SECONDS,
-            MILLISECONDS,
-            -1,
-            new ScheduledThreadPoolExecutor(1),
-            rowType);
-    reporter.report();
-    assertThat(stderr.getStreamAsString())
-        .matches(
-            "total \\| failed \\| "
-                + rowType.plural()
-                + "/s \\| mb/s \\| kb/"
-                + rowType.singular()
-                + " \\| p50ms \\| p99ms \\| p999ms"
-                + System.lineSeparator()
-                + "\\s+0 \\|\\s+0 \\|\\s+0 \\|\\s+0\\.00 \\|\\s+0\\.00 \\|\\s+0\\.00 \\|\\s+0\\.00 \\|\\s+0\\.00"
-                + System.lineSeparator());
-    stderr.clear();
-    writes.update(10, MILLISECONDS);
-    writes.update(10, MILLISECONDS);
-    writes.update(10, MILLISECONDS);
-    failed.inc();
-    bytes.mark(10);
-    bytes.mark(10);
-    bytes.mark(10);
-    batches.update(10);
-    batches.update(20);
-    reporter.report();
-    assertThat(stderr.getStreamAsString())
-        .matches(
-            "total \\| failed \\| "
-                + rowType.plural()
-                + "/s \\| mb/s \\| kb/"
-                + rowType.singular()
-                + " \\| p50ms \\| p99ms \\| p999ms"
-                + System.lineSeparator()
-                + "\\s+3 \\|\\s+1 \\|\\s+[\\d,.]+ \\|\\s+[\\d,.]+ \\|\\s+[\\d,.]+ \\|\\s+[\\d,.]+ \\|\\s+[\\d,.]+ \\|\\s+[\\d,.]+"
-                + System.lineSeparator());
-  }
-
-  @ParameterizedTest
-  @EnumSource(RowType.class)
-  void should_report_on_console_with_expected_total_and_with_batches(
-      RowType rowType, @StreamCapture(StreamType.STDERR) StreamInterceptor stderr) {
-    MetricRegistry registry = new MetricRegistry();
-    Timer writes = registry.timer("writes");
-    Counter failed = registry.counter("failed");
-    Meter bytes = registry.meter("bytes");
-    Histogram batches = registry.histogram("batches");
-=======
   static Stream<Arguments> arguments() {
     return Stream.of(
-        Arguments.of(
+
+        // Regular row type
+        Arguments.of(
+            RowType.REGULAR,
             false,
             -1,
             false,
@@ -153,6 +84,7 @@
                 + "100,000 |      1 | 10,000 | 50.00 | 100.00 | 250.00"
                 + System.lineSeparator()),
         Arguments.of(
+            RowType.REGULAR,
             false,
             -1,
             true,
@@ -162,6 +94,7 @@
                 + "100,000 |      1 | 10,000 | 50.00 | 100.00 | 250.00 |   32.00"
                 + System.lineSeparator()),
         Arguments.of(
+            RowType.REGULAR,
             false,
             100000,
             false,
@@ -171,6 +104,7 @@
                 + "100,000 |      1 |     100% | 10,000 | 50.00 | 100.00 | 250.00"
                 + System.lineSeparator()),
         Arguments.of(
+            RowType.REGULAR,
             false,
             100000,
             true,
@@ -180,6 +114,7 @@
                 + "100,000 |      1 |     100% | 10,000 | 50.00 | 100.00 | 250.00 |   32.00"
                 + System.lineSeparator()),
         Arguments.of(
+            RowType.REGULAR,
             true,
             -1,
             false,
@@ -189,6 +124,7 @@
                 + "100,000 |      1 | 10,000 | 1.00 |   0.10 | 50.00 | 100.00 | 250.00"
                 + System.lineSeparator()),
         Arguments.of(
+            RowType.REGULAR,
             true,
             -1,
             true,
@@ -198,6 +134,7 @@
                 + "100,000 |      1 | 10,000 | 1.00 |   0.10 | 50.00 | 100.00 | 250.00 |   32.00"
                 + System.lineSeparator()),
         Arguments.of(
+            RowType.REGULAR,
             true,
             100000,
             false,
@@ -207,6 +144,7 @@
                 + "100,000 |      1 |     100% | 10,000 | 1.00 |   0.10 | 50.00 | 100.00 | 250.00"
                 + System.lineSeparator()),
         Arguments.of(
+            RowType.REGULAR,
             true,
             100000,
             true,
@@ -214,6 +152,170 @@
                 + "  total | failed | achieved | rows/s | mb/s | kb/row | p50ms |  p99ms | p999ms | batches"
                 + System.lineSeparator()
                 + "100,000 |      1 |     100% | 10,000 | 1.00 |   0.10 | 50.00 | 100.00 | 250.00 |   32.00"
+                + System.lineSeparator()),
+
+        // Vertices
+        Arguments.of(
+            RowType.VERTEX,
+            false,
+            -1,
+            false,
+            ""
+                + "  total | failed | vertices/s | p50ms |  p99ms | p999ms"
+                + System.lineSeparator()
+                + "100,000 |      1 |     10,000 | 50.00 | 100.00 | 250.00"
+                + System.lineSeparator()),
+        Arguments.of(
+            RowType.VERTEX,
+            false,
+            -1,
+            true,
+            ""
+                + "  total | failed | vertices/s | p50ms |  p99ms | p999ms | batches"
+                + System.lineSeparator()
+                + "100,000 |      1 |     10,000 | 50.00 | 100.00 | 250.00 |   32.00"
+                + System.lineSeparator()),
+        Arguments.of(
+            RowType.VERTEX,
+            false,
+            100000,
+            false,
+            ""
+                + "  total | failed | achieved | vertices/s | p50ms |  p99ms | p999ms"
+                + System.lineSeparator()
+                + "100,000 |      1 |     100% |     10,000 | 50.00 | 100.00 | 250.00"
+                + System.lineSeparator()),
+        Arguments.of(
+            RowType.VERTEX,
+            false,
+            100000,
+            true,
+            ""
+                + "  total | failed | achieved | vertices/s | p50ms |  p99ms | p999ms | batches"
+                + System.lineSeparator()
+                + "100,000 |      1 |     100% |     10,000 | 50.00 | 100.00 | 250.00 |   32.00"
+                + System.lineSeparator()),
+        Arguments.of(
+            RowType.VERTEX,
+            true,
+            -1,
+            false,
+            ""
+                + "  total | failed | vertices/s | mb/s | kb/vertex | p50ms |  p99ms | p999ms"
+                + System.lineSeparator()
+                + "100,000 |      1 |     10,000 | 1.00 |      0.10 | 50.00 | 100.00 | 250.00"
+                + System.lineSeparator()),
+        Arguments.of(
+            RowType.VERTEX,
+            true,
+            -1,
+            true,
+            ""
+                + "  total | failed | vertices/s | mb/s | kb/vertex | p50ms |  p99ms | p999ms | batches"
+                + System.lineSeparator()
+                + "100,000 |      1 |     10,000 | 1.00 |      0.10 | 50.00 | 100.00 | 250.00 |   32.00"
+                + System.lineSeparator()),
+        Arguments.of(
+            RowType.VERTEX,
+            true,
+            100000,
+            false,
+            ""
+                + "  total | failed | achieved | vertices/s | mb/s | kb/vertex | p50ms |  p99ms | p999ms"
+                + System.lineSeparator()
+                + "100,000 |      1 |     100% |     10,000 | 1.00 |      0.10 | 50.00 | 100.00 | 250.00"
+                + System.lineSeparator()),
+        Arguments.of(
+            RowType.VERTEX,
+            true,
+            100000,
+            true,
+            ""
+                + "  total | failed | achieved | vertices/s | mb/s | kb/vertex | p50ms |  p99ms | p999ms | batches"
+                + System.lineSeparator()
+                + "100,000 |      1 |     100% |     10,000 | 1.00 |      0.10 | 50.00 | 100.00 | 250.00 |   32.00"
+                + System.lineSeparator()),
+
+        // Edges
+        Arguments.of(
+            RowType.EDGE,
+            false,
+            -1,
+            false,
+            ""
+                + "  total | failed | edges/s | p50ms |  p99ms | p999ms"
+                + System.lineSeparator()
+                + "100,000 |      1 |  10,000 | 50.00 | 100.00 | 250.00"
+                + System.lineSeparator()),
+        Arguments.of(
+            RowType.EDGE,
+            false,
+            -1,
+            true,
+            ""
+                + "  total | failed | edges/s | p50ms |  p99ms | p999ms | batches"
+                + System.lineSeparator()
+                + "100,000 |      1 |  10,000 | 50.00 | 100.00 | 250.00 |   32.00"
+                + System.lineSeparator()),
+        Arguments.of(
+            RowType.EDGE,
+            false,
+            100000,
+            false,
+            ""
+                + "  total | failed | achieved | edges/s | p50ms |  p99ms | p999ms"
+                + System.lineSeparator()
+                + "100,000 |      1 |     100% |  10,000 | 50.00 | 100.00 | 250.00"
+                + System.lineSeparator()),
+        Arguments.of(
+            RowType.EDGE,
+            false,
+            100000,
+            true,
+            ""
+                + "  total | failed | achieved | edges/s | p50ms |  p99ms | p999ms | batches"
+                + System.lineSeparator()
+                + "100,000 |      1 |     100% |  10,000 | 50.00 | 100.00 | 250.00 |   32.00"
+                + System.lineSeparator()),
+        Arguments.of(
+            RowType.EDGE,
+            true,
+            -1,
+            false,
+            ""
+                + "  total | failed | edges/s | mb/s | kb/edge | p50ms |  p99ms | p999ms"
+                + System.lineSeparator()
+                + "100,000 |      1 |  10,000 | 1.00 |    0.10 | 50.00 | 100.00 | 250.00"
+                + System.lineSeparator()),
+        Arguments.of(
+            RowType.EDGE,
+            true,
+            -1,
+            true,
+            ""
+                + "  total | failed | edges/s | mb/s | kb/edge | p50ms |  p99ms | p999ms | batches"
+                + System.lineSeparator()
+                + "100,000 |      1 |  10,000 | 1.00 |    0.10 | 50.00 | 100.00 | 250.00 |   32.00"
+                + System.lineSeparator()),
+        Arguments.of(
+            RowType.EDGE,
+            true,
+            100000,
+            false,
+            ""
+                + "  total | failed | achieved | edges/s | mb/s | kb/edge | p50ms |  p99ms | p999ms"
+                + System.lineSeparator()
+                + "100,000 |      1 |     100% |  10,000 | 1.00 |    0.10 | 50.00 | 100.00 | 250.00"
+                + System.lineSeparator()),
+        Arguments.of(
+            RowType.EDGE,
+            true,
+            100000,
+            true,
+            ""
+                + "  total | failed | achieved | edges/s | mb/s | kb/edge | p50ms |  p99ms | p999ms | batches"
+                + System.lineSeparator()
+                + "100,000 |      1 |     100% |  10,000 | 1.00 |    0.10 | 50.00 | 100.00 | 250.00 |   32.00"
                 + System.lineSeparator()));
   }
 
@@ -231,9 +333,11 @@
     when(batchSizes.getMean()).thenReturn(32d); // 32 stmts per batch in average
   }
 
-  @ParameterizedTest(name = "[{index}] trackThroughput = {0} expectedTotal = {1} withBatches = {2}")
+  @ParameterizedTest(
+      name = "[{index}] rowType = {0}, trackThroughput = {1} expectedTotal = {2} withBatches = {3}")
   @MethodSource("arguments")
   void should_report_on_console(
+      RowType rowType,
       boolean trackThroughput,
       long expectedTotal,
       boolean withBatches,
@@ -241,7 +345,6 @@
       @StreamCapture(StreamType.STDERR) StreamInterceptor stderr) {
 
     // given
->>>>>>> d1c55c3b
     ConsoleReporter reporter =
         new ConsoleReporter(
             new MetricRegistry(),
@@ -253,51 +356,14 @@
             withBatches ? batches : null,
             SECONDS,
             MILLISECONDS,
-<<<<<<< HEAD
-            1000,
+            expectedTotal,
             new ScheduledThreadPoolExecutor(1),
             rowType);
-    reporter.report();
-    assertThat(stderr.getStreamAsString())
-        .matches(
-            "total \\| failed \\| achieved \\| "
-                + rowType.plural()
-                + "/s \\| mb/s \\| kb/"
-                + rowType.singular()
-                + " \\| p50ms \\| p99ms \\| p999ms \\| batches"
-                + System.lineSeparator()
-                + "\\s+0 \\|\\s+0 \\|\\s+0% \\|\\s+0 \\|\\s+0\\.00 \\|\\s+0\\.00 \\|\\s+0\\.00 \\|\\s+0\\.00 \\|\\s+0\\.00 \\|\\s+0\\.00"
-                + System.lineSeparator());
-    stderr.clear();
-    writes.update(10, MILLISECONDS);
-    writes.update(10, MILLISECONDS);
-    writes.update(10, MILLISECONDS);
-    failed.inc();
-    bytes.mark(10);
-    bytes.mark(10);
-    bytes.mark(10);
-    batches.update(10);
-    batches.update(20);
-    reporter.report();
-    assertThat(stderr.getStreamAsString())
-        .matches(
-            "total \\| failed \\| achieved \\| "
-                + rowType.plural()
-                + "/s \\| mb/s \\| kb/"
-                + rowType.singular()
-                + " \\| p50ms \\| p99ms \\| p999ms \\| batches"
-                + System.lineSeparator()
-                + "\\s+3 \\|\\s+1 \\|\\s+0% \\|\\s+[\\d,]+ \\|\\s+[\\d,.]+ \\|\\s+[\\d,.]+ \\|\\s+[\\d,.]+ \\|\\s+[\\d,.]+ \\|\\s+[\\d,.]+ \\|   15\\.00"
-                + System.lineSeparator());
-=======
-            expectedTotal,
-            new ScheduledThreadPoolExecutor(1));
 
     // when
     reporter.report();
 
     // then
     assertThat(stderr.getStreamAsString()).isEqualTo(expectedOutput);
->>>>>>> d1c55c3b
   }
 }