/*
 * Copyright (C) 2017 DataStax Inc.
 *
 * This software can be used solely with DataStax Enterprise. Please consult the license at
 * http://www.datastax.com/terms/datastax-dse-driver-license-terms
 */
package com.datastax.loader.engine.internal.settings;

import static com.datastax.loader.engine.internal.Assertions.assertThat;
import static com.datastax.loader.executor.api.batch.StatementBatcher.BatchMode.PARTITION_KEY;
import static com.datastax.loader.executor.api.batch.StatementBatcher.BatchMode.REPLICA_SET;
import static org.mockito.Mockito.mock;
import static org.mockito.Mockito.when;

import com.datastax.driver.core.Cluster;
import com.datastax.driver.core.CodecRegistry;
import com.datastax.driver.core.Configuration;
import com.datastax.driver.core.ProtocolOptions;
import com.datastax.driver.core.ProtocolVersion;
import com.datastax.loader.commons.config.DefaultLoaderConfig;
import com.datastax.loader.commons.config.LoaderConfig;
import com.datastax.loader.executor.api.batch.ReactorUnsortedStatementBatcher;
import com.typesafe.config.ConfigFactory;
import org.junit.Before;
import org.junit.Test;
import org.mockito.internal.util.reflection.Whitebox;

/** */
public class BatchSettingsTest {

  private Cluster cluster;

  @Before
  public void setUp() throws Exception {
    cluster = mock(Cluster.class);
    Configuration configuration = mock(Configuration.class);
    ProtocolOptions protocolOptions = mock(ProtocolOptions.class);
    when(cluster.getConfiguration()).thenReturn(configuration);
    when(configuration.getProtocolOptions()).thenReturn(protocolOptions);
    when(protocolOptions.getProtocolVersion()).thenReturn(ProtocolVersion.V4);
    when(configuration.getCodecRegistry()).thenReturn(CodecRegistry.DEFAULT_INSTANCE);
  }

  @Test
<<<<<<< HEAD
  public void should_create_unsorted_batcher_when_mode_is_default() throws Exception {
    LoaderConfig config = new DefaultLoaderConfig(ConfigFactory.load().getConfig("dsbulk.batch"));
=======
  public void should_create_batcher_when_mode_is_default() throws Exception {
    LoaderConfig config =
        new DefaultLoaderConfig(ConfigFactory.load().getConfig("datastax-loader.batch"));
>>>>>>> a238be02
    BatchSettings settings = new BatchSettings(config);
    ReactorUnsortedStatementBatcher batcher = settings.newStatementBatcher(cluster);
    assertThat(Whitebox.getInternalState(batcher, "batchMode")).isEqualTo(PARTITION_KEY);
    assertThat(Whitebox.getInternalState(batcher, "bufferSize")).isEqualTo(10000);
    assertThat(Whitebox.getInternalState(batcher, "maxBatchSize")).isEqualTo(100);
  }

  @Test
  public void should_create_batcher_when_batch_mode_provided() throws Exception {
    LoaderConfig config =
        new DefaultLoaderConfig(
            ConfigFactory.parseString("mode = REPLICA_SET")
                .withFallback(ConfigFactory.load().getConfig("datastax-loader.batch")));
    BatchSettings settings = new BatchSettings(config);
    ReactorUnsortedStatementBatcher batcher = settings.newStatementBatcher(cluster);
    assertThat(Whitebox.getInternalState(batcher, "batchMode")).isEqualTo(REPLICA_SET);
    assertThat(Whitebox.getInternalState(batcher, "bufferSize")).isEqualTo(10000);
    assertThat(Whitebox.getInternalState(batcher, "maxBatchSize")).isEqualTo(100);
  }

  @Test
  public void should_create_batcher_when_buffer_size_provided() throws Exception {
    LoaderConfig config =
        new DefaultLoaderConfig(
            ConfigFactory.parseString("bufferSize = 5000")
                .withFallback(ConfigFactory.load().getConfig("datastax-loader.batch")));
    BatchSettings settings = new BatchSettings(config);
    ReactorUnsortedStatementBatcher batcher = settings.newStatementBatcher(cluster);
    assertThat(Whitebox.getInternalState(batcher, "batchMode")).isEqualTo(PARTITION_KEY);
    assertThat(Whitebox.getInternalState(batcher, "bufferSize")).isEqualTo(5000);
    assertThat(Whitebox.getInternalState(batcher, "maxBatchSize")).isEqualTo(100);
  }

  @Test
  public void should_create_batcher_when_max_batch_size_mode_provided() throws Exception {
    LoaderConfig config =
        new DefaultLoaderConfig(
            ConfigFactory.parseString("maxBatchSize = 10")
                .withFallback(ConfigFactory.load().getConfig("datastax-loader.batch")));
    BatchSettings settings = new BatchSettings(config);
    ReactorUnsortedStatementBatcher batcher = settings.newStatementBatcher(cluster);
    assertThat(Whitebox.getInternalState(batcher, "batchMode")).isEqualTo(PARTITION_KEY);
    assertThat(Whitebox.getInternalState(batcher, "bufferSize")).isEqualTo(10000);
    assertThat(Whitebox.getInternalState(batcher, "maxBatchSize")).isEqualTo(10);
  }
}<|MERGE_RESOLUTION|>--- conflicted
+++ resolved
@@ -42,14 +42,8 @@
   }
 
   @Test
-<<<<<<< HEAD
-  public void should_create_unsorted_batcher_when_mode_is_default() throws Exception {
+  public void should_create_batcher_when_mode_is_default() throws Exception {
     LoaderConfig config = new DefaultLoaderConfig(ConfigFactory.load().getConfig("dsbulk.batch"));
-=======
-  public void should_create_batcher_when_mode_is_default() throws Exception {
-    LoaderConfig config =
-        new DefaultLoaderConfig(ConfigFactory.load().getConfig("datastax-loader.batch"));
->>>>>>> a238be02
     BatchSettings settings = new BatchSettings(config);
     ReactorUnsortedStatementBatcher batcher = settings.newStatementBatcher(cluster);
     assertThat(Whitebox.getInternalState(batcher, "batchMode")).isEqualTo(PARTITION_KEY);
