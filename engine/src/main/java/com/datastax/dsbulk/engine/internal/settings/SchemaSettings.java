--- conflicted
+++ resolved
@@ -333,14 +333,7 @@
                 .setToken("end", range.getEnd()));
   }
 
-<<<<<<< HEAD
-  public String getKeyspace() {
-    return keyspaceName;
-  }
-
-=======
   @NotNull
->>>>>>> 753dfdf0
   private DefaultMapping prepareStatementAndCreateMapping(
       Session session,
       ExtendedCodecRegistry codecRegistry,
