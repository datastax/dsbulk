--- conflicted
+++ resolved
@@ -267,16 +267,9 @@
   public RecordMapper createRecordMapper(
       Session session, RecordMetadata recordMetadata, ExtendedCodecRegistry codecRegistry)
       throws BulkConfigurationException {
-<<<<<<< HEAD
     DefaultMapping mapping = prepareStatementAndCreateMapping(session, codecRegistry, LOAD);
     return new DefaultRecordMapper(
-        preparedStatement, mapping, mergeRecordMetadata(recordMetadata), nullStrings, nullToUnset);
-=======
-    ImmutableBiMap<String, String> fieldsToVariables = createFieldsToVariablesMap(session);
-    PreparedStatement statement = prepareStatement(session, fieldsToVariables, WorkflowType.LOAD);
-    DefaultMapping mapping = new DefaultMapping(fieldsToVariables, codecRegistry);
-    return new DefaultRecordMapper(statement, mapping, recordMetadata, nullStrings, nullToUnset);
->>>>>>> 90c91546
+        preparedStatement, mapping, recordMetadata, nullStrings, nullToUnset);
   }
 
   public ReadResultMapper createReadResultMapper(
@@ -461,39 +454,8 @@
     }
   }
 
-<<<<<<< HEAD
-  private RecordMetadata mergeRecordMetadata(RecordMetadata fallback) {
-    if (config.hasPath(RECORD_METADATA)) {
-      ImmutableMap.Builder<String, TypeToken<?>> fieldsToTypes = new ImmutableMap.Builder<>();
-      LoaderConfig recordMetadata =
-          new DefaultLoaderConfig(ConfigFactory.parseString(config.getString(RECORD_METADATA)));
-      for (String path : recordMetadata.root().keySet()) {
-        fieldsToTypes.put(path, TypeToken.of(recordMetadata.getClass(path)));
-      }
-      return new MergedRecordMetadata(fieldsToTypes.build(), fallback);
-    }
-    return fallback;
-  }
-
   private BiMap<String, String> inferFieldsToVariablesMap(Supplier<List<String>> columns) {
     return inferFieldsToVariablesMap(null, columns);
-=======
-  private PreparedStatement prepareStatement(
-      Session session,
-      ImmutableBiMap<String, String> fieldsToVariables,
-      WorkflowType workflowType) {
-    if (query == null) {
-      query =
-          workflowType == WorkflowType.LOAD
-              ? inferWriteQuery(fieldsToVariables)
-              : inferReadQuery(fieldsToVariables);
-    }
-    return session.prepare(query);
-  }
-
-  private BiMap<String, String> inferFieldsToVariablesMap() {
-    return inferFieldsToVariablesMap(null);
->>>>>>> 90c91546
   }
 
   private BiMap<String, String> inferFieldsToVariablesMap(
