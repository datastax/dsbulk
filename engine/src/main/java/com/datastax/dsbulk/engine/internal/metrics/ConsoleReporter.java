--- conflicted
+++ resolved
@@ -175,7 +175,7 @@
     private void appendThroughputInRows(double throughputInRows) {
       double rowsPerUnit = convertRate(throughputInRows);
       String rowsPerUnitStr = format("%,.0f", rowsPerUnit);
-      String rowsPerUnitLabel = "rows/" + rateUnit;
+      String rowsPerUnitLabel = rowType.plural() + "/" + rateUnit;
       int rowsPerUnitLength = max(rowsPerUnitLabel.length(), rowsPerUnitStr.length());
       header = header.a(" | ").a(leftPad(rowsPerUnitLabel, rowsPerUnitLength));
       message = message.reset().a(" | ").fgGreen().a(leftPad(rowsPerUnitStr, rowsPerUnitLength));
@@ -187,10 +187,6 @@
           throughputInRows == 0 ? 0 : (throughputInBytes / BYTES_PER_KB) / throughputInRows;
       String mbPerUnitStr = format("%,.2f", mbPerUnit);
       String kbPerRowStr = format("%,.2f", kbPerRow);
-<<<<<<< HEAD
-      String rowsPerUnitLabel = rowType.plural() + "/" + rateUnit;
-=======
->>>>>>> d1c55c3b
       String mbPerRateUnitLabel = "mb/" + rateUnit;
       int mbPerUnitLength = max(mbPerRateUnitLabel.length(), mbPerUnitStr.length());
       int kbPerRowLength = max(("kb/" + rowType.singular()).length(), kbPerRowStr.length());
@@ -250,13 +246,7 @@
               .a(leftPad(p999Str, p999Length));
     }
 
-<<<<<<< HEAD
-    // batches
-    if (batchSizes != null && header.toString().length() < LINE_LENGTH) {
-      Snapshot snapshot = batchSizes.getSnapshot();
-=======
     private void appendBatchSizes(Snapshot snapshot) {
->>>>>>> d1c55c3b
       double avgBatch = snapshot.getMean();
       String avgBatchStr = format("%,.2f", avgBatch);
       int avgBatchLength = max("batches".length(), avgBatchStr.length());
