--- conflicted
+++ resolved
@@ -119,12 +119,12 @@
       <scope>test</scope>
     </dependency>
 
-<<<<<<< HEAD
     <dependency>
       <groupId>org.jetbrains</groupId>
       <artifactId>annotations</artifactId>
       <scope>provided</scope>
-=======
+    </dependency>
+
     <!-- source artifacts -->
 
     <dependency>
@@ -137,7 +137,6 @@
       <groupId>com.datastax.dse</groupId>
       <artifactId>dse-java-driver-extras</artifactId>
       <classifier>sources</classifier>
->>>>>>> 8a373269
     </dependency>
 
   </dependencies>
