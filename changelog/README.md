## Changelog


### 1.0.2 (in progress)

- [improvement] DAT-249: Don't use ANSI color codes on non-ANSI terminals.
- [bug] DAT-255: Debug files are missing records.
- [improvement] DAT-251: Update DriverSettings with new TokenAwarePolicy.
- [bug] DAT-259: LogManager files have interleaved entries.
- [bug] DAT-260: LogManager is closing files too soon.
- [bug] DAT-266: DSE Geometry types cause CodecNotFoundException.
<<<<<<< HEAD
- [improvement] DAT-257: Check case on failure to identify keyspace or table.
=======
- [improvement] DAT-270: Replace Java collections with JCTools equivalents whenever possible.
>>>>>>> 0e051c89


### 1.0.1

- [improvement] DAT-240: Detect console width on Windows.
- [improvement] DAT-229: Allow user-supplied options to contain control characters.
- [improvement] DAT-237: Numeric overflows should display the original input that caused the overflow.
- [bug] DAT-245: Addresses should be properly translated when cluster has custom native port.
- [improvement] DAT-235: Improve error message when mapping is wrong.
- [improvement] DAT-243: Improve message when DSBulk completes with errors.
- [improvement] DAT-242: Reduce and filter stack traces.
- [improvement] DAT-244: Validate that mapped fields are present in the record.
- [improvement] DAT-238: Monitor throughput in bytes/sec.
- [improvement] DAT-246: Do not log ongoing metrics to main log file.
- [improvement] DAT-247: Improve handling of uncaught exceptions.
- [bug] DAT-241: Null words should be supported by all connectors.


### 1.0.0

- [improvement] DAT-220: Make ResultSubscription fully non-blocking.
- [bug] DAT-221: User home directory not correctly expanded when used with -f option.
- [improvement] DAT-225: Change driver.pooling.local.connections default to 8.
- [improvement] DAT-108: Upgrade DSE driver to 1.6.3.
- [improvement] DAT-227: Warn that continuous paging is not available when unloading with CL > ONE.
- [new feature] DAT-224: Add support for numeric overflow and rounding.
- [improvement] DAT-226: Use Netty's FastThreadLocal.
- [improvement] DAT-228: Simplify embedded CQL grammar.


### 1.0.0-rc1

- [bug] DAT-165: Messages should not be logged to standard output when it is being used for unloading.
- [new feature] DAT-172: Support numeric-to-temporal conversions.
- [new feature] DAT-175: Support temporal-to-numeric conversions.
- [enhancement] DAT-167: Add support for user-supplied execution ids.
- [new feature] DAT-22: Implement JSON connector.
- [improvement] DAT-163: Improve error message for invalid JSON paths.
- [new feature] DAT-181: Support temporal-to-timeuuid conversions.
- [new feature] DAT-184: Support boolean-to-number conversions.
- [improvement] DAT-183: Add code coverage to DSBulk builds.
- [bug] DAT-188: JSON connector does not terminate in SINGLE_DOCUMENT mode with an empty file.
- [improvement] DAT-179: Add ability for connectors to promote some settings to the common help section.
- [improvement] DAT-174: Support TTL and TIMESTAMP clauses with custom queries.
- [improvement] DAT-173: Ability to specify an error threshold as a percentage.
- [improvement] DAT-187: Change default for driver.auth.principal from user@DATASTAX.COM to unspecified.
- [improvement] DAT-192: Add descriptions for load balancing policy settings.
- [bug] DAT-193: SettingsManager is printing metaSettings to the console.
- [bug] DAT-191: Prevent file collisions on unload.
- [improvement] DAT-194: Stdin and stdout urls should use the special "-" token, similar to unix tools.
- [improvement] DAT-199: Connectors should be able to report write failures.
- [new feature] DAT-201: Use an ANTLR4-based parser to parse user-supplied statements.
- [improvement] DAT-205: Use a pooling library for concurrent writes.
- [improvement] DAT-210: Do not print effective settings to the console.
- [improvement] DAT-206: Default connector.*.url to "-".
- [improvement] DAT-200: DSBulk should fail if execution directory already exists and is not empty.
- [improvement] DAT-189: More gracefully error out when Json document mode is wrong.
- [improvement] DAT-190: Consider connector.json.mode for unloading.
- [bug] DAT-209: Records are being counted twice in Unload workflow.
- [improvement] DAT-158: Reorganize in-tree documentation.
- [improvement] DAT-180: Improve DSBulk exit statuses.
- [improvement] DAT-213: Create examples for connector.json.parserFeatures and connector.json.generatorFeatures.
- [improvement] DAT-216: application.conf and application.template.conf should include dsbulk element wrapping.
- [improvement] DAT-214: driver.auth.principal should be optional when using Kerberos.
- [improvement] DAT-207: Rename driver.auth.saslProtocol to driver.auth.saslService.
- [improvement] DAT-215: When validating path-based settings, verify file existence.


### 1.0.0-beta2

- [improvement] DAT-81: Surface setup errors better.
- [improvement] DAT-145: Use HdrHistogram as reservoir for latency measurement.
- [improvement] DAT-104: Add dry-run feature to try out load without writing to DSE.
- [bug] DAT-137: Workflow Engine does not react to interruption signals properly.
- [improvement] DAT-140: Report memory usage.
- [bug] DAT-150: In-flight requests are negative when continuous paging is active.
- [bug] DAT-152: Support query + keyspace settings combination.
- [improvement] DAT-109: Refactor setting initialization and validation.
- [improvement] DAT-146: Optimize load workflow for multiple files.
- [bug]: DAT-151: Unload workflow hangs when a destination file already exists.
- [improvement] DAT-155: Make dsbulk script more friendly for use in a DSE installation.
- [improvement] DAT-147: Support TIMESTAMP, TTL and now().
- [improvement] DAT-142: Add DSE version validation.
- [improvement] DAT-157: Optimize non-thread-per-core LoadWorkflow by trying to emit records to mapper threads together.
- [improvement] DAT-168: Field mapping should support string timestamps.
- [bug] DAT-170: Internal scheduler is not closed when LogManager is closed.


### 1.0.0-beta1

- [improvement] DAT-47: Refactor ReadResultEmitter.
- [improvement] DAT-110: Improve performance of read result mappers.
- [improvement] DAT-112: Sort 'Bulk Loader effective settings' output.
- [improvement] DAT-99: schema.keyspace should scope underlying session to the provided keyspace.
- [improvement] DAT-115: Make continuous paging optional.
- [improvement] DAT-49: Allow mappings to be inferred even when some are provided.
- [improvement] DAT-91: Add SSL/Auth Tests. Fix issue with ssl config and file paths.
- [improvement] DAT-107: Improve formatting of help section on the command line.
- [bug] DAT-100: Fully support CQL complex types.
- [improvement] DAT-117: Support blob and duration types.
- [improvement] DAT-78: Generate template file for users.
- [bug] DAT-122: Operation.log file is not created inside operation directory.
- [improvement] DAT-124: Java process should exit with non-zero status in case of error.
- [improvement] DAT-116: Log errors to stderr, not stdout.
- [bug] DAT-114: 'Reads' timer metrics should report correct latencies.
- [improvement] DAT-46: Provide a way to configure driver policies.
- [new feature] DAT-125: Report last successfully ingested lines in case of load failure.
- [new feature] DAT-129: Handle connector recoverable read errors gracefully.
- [improvement] DAT-132: When logging bound parameters of statements, be more clear about unset values.
- [bug] DAT-130: nullStrings setting doesn't handle "null" string properly.
- [improvement] DAT-133: When encountering a field parsing error, report the field index/name.
- [improvement] DAT-127: Remove unbounded queues from CSV connector.
- [bug] DAT-136: Large records cause the workflow to OOM.
- [bug] DAT-138: When maxErrors is reached the workflow does not always stop.
- [bug] DAT-128: Last recorded locations should be 100% accurate.
- [improvement] DAT-135: Fail fast when mapping doesn't align with table.
- [bug] DAT-144: When columns are larger than 4096 characters we error out.
- [improvement] DAT-92: schema.mapping should support specifying an array of target columns.


### 1.0.0-alpha2

- [improvement] DAT-42: Add LOADER_JAVA_OPTS env var support to allow users to set JVM options.
- [improvement] DAT-74: executor.maxPerSecond and executor.maxInflight should account for batch size.
- [improvement] DAT-76: Parallelize execution of workflow engine components.
- [improvement] DAT-77: Separate batch.bufferSize into batch.bufferSize and batch.maxBatchSize.
- [improvement] DAT-62: Add end-to-end tests for CSV read workflow.
- [improvement] DAT-72: Improve command line options.
- [improvement] DAT-88: Rename modules and packages to dsbulk.
- [improvement] DAT-80: Rename ssl.keystore.url and ssl.truststore.url settings.
- [improvement] DAT-83: Add --version option to emit version.
- [improvement] DAT-85: Make driver.hosts option a comma-delimited string for ease of use.
- [improvement] DAT-58: Generate settings.md documentation page from reference.conf.
- [improvement] DAT-79: Rename and remove various settings.
- [improvement] DAT-95: Change schema.mapping and schema.recordMetadata to string values that should be parsed in SchemaSettings.
- [improvement] DAT-97: Add -f option to choose config file.
- [improvement] DAT-98: Update "Loader/Unloader" refs to "Loader".
- [improvement] DAT-84: Add help subcommand to get help for groups of settings.
- [improvement] DAT-93: nullStrings setting should be more flexible.
- [bug] DAT-73: Make mappings work with quoted CQL identifiers.
- [improvement] DAT-87: Validate configuration more deeply.


### 1.0.0-alpha1

- [new feature] DAT-14: Implement configuration service.
- [new feature] DAT-15: Implement connection service.
- [new feature] DAT-16: Implement mapping service.
- [new feature] DAT-20: Implement fault tolerance.
- [new feature] DAT-17: Implement conversion service.
- [improvement] DAT-29: Simplify way to select connector.
- [improvement] DAT-30: Revisit bad files management.
- [improvement] DAT-37: ConnectorSettings.locateConnector "not found" error should leverage String.format completely.
- [new feature] DAT-33: Add support for String <-> InetAddress conversion.
- [new feature] DAT-21: Implement CSV connector.
- [improvement] DAT-34: Add grouping by replica set to token-aware batching.
- [new feature] DAT-19: Implement monitoring service.
- [new feature] DAT-27: Support NULL and UNSET values.
- [improvement] DAT-28: Support short class names for settings that expect a FQCN.
- [improvement] DAT-44: Do not block a thread while reading results.
- [new feature] DAT-24: Add support for authentication and encryption.
- [bug] DAT-48: Mappings are not being inferred.
- [improvement] DAT-31: Support String to Collection, UDT and Tuple conversion.
- [new feature] DAT-18: Create an executable bundle.
- [new feature] DAT-55: Implement Read Workflow Engine.
- [improvement] DAT-51: Simplify way to specify connector settings.
- [improvement] DAT-60: driver.contactPoints should support hostnames/ip's without port.
- [bug] DAT-69: CSV Connector fails to parse files with non-native line-ending.
- [new feature] DAT-64: Implement connector writes.
- [new feature] DAT-63: Support writing to standard output.<|MERGE_RESOLUTION|>--- conflicted
+++ resolved
@@ -9,11 +9,8 @@
 - [bug] DAT-259: LogManager files have interleaved entries.
 - [bug] DAT-260: LogManager is closing files too soon.
 - [bug] DAT-266: DSE Geometry types cause CodecNotFoundException.
-<<<<<<< HEAD
+- [improvement] DAT-270: Replace Java collections with JCTools equivalents whenever possible.
 - [improvement] DAT-257: Check case on failure to identify keyspace or table.
-=======
-- [improvement] DAT-270: Replace Java collections with JCTools equivalents whenever possible.
->>>>>>> 0e051c89
 
 
 ### 1.0.1
