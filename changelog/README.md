## Changelog

### 1.0.0 (in progress)

- [bug] DAT-165: Messages should not be logged to standard output when it is being used for unloading.
- [new feature] DAT-172: Support numeric-to-temporal conversions.
- [new feature] DAT-175: Support temporal-to-numeric conversions.
- [enhancement] DAT-167: Add support for user-supplied execution ids.
- [new feature] DAT-22: Implement JSON connector.
- [improvement] DAT-163: Improve error message for invalid JSON paths.
- [new feature] DAT-181: Support temporal-to-timeuuid conversions.
- [new feature] DAT-184: Support boolean-to-number conversions.
- [improvement] DAT-183: Add code coverage to DSBulk builds.
- [bug] DAT-188: JSON connector does not terminate in SINGLE_DOCUMENT mode with an empty file.
- [improvement] DAT-179: Add ability for connectors to promote some settings to the common help section.
- [improvement] DAT-174: Support TTL and TIMESTAMP clauses with custom queries.
- [improvement] DAT-173: Ability to specify an error threshold as a percentage.
- [improvement] DAT-187: Change default for driver.auth.principal from user@DATASTAX.COM to unspecified.
- [improvement] DAT-192: Add descriptions for load balancing policy settings.
- [bug] DAT-193: SettingsManager is printing metaSettings to the console.
- [bug] DAT-191: Prevent file collisions on unload.
- [improvement] DAT-194: Stdin and stdout urls should use the special "-" token, similar to unix tools.
- [improvement] DAT-199: Connectors should be able to report write failures.
- [new feature] DAT-201: Use an ANTLR4-based parser to parse user-supplied statements.
- [improvement] DAT-205: Use a pooling library for concurrent writes.
- [improvement] DAT-210: Do not print effective settings to the console.
- [improvement] DAT-206: Default connector.*.url to "-".
- [improvement] DAT-200: DSBulk should fail if execution directory already exists and is not empty.
- [improvement] DAT-189: More gracefully error out when Json document mode is wrong.
- [improvement] DAT-190: Consider connector.json.mode for unloading.
- [bug] DAT-209: Records are being counted twice in Unload workflow.
<<<<<<< HEAD
- [improvement] DAT-180: Improve DSBulk exit statuses.

=======
- [improvement] DAT-158: Reorganize in-tree documentation.
>>>>>>> 7a6696f7

### 1.0.0-beta2

- [improvement] DAT-81: Surface setup errors better.
- [improvement] DAT-145: Use HdrHistogram as reservoir for latency measurement.
- [improvement] DAT-104: Add dry-run feature to try out load without writing to DSE.
- [bug] DAT-137: Workflow Engine does not react to interruption signals properly.
- [improvement] DAT-140: Report memory usage.
- [bug] DAT-150: In-flight requests are negative when continuous paging is active.
- [bug] DAT-152: Support query + keyspace settings combination.
- [improvement] DAT-109: Refactor setting initialization and validation.
- [improvement] DAT-146: Optimize load workflow for multiple files.
- [bug]: DAT-151: Unload workflow hangs when a destination file already exists.
- [improvement] DAT-155: Make dsbulk script more friendly for use in a DSE installation.
- [improvement] DAT-147: Support TIMESTAMP, TTL and now().
- [improvement] DAT-142: Add DSE version validation.
- [improvement] DAT-157: Optimize non-thread-per-core LoadWorkflow by trying to emit records to mapper threads together.
- [improvement] DAT-168: Field mapping should support string timestamps.
- [bug] DAT-170: Internal scheduler is not closed when LogManager is closed.


### 1.0.0-beta1

- [improvement] DAT-47: Refactor ReadResultEmitter.
- [improvement] DAT-110: Improve performance of read result mappers.
- [improvement] DAT-112: Sort 'Bulk Loader effective settings' output.
- [improvement] DAT-99: schema.keyspace should scope underlying session to the provided keyspace.
- [improvement] DAT-115: Make continuous paging optional.
- [improvement] DAT-49: Allow mappings to be inferred even when some are provided.
- [improvement] DAT-91: Add SSL/Auth Tests. Fix issue with ssl config and file paths.
- [improvement] DAT-107: Improve formatting of help section on the command line.
- [bug] DAT-100: Fully support CQL complex types.
- [improvement] DAT-117: Support blob and duration types.
- [improvement] DAT-78: Generate template file for users.
- [bug] DAT-122: Operation.log file is not created inside operation directory.
- [improvement] DAT-124: Java process should exit with non-zero status in case of error.
- [improvement] DAT-116: Log errors to stderr, not stdout.
- [bug] DAT-114: 'Reads' timer metrics should report correct latencies.
- [improvement] DAT-46: Provide a way to configure driver policies.
- [new feature] DAT-125: Report last successfully ingested lines in case of load failure.
- [new feature] DAT-129: Handle connector recoverable read errors gracefully.
- [improvement] DAT-132: When logging bound parameters of statements, be more clear about unset values.
- [bug] DAT-130: nullStrings setting doesn't handle "null" string properly.
- [improvement] DAT-133: When encountering a field parsing error, report the field index/name.
- [improvement] DAT-127: Remove unbounded queues from CSV connector.
- [bug] DAT-136: Large records cause the workflow to OOM.
- [bug] DAT-138: When maxErrors is reached the workflow does not always stop.
- [bug] DAT-128: Last recorded locations should be 100% accurate.
- [improvement] DAT-135: Fail fast when mapping doesn't align with table.
- [bug] DAT-144: When columns are larger than 4096 characters we error out.
- [improvement] DAT-92: schema.mapping should support specifying an array of target columns.


### 1.0.0-alpha2

- [improvement] DAT-42: Add LOADER_JAVA_OPTS env var support to allow users to set JVM options.
- [improvement] DAT-74: executor.maxPerSecond and executor.maxInflight should account for batch size.
- [improvement] DAT-76: Parallelize execution of workflow engine components.
- [improvement] DAT-77: Separate batch.bufferSize into batch.bufferSize and batch.maxBatchSize.
- [improvement] DAT-62: Add end-to-end tests for CSV read workflow.
- [improvement] DAT-72: Improve command line options.
- [improvement] DAT-88: Rename modules and packages to dsbulk.
- [improvement] DAT-80: Rename ssl.keystore.url and ssl.truststore.url settings.
- [improvement] DAT-83: Add --version option to emit version.
- [improvement] DAT-85: Make driver.hosts option a comma-delimited string for ease of use.
- [improvement] DAT-58: Generate settings.md documentation page from reference.conf.
- [improvement] DAT-79: Rename and remove various settings.
- [improvement] DAT-95: Change schema.mapping and schema.recordMetadata to string values that should be parsed in SchemaSettings.
- [improvement] DAT-97: Add -f option to choose config file.
- [improvement] DAT-98: Update "Loader/Unloader" refs to "Loader".
- [improvement] DAT-84: Add help subcommand to get help for groups of settings.
- [improvement] DAT-93: nullStrings setting should be more flexible.
- [bug] DAT-73: Make mappings work with quoted CQL identifiers.
- [improvement] DAT-87: Validate configuration more deeply.


### 1.0.0-alpha1

- [new feature] DAT-14: Implement configuration service.
- [new feature] DAT-15: Implement connection service.
- [new feature] DAT-16: Implement mapping service.
- [new feature] DAT-20: Implement fault tolerance.
- [new feature] DAT-17: Implement conversion service.
- [improvement] DAT-29: Simplify way to select connector.
- [improvement] DAT-30: Revisit bad files management.
- [improvement] DAT-37: ConnectorSettings.locateConnector "not found" error should leverage String.format completely.
- [new feature] DAT-33: Add support for String <-> InetAddress conversion.
- [new feature] DAT-21: Implement CSV connector.
- [improvement] DAT-34: Add grouping by replica set to token-aware batching.
- [new feature] DAT-19: Implement monitoring service.
- [new feature] DAT-27: Support NULL and UNSET values.
- [improvement] DAT-28: Support short class names for settings that expect a FQCN.
- [improvement] DAT-44: Do not block a thread while reading results.
- [new feature] DAT-24: Add support for authentication and encryption.
- [bug] DAT-48: Mappings are not being inferred.
- [improvement] DAT-31: Support String to Collection, UDT and Tuple conversion.
- [new feature] DAT-18: Create an executable bundle.
- [new feature] DAT-55: Implement Read Workflow Engine.
- [improvement] DAT-51: Simplify way to specify connector settings.
- [improvement] DAT-60: driver.contactPoints should support hostnames/ip's without port.
- [bug] DAT-69: CSV Connector fails to parse files with non-native line-ending.
- [new feature] DAT-64: Implement connector writes.
- [new feature] DAT-63: Support writing to standard output.<|MERGE_RESOLUTION|>--- conflicted
+++ resolved
@@ -29,12 +29,9 @@
 - [improvement] DAT-189: More gracefully error out when Json document mode is wrong.
 - [improvement] DAT-190: Consider connector.json.mode for unloading.
 - [bug] DAT-209: Records are being counted twice in Unload workflow.
-<<<<<<< HEAD
+- [improvement] DAT-158: Reorganize in-tree documentation.
 - [improvement] DAT-180: Improve DSBulk exit statuses.
 
-=======
-- [improvement] DAT-158: Reorganize in-tree documentation.
->>>>>>> 7a6696f7
 
 ### 1.0.0-beta2
 
