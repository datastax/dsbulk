## Changelog

### 1.0.0 (in progress)

- [new feature] DAT-14: Implement configuration service.
- [new feature] DAT-15: Implement connection service.
- [new feature] DAT-16: Implement mapping service.
- [new feature] DAT-20: Implement fault tolerance.
- [new feature] DAT-17: Implement conversion service.
- [improvement] DAT-29: Simplify way to select connector.
- [improvement] DAT-30: Revisit bad files management.
- [improvement] DAT-37: ConnectorSettings.locateConnector "not found" error should leverage String.format completely.
- [new feature] DAT-33: Add support for String <-> InetAddress conversion.
- [new feature] DAT-21: Implement CSV connector.
- [improvement] DAT-34: Add grouping by replica set to token-aware batching.
- [new feature] DAT-19: Implement monitoring service.
- [new feature] DAT-27: Support NULL and UNSET values.
- [improvement] DAT-28: Support short class names for settings that expect a FQCN.
- [improvement] DAT-44: Do not block a thread while reading results.
- [new feature] DAT-24: Add support for authentication and encryption.
- [bug] DAT-48: Mappings are not being inferred.
- [improvement] DAT-31: Support String to Collection, UDT and Tuple conversion.
- [new feature] DAT-18: Create an executable bundle.
- [new feature] DAT-55: Implement Read Workflow Engine.
- [improvement] DAT-51: Simplify way to specify connector settings.
- [improvement] DAT-60: driver.contactPoints should support hostnames/ip's without port.
- [bug] DAT-69: CSV Connector fails to parse files with non-native line-ending.
- [new feature] DAT-64: Implement connector writes.
- [new feature] DAT-63: Support writing to standard output.
<<<<<<< HEAD
- [improvement] DAT-76: Parallelize execution of workflow engine components.
=======
- [improvement] DAT-74: executor.maxPerSecond and executor.maxInflight should account for batch size.
- [improvement] DAT-42: Add LOADER_JAVA_OPTS env var support to allow users to set JVM options.
>>>>>>> d5e3f130
<|MERGE_RESOLUTION|>--- conflicted
+++ resolved
@@ -27,9 +27,6 @@
 - [bug] DAT-69: CSV Connector fails to parse files with non-native line-ending.
 - [new feature] DAT-64: Implement connector writes.
 - [new feature] DAT-63: Support writing to standard output.
-<<<<<<< HEAD
-- [improvement] DAT-76: Parallelize execution of workflow engine components.
-=======
+- [improvement] DAT-42: Add LOADER_JAVA_OPTS env var support to allow users to set JVM options.
 - [improvement] DAT-74: executor.maxPerSecond and executor.maxInflight should account for batch size.
-- [improvement] DAT-42: Add LOADER_JAVA_OPTS env var support to allow users to set JVM options.
->>>>>>> d5e3f130
+- [improvement] DAT-76: Parallelize execution of workflow engine components.