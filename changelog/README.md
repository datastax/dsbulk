## Changelog

### 1.0.0 (in progress)

- [bug] DAT-165: Messages should not be logged to standard output when it is being used for unloading.
- [new feature] DAT-172: Support numeric-to-temporal conversions.
- [new feature] DAT-175: Support temporal-to-numeric conversions.
- [enhancement] DAT-167: Add support for user-supplied execution ids.
- [new feature] DAT-22: Implement JSON connector.
- [improvement] DAT-163: Improve error message for invalid JSON paths.
- [new feature] DAT-181: Support temporal-to-timeuuid conversions.
- [new feature] DAT-184: Support boolean-to-number conversions.
- [improvement] DAT-183: Add code coverage to DSBulk builds.
- [bug] DAT-188: JSON connector does not terminate in SINGLE_DOCUMENT mode with an empty file.
- [improvement] DAT-179: Add ability for connectors to promote some settings to the common help section.
- [improvement] DAT-174: Support TTL and TIMESTAMP clauses with custom queries.
- [improvement] DAT-173: Ability to specify an error threshold as a percentage.
- [improvement] DAT-187: Change default for driver.auth.principal from user@DATASTAX.COM to unspecified.
- [improvement] DAT-192: Add descriptions for load balancing policy settings.
<<<<<<< HEAD
- [bug] DAT-193: SettingsManager is printing metaSettings to the console.
- [bug] DAT-191: Prevent file collisions on unload.
=======
- [bug] DAT-193: SettingsManager is printing metaSettings to the console. 
- [improvement] DAT-194: Stdin and stdout urls should use the special "-" token, similar to unix tools.
>>>>>>> 5afa1ac1


### 1.0.0-beta2

- [improvement] DAT-81: Surface setup errors better.
- [improvement] DAT-145: Use HdrHistogram as reservoir for latency measurement.
- [improvement] DAT-104: Add dry-run feature to try out load without writing to DSE.
- [bug] DAT-137: Workflow Engine does not react to interruption signals properly.
- [improvement] DAT-140: Report memory usage.
- [bug] DAT-150: In-flight requests are negative when continuous paging is active.
- [bug] DAT-152: Support query + keyspace settings combination.
- [improvement] DAT-109: Refactor setting initialization and validation.
- [improvement] DAT-146: Optimize load workflow for multiple files.
- [bug]: DAT-151: Unload workflow hangs when a destination file already exists.
- [improvement] DAT-155: Make dsbulk script more friendly for use in a DSE installation.
- [improvement] DAT-147: Support TIMESTAMP, TTL and now().
- [improvement] DAT-142: Add DSE version validation.
- [improvement] DAT-157: Optimize non-thread-per-core LoadWorkflow by trying to emit records to mapper threads together.
- [improvement] DAT-168: Field mapping should support string timestamps.
- [bug] DAT-170: Internal scheduler is not closed when LogManager is closed.


### 1.0.0-beta1

- [improvement] DAT-47: Refactor ReadResultEmitter.
- [improvement] DAT-110: Improve performance of read result mappers.
- [improvement] DAT-112: Sort 'Bulk Loader effective settings' output.
- [improvement] DAT-99: schema.keyspace should scope underlying session to the provided keyspace.
- [improvement] DAT-115: Make continuous paging optional.
- [improvement] DAT-49: Allow mappings to be inferred even when some are provided.
- [improvement] DAT-91: Add SSL/Auth Tests. Fix issue with ssl config and file paths.
- [improvement] DAT-107: Improve formatting of help section on the command line.
- [bug] DAT-100: Fully support CQL complex types.
- [improvement] DAT-117: Support blob and duration types.
- [improvement] DAT-78: Generate template file for users.
- [bug] DAT-122: Operation.log file is not created inside operation directory.
- [improvement] DAT-124: Java process should exit with non-zero status in case of error.
- [improvement] DAT-116: Log errors to stderr, not stdout.
- [bug] DAT-114: 'Reads' timer metrics should report correct latencies.
- [improvement] DAT-46: Provide a way to configure driver policies.
- [new feature] DAT-125: Report last successfully ingested lines in case of load failure.
- [new feature] DAT-129: Handle connector recoverable read errors gracefully.
- [improvement] DAT-132: When logging bound parameters of statements, be more clear about unset values.
- [bug] DAT-130: nullStrings setting doesn't handle "null" string properly.
- [improvement] DAT-133: When encountering a field parsing error, report the field index/name.
- [improvement] DAT-127: Remove unbounded queues from CSV connector.
- [bug] DAT-136: Large records cause the workflow to OOM.
- [bug] DAT-138: When maxErrors is reached the workflow does not always stop.
- [bug] DAT-128: Last recorded locations should be 100% accurate.
- [improvement] DAT-135: Fail fast when mapping doesn't align with table.
- [bug] DAT-144: When columns are larger than 4096 characters we error out.
- [improvement] DAT-92: schema.mapping should support specifying an array of target columns.


### 1.0.0-alpha2

- [improvement] DAT-42: Add LOADER_JAVA_OPTS env var support to allow users to set JVM options.
- [improvement] DAT-74: executor.maxPerSecond and executor.maxInflight should account for batch size.
- [improvement] DAT-76: Parallelize execution of workflow engine components.
- [improvement] DAT-77: Separate batch.bufferSize into batch.bufferSize and batch.maxBatchSize.
- [improvement] DAT-62: Add end-to-end tests for CSV read workflow.
- [improvement] DAT-72: Improve command line options.
- [improvement] DAT-88: Rename modules and packages to dsbulk.
- [improvement] DAT-80: Rename ssl.keystore.url and ssl.truststore.url settings.
- [improvement] DAT-83: Add --version option to emit version.
- [improvement] DAT-85: Make driver.hosts option a comma-delimited string for ease of use.
- [improvement] DAT-58: Generate settings.md documentation page from reference.conf.
- [improvement] DAT-79: Rename and remove various settings.
- [improvement] DAT-95: Change schema.mapping and schema.recordMetadata to string values that should be parsed in SchemaSettings.
- [improvement] DAT-97: Add -f option to choose config file.
- [improvement] DAT-98: Update "Loader/Unloader" refs to "Loader".
- [improvement] DAT-84: Add help subcommand to get help for groups of settings.
- [improvement] DAT-93: nullStrings setting should be more flexible.
- [bug] DAT-73: Make mappings work with quoted CQL identifiers.
- [improvement] DAT-87: Validate configuration more deeply.


### 1.0.0-alpha1

- [new feature] DAT-14: Implement configuration service.
- [new feature] DAT-15: Implement connection service.
- [new feature] DAT-16: Implement mapping service.
- [new feature] DAT-20: Implement fault tolerance.
- [new feature] DAT-17: Implement conversion service.
- [improvement] DAT-29: Simplify way to select connector.
- [improvement] DAT-30: Revisit bad files management.
- [improvement] DAT-37: ConnectorSettings.locateConnector "not found" error should leverage String.format completely.
- [new feature] DAT-33: Add support for String <-> InetAddress conversion.
- [new feature] DAT-21: Implement CSV connector.
- [improvement] DAT-34: Add grouping by replica set to token-aware batching.
- [new feature] DAT-19: Implement monitoring service.
- [new feature] DAT-27: Support NULL and UNSET values.
- [improvement] DAT-28: Support short class names for settings that expect a FQCN.
- [improvement] DAT-44: Do not block a thread while reading results.
- [new feature] DAT-24: Add support for authentication and encryption.
- [bug] DAT-48: Mappings are not being inferred.
- [improvement] DAT-31: Support String to Collection, UDT and Tuple conversion.
- [new feature] DAT-18: Create an executable bundle.
- [new feature] DAT-55: Implement Read Workflow Engine.
- [improvement] DAT-51: Simplify way to specify connector settings.
- [improvement] DAT-60: driver.contactPoints should support hostnames/ip's without port.
- [bug] DAT-69: CSV Connector fails to parse files with non-native line-ending.
- [new feature] DAT-64: Implement connector writes.
- [new feature] DAT-63: Support writing to standard output.<|MERGE_RESOLUTION|>--- conflicted
+++ resolved
@@ -17,13 +17,9 @@
 - [improvement] DAT-173: Ability to specify an error threshold as a percentage.
 - [improvement] DAT-187: Change default for driver.auth.principal from user@DATASTAX.COM to unspecified.
 - [improvement] DAT-192: Add descriptions for load balancing policy settings.
-<<<<<<< HEAD
 - [bug] DAT-193: SettingsManager is printing metaSettings to the console.
 - [bug] DAT-191: Prevent file collisions on unload.
-=======
-- [bug] DAT-193: SettingsManager is printing metaSettings to the console. 
 - [improvement] DAT-194: Stdin and stdout urls should use the special "-" token, similar to unix tools.
->>>>>>> 5afa1ac1
 
 
 ### 1.0.0-beta2
