## Changelog

### 1.0.0-rc2 (in progress)

- [improvement] DAT-220: Make ResultSubscription fully non-blocking.
- [bug] DAT-221: User home directory not correctly expanded when used with -f option.
- [improvement] DAT-225: Change driver.pooling.local.connections default to 8.
- [improvement] DAT-108: Upgrade DSE driver to 1.6.3.
- [improvement] DAT-227: Warn that continuous paging is not available when unloading with CL > ONE.
- [new feature] DAT-224: Add support for numeric overflow and rounding.
<<<<<<< HEAD
- [improvement] DAT-228: Simplify embedded CQL grammar.
=======
- [improvement] DAT-226: Use Netty's FastThreadLocal.
>>>>>>> 05ed43d8


### 1.0.0-rc1

- [bug] DAT-165: Messages should not be logged to standard output when it is being used for unloading.
- [new feature] DAT-172: Support numeric-to-temporal conversions.
- [new feature] DAT-175: Support temporal-to-numeric conversions.
- [enhancement] DAT-167: Add support for user-supplied execution ids.
- [new feature] DAT-22: Implement JSON connector.
- [improvement] DAT-163: Improve error message for invalid JSON paths.
- [new feature] DAT-181: Support temporal-to-timeuuid conversions.
- [new feature] DAT-184: Support boolean-to-number conversions.
- [improvement] DAT-183: Add code coverage to DSBulk builds.
- [bug] DAT-188: JSON connector does not terminate in SINGLE_DOCUMENT mode with an empty file.
- [improvement] DAT-179: Add ability for connectors to promote some settings to the common help section.
- [improvement] DAT-174: Support TTL and TIMESTAMP clauses with custom queries.
- [improvement] DAT-173: Ability to specify an error threshold as a percentage.
- [improvement] DAT-187: Change default for driver.auth.principal from user@DATASTAX.COM to unspecified.
- [improvement] DAT-192: Add descriptions for load balancing policy settings.
- [bug] DAT-193: SettingsManager is printing metaSettings to the console.
- [bug] DAT-191: Prevent file collisions on unload.
- [improvement] DAT-194: Stdin and stdout urls should use the special "-" token, similar to unix tools.
- [improvement] DAT-199: Connectors should be able to report write failures.
- [new feature] DAT-201: Use an ANTLR4-based parser to parse user-supplied statements.
- [improvement] DAT-205: Use a pooling library for concurrent writes.
- [improvement] DAT-210: Do not print effective settings to the console.
- [improvement] DAT-206: Default connector.*.url to "-".
- [improvement] DAT-200: DSBulk should fail if execution directory already exists and is not empty.
- [improvement] DAT-189: More gracefully error out when Json document mode is wrong.
- [improvement] DAT-190: Consider connector.json.mode for unloading.
- [bug] DAT-209: Records are being counted twice in Unload workflow.
- [improvement] DAT-158: Reorganize in-tree documentation.
- [improvement] DAT-180: Improve DSBulk exit statuses.
- [improvement] DAT-213: Create examples for connector.json.parserFeatures and connector.json.generatorFeatures.
- [improvement] DAT-216: application.conf and application.template.conf should include dsbulk element wrapping.
- [improvement] DAT-214: driver.auth.principal should be optional when using Kerberos.
- [improvement] DAT-207: Rename driver.auth.saslProtocol to driver.auth.saslService.
- [improvement] DAT-215: When validating path-based settings, verify file existence.


### 1.0.0-beta2

- [improvement] DAT-81: Surface setup errors better.
- [improvement] DAT-145: Use HdrHistogram as reservoir for latency measurement.
- [improvement] DAT-104: Add dry-run feature to try out load without writing to DSE.
- [bug] DAT-137: Workflow Engine does not react to interruption signals properly.
- [improvement] DAT-140: Report memory usage.
- [bug] DAT-150: In-flight requests are negative when continuous paging is active.
- [bug] DAT-152: Support query + keyspace settings combination.
- [improvement] DAT-109: Refactor setting initialization and validation.
- [improvement] DAT-146: Optimize load workflow for multiple files.
- [bug]: DAT-151: Unload workflow hangs when a destination file already exists.
- [improvement] DAT-155: Make dsbulk script more friendly for use in a DSE installation.
- [improvement] DAT-147: Support TIMESTAMP, TTL and now().
- [improvement] DAT-142: Add DSE version validation.
- [improvement] DAT-157: Optimize non-thread-per-core LoadWorkflow by trying to emit records to mapper threads together.
- [improvement] DAT-168: Field mapping should support string timestamps.
- [bug] DAT-170: Internal scheduler is not closed when LogManager is closed.


### 1.0.0-beta1

- [improvement] DAT-47: Refactor ReadResultEmitter.
- [improvement] DAT-110: Improve performance of read result mappers.
- [improvement] DAT-112: Sort 'Bulk Loader effective settings' output.
- [improvement] DAT-99: schema.keyspace should scope underlying session to the provided keyspace.
- [improvement] DAT-115: Make continuous paging optional.
- [improvement] DAT-49: Allow mappings to be inferred even when some are provided.
- [improvement] DAT-91: Add SSL/Auth Tests. Fix issue with ssl config and file paths.
- [improvement] DAT-107: Improve formatting of help section on the command line.
- [bug] DAT-100: Fully support CQL complex types.
- [improvement] DAT-117: Support blob and duration types.
- [improvement] DAT-78: Generate template file for users.
- [bug] DAT-122: Operation.log file is not created inside operation directory.
- [improvement] DAT-124: Java process should exit with non-zero status in case of error.
- [improvement] DAT-116: Log errors to stderr, not stdout.
- [bug] DAT-114: 'Reads' timer metrics should report correct latencies.
- [improvement] DAT-46: Provide a way to configure driver policies.
- [new feature] DAT-125: Report last successfully ingested lines in case of load failure.
- [new feature] DAT-129: Handle connector recoverable read errors gracefully.
- [improvement] DAT-132: When logging bound parameters of statements, be more clear about unset values.
- [bug] DAT-130: nullStrings setting doesn't handle "null" string properly.
- [improvement] DAT-133: When encountering a field parsing error, report the field index/name.
- [improvement] DAT-127: Remove unbounded queues from CSV connector.
- [bug] DAT-136: Large records cause the workflow to OOM.
- [bug] DAT-138: When maxErrors is reached the workflow does not always stop.
- [bug] DAT-128: Last recorded locations should be 100% accurate.
- [improvement] DAT-135: Fail fast when mapping doesn't align with table.
- [bug] DAT-144: When columns are larger than 4096 characters we error out.
- [improvement] DAT-92: schema.mapping should support specifying an array of target columns.


### 1.0.0-alpha2

- [improvement] DAT-42: Add LOADER_JAVA_OPTS env var support to allow users to set JVM options.
- [improvement] DAT-74: executor.maxPerSecond and executor.maxInflight should account for batch size.
- [improvement] DAT-76: Parallelize execution of workflow engine components.
- [improvement] DAT-77: Separate batch.bufferSize into batch.bufferSize and batch.maxBatchSize.
- [improvement] DAT-62: Add end-to-end tests for CSV read workflow.
- [improvement] DAT-72: Improve command line options.
- [improvement] DAT-88: Rename modules and packages to dsbulk.
- [improvement] DAT-80: Rename ssl.keystore.url and ssl.truststore.url settings.
- [improvement] DAT-83: Add --version option to emit version.
- [improvement] DAT-85: Make driver.hosts option a comma-delimited string for ease of use.
- [improvement] DAT-58: Generate settings.md documentation page from reference.conf.
- [improvement] DAT-79: Rename and remove various settings.
- [improvement] DAT-95: Change schema.mapping and schema.recordMetadata to string values that should be parsed in SchemaSettings.
- [improvement] DAT-97: Add -f option to choose config file.
- [improvement] DAT-98: Update "Loader/Unloader" refs to "Loader".
- [improvement] DAT-84: Add help subcommand to get help for groups of settings.
- [improvement] DAT-93: nullStrings setting should be more flexible.
- [bug] DAT-73: Make mappings work with quoted CQL identifiers.
- [improvement] DAT-87: Validate configuration more deeply.


### 1.0.0-alpha1

- [new feature] DAT-14: Implement configuration service.
- [new feature] DAT-15: Implement connection service.
- [new feature] DAT-16: Implement mapping service.
- [new feature] DAT-20: Implement fault tolerance.
- [new feature] DAT-17: Implement conversion service.
- [improvement] DAT-29: Simplify way to select connector.
- [improvement] DAT-30: Revisit bad files management.
- [improvement] DAT-37: ConnectorSettings.locateConnector "not found" error should leverage String.format completely.
- [new feature] DAT-33: Add support for String <-> InetAddress conversion.
- [new feature] DAT-21: Implement CSV connector.
- [improvement] DAT-34: Add grouping by replica set to token-aware batching.
- [new feature] DAT-19: Implement monitoring service.
- [new feature] DAT-27: Support NULL and UNSET values.
- [improvement] DAT-28: Support short class names for settings that expect a FQCN.
- [improvement] DAT-44: Do not block a thread while reading results.
- [new feature] DAT-24: Add support for authentication and encryption.
- [bug] DAT-48: Mappings are not being inferred.
- [improvement] DAT-31: Support String to Collection, UDT and Tuple conversion.
- [new feature] DAT-18: Create an executable bundle.
- [new feature] DAT-55: Implement Read Workflow Engine.
- [improvement] DAT-51: Simplify way to specify connector settings.
- [improvement] DAT-60: driver.contactPoints should support hostnames/ip's without port.
- [bug] DAT-69: CSV Connector fails to parse files with non-native line-ending.
- [new feature] DAT-64: Implement connector writes.
- [new feature] DAT-63: Support writing to standard output.<|MERGE_RESOLUTION|>--- conflicted
+++ resolved
@@ -8,11 +8,8 @@
 - [improvement] DAT-108: Upgrade DSE driver to 1.6.3.
 - [improvement] DAT-227: Warn that continuous paging is not available when unloading with CL > ONE.
 - [new feature] DAT-224: Add support for numeric overflow and rounding.
-<<<<<<< HEAD
+- [improvement] DAT-226: Use Netty's FastThreadLocal.
 - [improvement] DAT-228: Simplify embedded CQL grammar.
-=======
-- [improvement] DAT-226: Use Netty's FastThreadLocal.
->>>>>>> 05ed43d8
 
 
 ### 1.0.0-rc1
