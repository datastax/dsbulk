## Changelog

### 1.3.4 (in progress)

- [bug] DAT-414: DSBulk should allow INSERT queries without clustering column when all columns are static.
- [improvement] DAT-411: Improve error message when row fails to decode.
- [improvement] DAT-383: Show version option in DSBulk help.
- [bug] DAT-333: Logging option "-maxErrors 0" doesn't abort the operation.
- [improvement] DAT-431: Replace Guava's Range with a custom range implementation.
- [improvement] DAT-435: Make connectors accept a list of URLs when loading.
- [improvement] DAT-443: Default output file name format should not include thousands separator.
- [improvement] DAT-428: Add support for UNITS_SINCE_EPOCH to CQL date and time.
<<<<<<< HEAD
- [improvement] DAT-430: Write records by batches.
=======
- [improvement] DAT-451: Driver query warnings should not spam the console.
>>>>>>> 817ec14f


### 1.3.3

- [bug] DAT-400: Export of varchar column containing JSON may truncate data.


### 1.3.2

- [task] DAT-398: Remove unwanted dependencies or dependencies with offending licenses.


### 1.3.1

- [improvement] DAT-385: Implement unload and count for materialized views.
- [improvement] DAT-389: batch.bufferSize should be a multiple of batch.maxBatchStatements.
- [improvement] DAT-310: Simplify computation of resource positions.
- [improvement] DAT-388: Revisit "parallel" flows.
- [bug] DAT-392: Setting executor.maxInFlight to a negative value triggers fatal error.
- [improvement] DAT-384: Improve support for lightweight transactions.


### 1.3.0

- [bug] DAT-334: Murmur3TokenRangeSplitter should allow long overflows when splitting ranges.
- [improvement] DAT-336: Extend DSBulk's rate limiting capability to reads.
- [improvement] DAT-362: Improve readability of error messages printed to the console.
- [improvement] DAT-352: Calculate batch size dynamically - Adaptive Batch Sizing.
- [bug] DAT-339: CSV connector trims trailing whitespace when reading data.
- [improvement] DAT-344: Expose settings to control how to interpret empty fields in CSV files.
- [improvement] DAT-305: DSBulk help should show description of available commands.
- [improvement] DAT-327: Allow functions to appear in mapping variables
- [bug] DAT-368: Avoid overflows in CodecUtils.numberToInstant.
- [improvement] DAT-367: Detect writetime variable when unloading.
- [new feature] DAY-364: Ability to unload timestamps as units since an epoch.
- [improvement] DAT-308: Relax constraints on queries for the Count workflow.
- [improvement] DAT-319: Automatically add token range restriction to WHERE clauses.
- [bug] DAT-369: Call to ArrayBackedRow.toString() causes fatal NPE.
- [improvement] DAT-316: JsonNodeToUDTCodec should allow a Json array input.
- [new feature] DAT-340: Print basic information about the cluster.
- [improvement] DAT-372: Improve WHERE clause token range restriction detection.
- [improvement] DAT-370: Remove record location URI.
- [improvement] DAT-373: Allow columns and fields to be mapped more than once.
- [improvement] DAT-315: UDT and tuple codecs should respect allowExtraFields and allowMissingFields.
- [improvement] DAT-312: Add support for DSE 4.8 and lower.
- [improvement] DAT-378: Add support for keyspace-qualified UDFs in mappings.
- [improvement] DAT-379: Allow fields to appear as function parameters on the left side of mapping entries.
- [improvement] DAT-309: Improve handling of search queries.
- [improvement] DAT-380: Ability to hard-limit the number of concurrent continuous paging sessions.
- [improvement] DAT-365: Ability to skip unloading/loading solr_query column.


### 1.2.0

- [bug] DAT-302: CsvWriter trims leading/trailing spaces in values.
- [bug] DAT-311: CSV connector fails when the number of columns in a record is greater than 512.
- [improvement] DAT-252: Improve range split algorithm in multi-dc and/or vnodes environments.
- [improvement] DAT-317: Support simplified notation for JSON arrays and objects in collection fields.
- [bug] DAT-326: DSBulk fails when mapping contains a primary key column mapped to a function.


### 1.1.0

- [bug] DAT-289: Generated queries do not respect indexed mapping order.
- [bug] DAT-288: DSBulk cannot handle columns of type list<timestamp>.
- [improvement] DAT-292: Add support for counter tables.
- [bug] DAT-295: Generated query does not always contain all token ranges.
- [bug] DAT-297: Empty map values do not work when loading using DSBulk.
- [new feature] DAT-291: Add count workflow.
- [improvement] DAT-298: Rename CQL_DATE_TIME to CQL_TIMESTAMP.
- [improvement] DAT-286: Intercept Univocity exceptions and expose them in a user-friendly way.
- [improvement] DAT-287: Combine batch.mode and batch.enabled into a single setting.
- [improvement] DAT-299: Count the number of rows for the N biggest partitions.
- [bug] DAT-300: DSBulk fails to start with Java 10+.
- [improvement] DAT-290: DSBulk should avoid logging to stdout.
- [improvement] DAT-294: Use Antlr to validate user-supplied queries and mappings.


### 1.0.2

- [improvement] DAT-249: Don't use ANSI color codes on non-ANSI terminals.
- [bug] DAT-255: Debug files are missing records.
- [improvement] DAT-251: Update DriverSettings with new TokenAwarePolicy.
- [bug] DAT-259: LogManager files have interleaved entries.
- [bug] DAT-260: LogManager is closing files too soon.
- [bug] DAT-266: DSE Geometry types cause CodecNotFoundException.
- [improvement] DAT-270: Replace Java collections with JCTools equivalents whenever possible.
- [improvement] DAT-257: Check case on failure to identify keyspace or table.
- [improvement] DAT-258: Default driver.auth.provider to DsePlainTextAuthProvider if -p is specified.
- [improvement] DAT-261: Improve message when no files match pattern in a directory.
- [bug] DAT-268: Map-type settings are unrecognized from the command-line.
- [bug] DAT-273: Json connector doesn't respect WRITE_NULL_MAP_VALUES in serialization features setting.
- [improvement] DAT-275: Simplify schema.queryTimestamp format.
- [improvement] DAT-276: Remove connector.json.mapperFeatures setting.
- [improvement] DAT-277: Support all CQL literal formats.
- [improvement] DAT-253: More understandable error reporting when CSV file without headers is loaded without mapping specified.


### 1.0.1

- [improvement] DAT-240: Detect console width on Windows.
- [improvement] DAT-229: Allow user-supplied options to contain control characters.
- [improvement] DAT-237: Numeric overflows should display the original input that caused the overflow.
- [bug] DAT-245: Addresses should be properly translated when cluster has custom native port.
- [improvement] DAT-235: Improve error message when mapping is wrong.
- [improvement] DAT-243: Improve message when DSBulk completes with errors.
- [improvement] DAT-242: Reduce and filter stack traces.
- [improvement] DAT-244: Validate that mapped fields are present in the record.
- [improvement] DAT-238: Monitor throughput in bytes/sec.
- [improvement] DAT-246: Do not log ongoing metrics to main log file.
- [improvement] DAT-247: Improve handling of uncaught exceptions.
- [bug] DAT-241: Null words should be supported by all connectors.


### 1.0.0

- [improvement] DAT-220: Make ResultSubscription fully non-blocking.
- [bug] DAT-221: User home directory not correctly expanded when used with -f option.
- [improvement] DAT-225: Change driver.pooling.local.connections default to 8.
- [improvement] DAT-108: Upgrade DSE driver to 1.6.3.
- [improvement] DAT-227: Warn that continuous paging is not available when unloading with CL > ONE.
- [new feature] DAT-224: Add support for numeric overflow and rounding.
- [improvement] DAT-226: Use Netty's FastThreadLocal.
- [improvement] DAT-228: Simplify embedded CQL grammar.


### 1.0.0-rc1

- [bug] DAT-165: Messages should not be logged to standard output when it is being used for unloading.
- [new feature] DAT-172: Support numeric-to-temporal conversions.
- [new feature] DAT-175: Support temporal-to-numeric conversions.
- [enhancement] DAT-167: Add support for user-supplied execution ids.
- [new feature] DAT-22: Implement JSON connector.
- [improvement] DAT-163: Improve error message for invalid JSON paths.
- [new feature] DAT-181: Support temporal-to-timeuuid conversions.
- [new feature] DAT-184: Support boolean-to-number conversions.
- [improvement] DAT-183: Add code coverage to DSBulk builds.
- [bug] DAT-188: JSON connector does not terminate in SINGLE_DOCUMENT mode with an empty file.
- [improvement] DAT-179: Add ability for connectors to promote some settings to the common help section.
- [improvement] DAT-174: Support TTL and TIMESTAMP clauses with custom queries.
- [improvement] DAT-173: Ability to specify an error threshold as a percentage.
- [improvement] DAT-187: Change default for driver.auth.principal from user@DATASTAX.COM to unspecified.
- [improvement] DAT-192: Add descriptions for load balancing policy settings.
- [bug] DAT-193: SettingsManager is printing metaSettings to the console.
- [bug] DAT-191: Prevent file collisions on unload.
- [improvement] DAT-194: Stdin and stdout urls should use the special "-" token, similar to unix tools.
- [improvement] DAT-199: Connectors should be able to report write failures.
- [new feature] DAT-201: Use an ANTLR4-based parser to parse user-supplied statements.
- [improvement] DAT-205: Use a pooling library for concurrent writes.
- [improvement] DAT-210: Do not print effective settings to the console.
- [improvement] DAT-206: Default connector.*.url to "-".
- [improvement] DAT-200: DSBulk should fail if execution directory already exists and is not empty.
- [improvement] DAT-189: More gracefully error out when Json document mode is wrong.
- [improvement] DAT-190: Consider connector.json.mode for unloading.
- [bug] DAT-209: Records are being counted twice in Unload workflow.
- [improvement] DAT-158: Reorganize in-tree documentation.
- [improvement] DAT-180: Improve DSBulk exit statuses.
- [improvement] DAT-213: Create examples for connector.json.parserFeatures and connector.json.generatorFeatures.
- [improvement] DAT-216: application.conf and application.template.conf should include dsbulk element wrapping.
- [improvement] DAT-214: driver.auth.principal should be optional when using Kerberos.
- [improvement] DAT-207: Rename driver.auth.saslProtocol to driver.auth.saslService.
- [improvement] DAT-215: When validating path-based settings, verify file existence.


### 1.0.0-beta2

- [improvement] DAT-81: Surface setup errors better.
- [improvement] DAT-145: Use HdrHistogram as reservoir for latency measurement.
- [improvement] DAT-104: Add dry-run feature to try out load without writing to DSE.
- [bug] DAT-137: Workflow Engine does not react to interruption signals properly.
- [improvement] DAT-140: Report memory usage.
- [bug] DAT-150: In-flight requests are negative when continuous paging is active.
- [bug] DAT-152: Support query + keyspace settings combination.
- [improvement] DAT-109: Refactor setting initialization and validation.
- [improvement] DAT-146: Optimize load workflow for multiple files.
- [bug]: DAT-151: Unload workflow hangs when a destination file already exists.
- [improvement] DAT-155: Make dsbulk script more friendly for use in a DSE installation.
- [improvement] DAT-147: Support TIMESTAMP, TTL and now().
- [improvement] DAT-142: Add DSE version validation.
- [improvement] DAT-157: Optimize non-thread-per-core LoadWorkflow by trying to emit records to mapper threads together.
- [improvement] DAT-168: Field mapping should support string timestamps.
- [bug] DAT-170: Internal scheduler is not closed when LogManager is closed.


### 1.0.0-beta1

- [improvement] DAT-47: Refactor ReadResultEmitter.
- [improvement] DAT-110: Improve performance of read result mappers.
- [improvement] DAT-112: Sort 'Bulk Loader effective settings' output.
- [improvement] DAT-99: schema.keyspace should scope underlying session to the provided keyspace.
- [improvement] DAT-115: Make continuous paging optional.
- [improvement] DAT-49: Allow mappings to be inferred even when some are provided.
- [improvement] DAT-91: Add SSL/Auth Tests. Fix issue with ssl config and file paths.
- [improvement] DAT-107: Improve formatting of help section on the command line.
- [bug] DAT-100: Fully support CQL complex types.
- [improvement] DAT-117: Support blob and duration types.
- [improvement] DAT-78: Generate template file for users.
- [bug] DAT-122: Operation.log file is not created inside operation directory.
- [improvement] DAT-124: Java process should exit with non-zero status in case of error.
- [improvement] DAT-116: Log errors to stderr, not stdout.
- [bug] DAT-114: 'Reads' timer metrics should report correct latencies.
- [improvement] DAT-46: Provide a way to configure driver policies.
- [new feature] DAT-125: Report last successfully ingested lines in case of load failure.
- [new feature] DAT-129: Handle connector recoverable read errors gracefully.
- [improvement] DAT-132: When logging bound parameters of statements, be more clear about unset values.
- [bug] DAT-130: nullStrings setting doesn't handle "null" string properly.
- [improvement] DAT-133: When encountering a field parsing error, report the field index/name.
- [improvement] DAT-127: Remove unbounded queues from CSV connector.
- [bug] DAT-136: Large records cause the workflow to OOM.
- [bug] DAT-138: When maxErrors is reached the workflow does not always stop.
- [bug] DAT-128: Last recorded locations should be 100% accurate.
- [improvement] DAT-135: Fail fast when mapping doesn't align with table.
- [bug] DAT-144: When columns are larger than 4096 characters we error out.
- [improvement] DAT-92: schema.mapping should support specifying an array of target columns.


### 1.0.0-alpha2

- [improvement] DAT-42: Add LOADER_JAVA_OPTS env var support to allow users to set JVM options.
- [improvement] DAT-74: executor.maxPerSecond and executor.maxInflight should account for batch size.
- [improvement] DAT-76: Parallelize execution of workflow engine components.
- [improvement] DAT-77: Separate batch.bufferSize into batch.bufferSize and batch.maxBatchSize.
- [improvement] DAT-62: Add end-to-end tests for CSV read workflow.
- [improvement] DAT-72: Improve command line options.
- [improvement] DAT-88: Rename modules and packages to dsbulk.
- [improvement] DAT-80: Rename ssl.keystore.url and ssl.truststore.url settings.
- [improvement] DAT-83: Add --version option to emit version.
- [improvement] DAT-85: Make driver.hosts option a comma-delimited string for ease of use.
- [improvement] DAT-58: Generate settings.md documentation page from reference.conf.
- [improvement] DAT-79: Rename and remove various settings.
- [improvement] DAT-95: Change schema.mapping and schema.recordMetadata to string values that should be parsed in SchemaSettings.
- [improvement] DAT-97: Add -f option to choose config file.
- [improvement] DAT-98: Update "Loader/Unloader" refs to "Loader".
- [improvement] DAT-84: Add help subcommand to get help for groups of settings.
- [improvement] DAT-93: nullStrings setting should be more flexible.
- [bug] DAT-73: Make mappings work with quoted CQL identifiers.
- [improvement] DAT-87: Validate configuration more deeply.


### 1.0.0-alpha1

- [new feature] DAT-14: Implement configuration service.
- [new feature] DAT-15: Implement connection service.
- [new feature] DAT-16: Implement mapping service.
- [new feature] DAT-20: Implement fault tolerance.
- [new feature] DAT-17: Implement conversion service.
- [improvement] DAT-29: Simplify way to select connector.
- [improvement] DAT-30: Revisit bad files management.
- [improvement] DAT-37: ConnectorSettings.locateConnector "not found" error should leverage String.format completely.
- [new feature] DAT-33: Add support for String <-> InetAddress conversion.
- [new feature] DAT-21: Implement CSV connector.
- [improvement] DAT-34: Add grouping by replica set to token-aware batching.
- [new feature] DAT-19: Implement monitoring service.
- [new feature] DAT-27: Support NULL and UNSET values.
- [improvement] DAT-28: Support short class names for settings that expect a FQCN.
- [improvement] DAT-44: Do not block a thread while reading results.
- [new feature] DAT-24: Add support for authentication and encryption.
- [bug] DAT-48: Mappings are not being inferred.
- [improvement] DAT-31: Support String to Collection, UDT and Tuple conversion.
- [new feature] DAT-18: Create an executable bundle.
- [new feature] DAT-55: Implement Read Workflow Engine.
- [improvement] DAT-51: Simplify way to specify connector settings.
- [improvement] DAT-60: driver.contactPoints should support hostnames/ip's without port.
- [bug] DAT-69: CSV Connector fails to parse files with non-native line-ending.
- [new feature] DAT-64: Implement connector writes.
- [new feature] DAT-63: Support writing to standard output.<|MERGE_RESOLUTION|>--- conflicted
+++ resolved
@@ -10,11 +10,8 @@
 - [improvement] DAT-435: Make connectors accept a list of URLs when loading.
 - [improvement] DAT-443: Default output file name format should not include thousands separator.
 - [improvement] DAT-428: Add support for UNITS_SINCE_EPOCH to CQL date and time.
-<<<<<<< HEAD
+- [improvement] DAT-451: Driver query warnings should not spam the console.
 - [improvement] DAT-430: Write records by batches.
-=======
-- [improvement] DAT-451: Driver query warnings should not spam the console.
->>>>>>> 817ec14f
 
 
 ### 1.3.3
