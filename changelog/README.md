--- conflicted
+++ resolved
@@ -16,11 +16,8 @@
 - [improvement] DAT-147: Support TIMESTAMP, TTL and now().
 - [improvement] DAT-142: Add DSE version validation.
 - [improvement] DAT-157: Optimize non-thread-per-core LoadWorkflow by trying to emit records to mapper threads together.
-<<<<<<< HEAD
+- [improvement] DAT-168: Field mapping should support string timestamps.
 - [bug] DAT-170: Internal scheduler is not closed when LogManager is closed.
-=======
-- [improvement] DAT-168: Field mapping should support string timestamps.
->>>>>>> 7d71a8f3
 
 
 ### 1.0.0-beta1
