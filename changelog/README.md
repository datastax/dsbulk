## Changelog

### 1.0.0 (in progress)

- [bug] DAT-165: Messages should not be logged to standard output when it is being used for unloading.
- [new feature] DAT-172: Support numeric-to-temporal conversions.
- [new feature] DAT-175: Support temporal-to-numeric conversions.
- [enhancement] DAT-167: Add support for user-supplied execution ids.
- [new feature] DAT-22: Implement JSON connector.
- [improvement] DAT-163: Improve error message for invalid JSON paths.
- [new feature] DAT-181: Support temporal-to-timeuuid conversions.
- [new feature] DAT-184: Support boolean-to-number conversions.
- [improvement] DAT-183: Add code coverage to DSBulk builds.
- [bug] DAT-188: JSON connector does not terminate in SINGLE_DOCUMENT mode with an empty file.
<<<<<<< HEAD
- [improvement] DAT-174: Support TTL and TIMESTAMP clauses with custom queries.

=======
- [improvement] DAT-179: Add ability for connectors to promote some settings to the common help section
>>>>>>> 9f32aec4

### 1.0.0-beta2

- [improvement] DAT-81: Surface setup errors better.
- [improvement] DAT-145: Use HdrHistogram as reservoir for latency measurement.
- [improvement] DAT-104: Add dry-run feature to try out load without writing to DSE.
- [bug] DAT-137: Workflow Engine does not react to interruption signals properly.
- [improvement] DAT-140: Report memory usage.
- [bug] DAT-150: In-flight requests are negative when continuous paging is active.
- [bug] DAT-152: Support query + keyspace settings combination.
- [improvement] DAT-109: Refactor setting initialization and validation.
- [improvement] DAT-146: Optimize load workflow for multiple files.
- [bug]: DAT-151: Unload workflow hangs when a destination file already exists.
- [improvement] DAT-155: Make dsbulk script more friendly for use in a DSE installation.
- [improvement] DAT-147: Support TIMESTAMP, TTL and now().
- [improvement] DAT-142: Add DSE version validation.
- [improvement] DAT-157: Optimize non-thread-per-core LoadWorkflow by trying to emit records to mapper threads together.
- [improvement] DAT-168: Field mapping should support string timestamps.
- [bug] DAT-170: Internal scheduler is not closed when LogManager is closed.


### 1.0.0-beta1

- [improvement] DAT-47: Refactor ReadResultEmitter.
- [improvement] DAT-110: Improve performance of read result mappers.
- [improvement] DAT-112: Sort 'Bulk Loader effective settings' output.
- [improvement] DAT-99: schema.keyspace should scope underlying session to the provided keyspace.
- [improvement] DAT-115: Make continuous paging optional.
- [improvement] DAT-49: Allow mappings to be inferred even when some are provided.
- [improvement] DAT-91: Add SSL/Auth Tests. Fix issue with ssl config and file paths.
- [improvement] DAT-107: Improve formatting of help section on the command line.
- [bug] DAT-100: Fully support CQL complex types.
- [improvement] DAT-117: Support blob and duration types.
- [improvement] DAT-78: Generate template file for users.
- [bug] DAT-122: Operation.log file is not created inside operation directory.
- [improvement] DAT-124: Java process should exit with non-zero status in case of error.
- [improvement] DAT-116: Log errors to stderr, not stdout.
- [bug] DAT-114: 'Reads' timer metrics should report correct latencies.
- [improvement] DAT-46: Provide a way to configure driver policies.
- [new feature] DAT-125: Report last successfully ingested lines in case of load failure.
- [new feature] DAT-129: Handle connector recoverable read errors gracefully.
- [improvement] DAT-132: When logging bound parameters of statements, be more clear about unset values.
- [bug] DAT-130: nullStrings setting doesn't handle "null" string properly.
- [improvement] DAT-133: When encountering a field parsing error, report the field index/name.
- [improvement] DAT-127: Remove unbounded queues from CSV connector.
- [bug] DAT-136: Large records cause the workflow to OOM.
- [bug] DAT-138: When maxErrors is reached the workflow does not always stop.
- [bug] DAT-128: Last recorded locations should be 100% accurate.
- [improvement] DAT-135: Fail fast when mapping doesn't align with table.
- [bug] DAT-144: When columns are larger than 4096 characters we error out.
- [improvement] DAT-92: schema.mapping should support specifying an array of target columns.


### 1.0.0-alpha2

- [improvement] DAT-42: Add LOADER_JAVA_OPTS env var support to allow users to set JVM options.
- [improvement] DAT-74: executor.maxPerSecond and executor.maxInflight should account for batch size.
- [improvement] DAT-76: Parallelize execution of workflow engine components.
- [improvement] DAT-77: Separate batch.bufferSize into batch.bufferSize and batch.maxBatchSize.
- [improvement] DAT-62: Add end-to-end tests for CSV read workflow.
- [improvement] DAT-72: Improve command line options.
- [improvement] DAT-88: Rename modules and packages to dsbulk.
- [improvement] DAT-80: Rename ssl.keystore.url and ssl.truststore.url settings.
- [improvement] DAT-83: Add --version option to emit version.
- [improvement] DAT-85: Make driver.hosts option a comma-delimited string for ease of use.
- [improvement] DAT-58: Generate settings.md documentation page from reference.conf.
- [improvement] DAT-79: Rename and remove various settings.
- [improvement] DAT-95: Change schema.mapping and schema.recordMetadata to string values that should be parsed in SchemaSettings.
- [improvement] DAT-97: Add -f option to choose config file.
- [improvement] DAT-98: Update "Loader/Unloader" refs to "Loader".
- [improvement] DAT-84: Add help subcommand to get help for groups of settings.
- [improvement] DAT-93: nullStrings setting should be more flexible.
- [bug] DAT-73: Make mappings work with quoted CQL identifiers.
- [improvement] DAT-87: Validate configuration more deeply.


### 1.0.0-alpha1

- [new feature] DAT-14: Implement configuration service.
- [new feature] DAT-15: Implement connection service.
- [new feature] DAT-16: Implement mapping service.
- [new feature] DAT-20: Implement fault tolerance.
- [new feature] DAT-17: Implement conversion service.
- [improvement] DAT-29: Simplify way to select connector.
- [improvement] DAT-30: Revisit bad files management.
- [improvement] DAT-37: ConnectorSettings.locateConnector "not found" error should leverage String.format completely.
- [new feature] DAT-33: Add support for String <-> InetAddress conversion.
- [new feature] DAT-21: Implement CSV connector.
- [improvement] DAT-34: Add grouping by replica set to token-aware batching.
- [new feature] DAT-19: Implement monitoring service.
- [new feature] DAT-27: Support NULL and UNSET values.
- [improvement] DAT-28: Support short class names for settings that expect a FQCN.
- [improvement] DAT-44: Do not block a thread while reading results.
- [new feature] DAT-24: Add support for authentication and encryption.
- [bug] DAT-48: Mappings are not being inferred.
- [improvement] DAT-31: Support String to Collection, UDT and Tuple conversion.
- [new feature] DAT-18: Create an executable bundle.
- [new feature] DAT-55: Implement Read Workflow Engine.
- [improvement] DAT-51: Simplify way to specify connector settings.
- [improvement] DAT-60: driver.contactPoints should support hostnames/ip's without port.
- [bug] DAT-69: CSV Connector fails to parse files with non-native line-ending.
- [new feature] DAT-64: Implement connector writes.
- [new feature] DAT-63: Support writing to standard output.<|MERGE_RESOLUTION|>--- conflicted
+++ resolved
@@ -12,12 +12,9 @@
 - [new feature] DAT-184: Support boolean-to-number conversions.
 - [improvement] DAT-183: Add code coverage to DSBulk builds.
 - [bug] DAT-188: JSON connector does not terminate in SINGLE_DOCUMENT mode with an empty file.
-<<<<<<< HEAD
+- [improvement] DAT-179: Add ability for connectors to promote some settings to the common help section.
 - [improvement] DAT-174: Support TTL and TIMESTAMP clauses with custom queries.
 
-=======
-- [improvement] DAT-179: Add ability for connectors to promote some settings to the common help section
->>>>>>> 9f32aec4
 
 ### 1.0.0-beta2
 
