--- conflicted
+++ resolved
@@ -6,11 +6,8 @@
 - [improvement] DAT-336: Extend DSBulk's rate limiting capability to reads.
 - [new feature] DAT-354: Add Basic NGDG support to DSBulk Engine.
 - [improvement] DAT-362: Improve readability of error messages printed to the console.
-<<<<<<< HEAD
 - [improvement] DAT-352: Calculate batch size dynamically - Adaptive Batch Sizing
-=======
 - [bug] DAT-339: CSV connector trims trailing whitespace when reading data.
->>>>>>> 893ddd55
 
 
 ### 1.2.0
