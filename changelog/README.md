## Changelog

### 1.3.0 (in progress)

- [bug] DAT-334: Murmur3TokenRangeSplitter should allow long overflows when splitting ranges.
- [improvement] DAT-336: Extend DSBulk's rate limiting capability to reads.
- [new feature] DAT-354: Add Basic NGDG support to DSBulk Engine.
- [improvement] DAT-362: Improve readability of error messages printed to the console.
- [improvement] DAT-352: Calculate batch size dynamically - Adaptive Batch Sizing.
- [bug] DAT-339: CSV connector trims trailing whitespace when reading data.
- [improvement] DAT-344: Expose settings to control how to interpret empty fields in CSV files.
- [improvement] DAT-305: DSBulk help should show description of available commands.
- [improvement] DAT-327: Allow functions to appear in mapping variables
- [bug] DAT-368: Avoid overflows in CodecUtils.numberToInstant.
- [improvement] DAT-361: Display metrics in vertices or edges per second in graph mode.
- [improvement] DAT-367: Detect writetime variable when unloading.
- [new feature] DAY-364: Ability to unload timestamps as units since an epoch.
- [improvement] DAT-308: Relax constraints on queries for the Count workflow.
<<<<<<< HEAD
- [improvement] DAT-316: JsonNodeToUDTCodec should allow a Json array input.
=======
- [improvement] DAT-319: Automatically add token range restriction to WHERE clauses.
- [bug] DAT-369: Call to ArrayBackedRow.toString() causes fatal NPE.
>>>>>>> 0d41280b


### 1.2.0

- [bug] DAT-302: CsvWriter trims leading/trailing spaces in values.
- [bug] DAT-311: CSV connector fails when the number of columns in a record is greater than 512.
- [improvement] DAT-252: Improve range split algorithm in multi-dc and/or vnodes environments.
- [improvement] DAT-317: Support simplified notation for JSON arrays and objects in collection fields.
- [bug] DAT-326: DSBulk fails when mapping contains a primary key column mapped to a function.


### 1.1.0

- [bug] DAT-289: Generated queries do not respect indexed mapping order.
- [bug] DAT-288: DSBulk cannot handle columns of type list<timestamp>.
- [improvement] DAT-292: Add support for counter tables.
- [bug] DAT-295: Generated query does not always contain all token ranges.
- [bug] DAT-297: Empty map values do not work when loading using DSBulk.
- [new feature] DAT-291: Add count workflow.
- [improvement] DAT-298: Rename CQL_DATE_TIME to CQL_TIMESTAMP.
- [improvement] DAT-286: Intercept Univocity exceptions and expose them in a user-friendly way.
- [improvement] DAT-287: Combine batch.mode and batch.enabled into a single setting.
- [improvement] DAT-299: Count the number of rows for the N biggest partitions.
- [bug] DAT-300: DSBulk fails to start with Java 10+.
- [improvement] DAT-290: DSBulk should avoid logging to stdout.
- [improvement] DAT-294: Use Antlr to validate user-supplied queries and mappings.


### 1.0.2

- [improvement] DAT-249: Don't use ANSI color codes on non-ANSI terminals.
- [bug] DAT-255: Debug files are missing records.
- [improvement] DAT-251: Update DriverSettings with new TokenAwarePolicy.
- [bug] DAT-259: LogManager files have interleaved entries.
- [bug] DAT-260: LogManager is closing files too soon.
- [bug] DAT-266: DSE Geometry types cause CodecNotFoundException.
- [improvement] DAT-270: Replace Java collections with JCTools equivalents whenever possible.
- [improvement] DAT-257: Check case on failure to identify keyspace or table.
- [improvement] DAT-258: Default driver.auth.provider to DsePlainTextAuthProvider if -p is specified.
- [improvement] DAT-261: Improve message when no files match pattern in a directory.
- [bug] DAT-268: Map-type settings are unrecognized from the command-line.
- [bug] DAT-273: Json connector doesn't respect WRITE_NULL_MAP_VALUES in serialization features setting.
- [improvement] DAT-275: Simplify schema.queryTimestamp format.
- [improvement] DAT-276: Remove connector.json.mapperFeatures setting.
- [improvement] DAT-277: Support all CQL literal formats.
- [improvement] DAT-253: More understandable error reporting when CSV file without headers is loaded without mapping specified.


### 1.0.1

- [improvement] DAT-240: Detect console width on Windows.
- [improvement] DAT-229: Allow user-supplied options to contain control characters.
- [improvement] DAT-237: Numeric overflows should display the original input that caused the overflow.
- [bug] DAT-245: Addresses should be properly translated when cluster has custom native port.
- [improvement] DAT-235: Improve error message when mapping is wrong.
- [improvement] DAT-243: Improve message when DSBulk completes with errors.
- [improvement] DAT-242: Reduce and filter stack traces.
- [improvement] DAT-244: Validate that mapped fields are present in the record.
- [improvement] DAT-238: Monitor throughput in bytes/sec.
- [improvement] DAT-246: Do not log ongoing metrics to main log file.
- [improvement] DAT-247: Improve handling of uncaught exceptions.
- [bug] DAT-241: Null words should be supported by all connectors.


### 1.0.0

- [improvement] DAT-220: Make ResultSubscription fully non-blocking.
- [bug] DAT-221: User home directory not correctly expanded when used with -f option.
- [improvement] DAT-225: Change driver.pooling.local.connections default to 8.
- [improvement] DAT-108: Upgrade DSE driver to 1.6.3.
- [improvement] DAT-227: Warn that continuous paging is not available when unloading with CL > ONE.
- [new feature] DAT-224: Add support for numeric overflow and rounding.
- [improvement] DAT-226: Use Netty's FastThreadLocal.
- [improvement] DAT-228: Simplify embedded CQL grammar.


### 1.0.0-rc1

- [bug] DAT-165: Messages should not be logged to standard output when it is being used for unloading.
- [new feature] DAT-172: Support numeric-to-temporal conversions.
- [new feature] DAT-175: Support temporal-to-numeric conversions.
- [enhancement] DAT-167: Add support for user-supplied execution ids.
- [new feature] DAT-22: Implement JSON connector.
- [improvement] DAT-163: Improve error message for invalid JSON paths.
- [new feature] DAT-181: Support temporal-to-timeuuid conversions.
- [new feature] DAT-184: Support boolean-to-number conversions.
- [improvement] DAT-183: Add code coverage to DSBulk builds.
- [bug] DAT-188: JSON connector does not terminate in SINGLE_DOCUMENT mode with an empty file.
- [improvement] DAT-179: Add ability for connectors to promote some settings to the common help section.
- [improvement] DAT-174: Support TTL and TIMESTAMP clauses with custom queries.
- [improvement] DAT-173: Ability to specify an error threshold as a percentage.
- [improvement] DAT-187: Change default for driver.auth.principal from user@DATASTAX.COM to unspecified.
- [improvement] DAT-192: Add descriptions for load balancing policy settings.
- [bug] DAT-193: SettingsManager is printing metaSettings to the console.
- [bug] DAT-191: Prevent file collisions on unload.
- [improvement] DAT-194: Stdin and stdout urls should use the special "-" token, similar to unix tools.
- [improvement] DAT-199: Connectors should be able to report write failures.
- [new feature] DAT-201: Use an ANTLR4-based parser to parse user-supplied statements.
- [improvement] DAT-205: Use a pooling library for concurrent writes.
- [improvement] DAT-210: Do not print effective settings to the console.
- [improvement] DAT-206: Default connector.*.url to "-".
- [improvement] DAT-200: DSBulk should fail if execution directory already exists and is not empty.
- [improvement] DAT-189: More gracefully error out when Json document mode is wrong.
- [improvement] DAT-190: Consider connector.json.mode for unloading.
- [bug] DAT-209: Records are being counted twice in Unload workflow.
- [improvement] DAT-158: Reorganize in-tree documentation.
- [improvement] DAT-180: Improve DSBulk exit statuses.
- [improvement] DAT-213: Create examples for connector.json.parserFeatures and connector.json.generatorFeatures.
- [improvement] DAT-216: application.conf and application.template.conf should include dsbulk element wrapping.
- [improvement] DAT-214: driver.auth.principal should be optional when using Kerberos.
- [improvement] DAT-207: Rename driver.auth.saslProtocol to driver.auth.saslService.
- [improvement] DAT-215: When validating path-based settings, verify file existence.


### 1.0.0-beta2

- [improvement] DAT-81: Surface setup errors better.
- [improvement] DAT-145: Use HdrHistogram as reservoir for latency measurement.
- [improvement] DAT-104: Add dry-run feature to try out load without writing to DSE.
- [bug] DAT-137: Workflow Engine does not react to interruption signals properly.
- [improvement] DAT-140: Report memory usage.
- [bug] DAT-150: In-flight requests are negative when continuous paging is active.
- [bug] DAT-152: Support query + keyspace settings combination.
- [improvement] DAT-109: Refactor setting initialization and validation.
- [improvement] DAT-146: Optimize load workflow for multiple files.
- [bug]: DAT-151: Unload workflow hangs when a destination file already exists.
- [improvement] DAT-155: Make dsbulk script more friendly for use in a DSE installation.
- [improvement] DAT-147: Support TIMESTAMP, TTL and now().
- [improvement] DAT-142: Add DSE version validation.
- [improvement] DAT-157: Optimize non-thread-per-core LoadWorkflow by trying to emit records to mapper threads together.
- [improvement] DAT-168: Field mapping should support string timestamps.
- [bug] DAT-170: Internal scheduler is not closed when LogManager is closed.


### 1.0.0-beta1

- [improvement] DAT-47: Refactor ReadResultEmitter.
- [improvement] DAT-110: Improve performance of read result mappers.
- [improvement] DAT-112: Sort 'Bulk Loader effective settings' output.
- [improvement] DAT-99: schema.keyspace should scope underlying session to the provided keyspace.
- [improvement] DAT-115: Make continuous paging optional.
- [improvement] DAT-49: Allow mappings to be inferred even when some are provided.
- [improvement] DAT-91: Add SSL/Auth Tests. Fix issue with ssl config and file paths.
- [improvement] DAT-107: Improve formatting of help section on the command line.
- [bug] DAT-100: Fully support CQL complex types.
- [improvement] DAT-117: Support blob and duration types.
- [improvement] DAT-78: Generate template file for users.
- [bug] DAT-122: Operation.log file is not created inside operation directory.
- [improvement] DAT-124: Java process should exit with non-zero status in case of error.
- [improvement] DAT-116: Log errors to stderr, not stdout.
- [bug] DAT-114: 'Reads' timer metrics should report correct latencies.
- [improvement] DAT-46: Provide a way to configure driver policies.
- [new feature] DAT-125: Report last successfully ingested lines in case of load failure.
- [new feature] DAT-129: Handle connector recoverable read errors gracefully.
- [improvement] DAT-132: When logging bound parameters of statements, be more clear about unset values.
- [bug] DAT-130: nullStrings setting doesn't handle "null" string properly.
- [improvement] DAT-133: When encountering a field parsing error, report the field index/name.
- [improvement] DAT-127: Remove unbounded queues from CSV connector.
- [bug] DAT-136: Large records cause the workflow to OOM.
- [bug] DAT-138: When maxErrors is reached the workflow does not always stop.
- [bug] DAT-128: Last recorded locations should be 100% accurate.
- [improvement] DAT-135: Fail fast when mapping doesn't align with table.
- [bug] DAT-144: When columns are larger than 4096 characters we error out.
- [improvement] DAT-92: schema.mapping should support specifying an array of target columns.


### 1.0.0-alpha2

- [improvement] DAT-42: Add LOADER_JAVA_OPTS env var support to allow users to set JVM options.
- [improvement] DAT-74: executor.maxPerSecond and executor.maxInflight should account for batch size.
- [improvement] DAT-76: Parallelize execution of workflow engine components.
- [improvement] DAT-77: Separate batch.bufferSize into batch.bufferSize and batch.maxBatchSize.
- [improvement] DAT-62: Add end-to-end tests for CSV read workflow.
- [improvement] DAT-72: Improve command line options.
- [improvement] DAT-88: Rename modules and packages to dsbulk.
- [improvement] DAT-80: Rename ssl.keystore.url and ssl.truststore.url settings.
- [improvement] DAT-83: Add --version option to emit version.
- [improvement] DAT-85: Make driver.hosts option a comma-delimited string for ease of use.
- [improvement] DAT-58: Generate settings.md documentation page from reference.conf.
- [improvement] DAT-79: Rename and remove various settings.
- [improvement] DAT-95: Change schema.mapping and schema.recordMetadata to string values that should be parsed in SchemaSettings.
- [improvement] DAT-97: Add -f option to choose config file.
- [improvement] DAT-98: Update "Loader/Unloader" refs to "Loader".
- [improvement] DAT-84: Add help subcommand to get help for groups of settings.
- [improvement] DAT-93: nullStrings setting should be more flexible.
- [bug] DAT-73: Make mappings work with quoted CQL identifiers.
- [improvement] DAT-87: Validate configuration more deeply.


### 1.0.0-alpha1

- [new feature] DAT-14: Implement configuration service.
- [new feature] DAT-15: Implement connection service.
- [new feature] DAT-16: Implement mapping service.
- [new feature] DAT-20: Implement fault tolerance.
- [new feature] DAT-17: Implement conversion service.
- [improvement] DAT-29: Simplify way to select connector.
- [improvement] DAT-30: Revisit bad files management.
- [improvement] DAT-37: ConnectorSettings.locateConnector "not found" error should leverage String.format completely.
- [new feature] DAT-33: Add support for String <-> InetAddress conversion.
- [new feature] DAT-21: Implement CSV connector.
- [improvement] DAT-34: Add grouping by replica set to token-aware batching.
- [new feature] DAT-19: Implement monitoring service.
- [new feature] DAT-27: Support NULL and UNSET values.
- [improvement] DAT-28: Support short class names for settings that expect a FQCN.
- [improvement] DAT-44: Do not block a thread while reading results.
- [new feature] DAT-24: Add support for authentication and encryption.
- [bug] DAT-48: Mappings are not being inferred.
- [improvement] DAT-31: Support String to Collection, UDT and Tuple conversion.
- [new feature] DAT-18: Create an executable bundle.
- [new feature] DAT-55: Implement Read Workflow Engine.
- [improvement] DAT-51: Simplify way to specify connector settings.
- [improvement] DAT-60: driver.contactPoints should support hostnames/ip's without port.
- [bug] DAT-69: CSV Connector fails to parse files with non-native line-ending.
- [new feature] DAT-64: Implement connector writes.
- [new feature] DAT-63: Support writing to standard output.<|MERGE_RESOLUTION|>--- conflicted
+++ resolved
@@ -16,12 +16,9 @@
 - [improvement] DAT-367: Detect writetime variable when unloading.
 - [new feature] DAY-364: Ability to unload timestamps as units since an epoch.
 - [improvement] DAT-308: Relax constraints on queries for the Count workflow.
-<<<<<<< HEAD
-- [improvement] DAT-316: JsonNodeToUDTCodec should allow a Json array input.
-=======
 - [improvement] DAT-319: Automatically add token range restriction to WHERE clauses.
 - [bug] DAT-369: Call to ArrayBackedRow.toString() causes fatal NPE.
->>>>>>> 0d41280b
+- [improvement] DAT-316: JsonNodeToUDTCodec should allow a Json array input.
 
 
 ### 1.2.0
