## Changelog

### 1.0.0 (in progress)

- [new feature] DAT-14: Implement configuration service.
- [new feature] DAT-15: Implement connection service.
- [new feature] DAT-16: Implement mapping service.
- [new feature] DAT-20: Implement fault tolerance.
- [new feature] DAT-17: Implement conversion service.
- [improvement] DAT-29: Simplify way to select connector.
- [improvement] DAT-30: Revisit bad files management.
- [improvement] DAT-37: ConnectorSettings.locateConnector "not found" error should leverage String.format completely.
- [new feature] DAT-33: Add support for String <-> InetAddress conversion.
- [new feature] DAT-21: Implement CSV connector.
- [improvement] DAT-34: Add grouping by replica set to token-aware batching.
- [new feature] DAT-19: Implement monitoring service.
- [new feature] DAT-27: Support NULL and UNSET values.
- [improvement] DAT-28: Support short class names for settings that expect a FQCN.
- [improvement] DAT-44: Do not block a thread while reading results.
- [new feature] DAT-24: Add support for authentication and encryption.
- [bug] DAT-48: Mappings are not being inferred.
- [improvement] DAT-31: Support String to Collection, UDT and Tuple conversion.
- [new feature] DAT-18: Create an executable bundle.
- [new feature] DAT-55: Implement Read Workflow Engine.
- [improvement] DAT-51: Simplify way to specify connector settings.
- [improvement] DAT-60: driver.contactPoints should support hostnames/ip's without port.
- [bug] DAT-69: CSV Connector fails to parse files with non-native line-ending.
- [new feature] DAT-64: Implement connector writes.
- [new feature] DAT-63: Support writing to standard output.
- [improvement] DAT-42: Add LOADER_JAVA_OPTS env var support to allow users to set JVM options.
- [improvement] DAT-74: executor.maxPerSecond and executor.maxInflight should account for batch size.
- [improvement] DAT-76: Parallelize execution of workflow engine components.
- [improvement] DAT-77: Separate batch.bufferSize into batch.bufferSize and batch.maxBatchSize
- [improvement] DAT-62: Add end-to-end tests for CSV read workflow
- [improvement] DAT-72: Improve command line options
<<<<<<< HEAD
- [improvement] DAT-83: Add --version option to emit version
=======
- [improvement] DAT-80: Rename ssl.keystore.url and ssl.truststore.url settings
>>>>>>> dc54ce07
<|MERGE_RESOLUTION|>--- conflicted
+++ resolved
@@ -33,8 +33,5 @@
 - [improvement] DAT-77: Separate batch.bufferSize into batch.bufferSize and batch.maxBatchSize
 - [improvement] DAT-62: Add end-to-end tests for CSV read workflow
 - [improvement] DAT-72: Improve command line options
-<<<<<<< HEAD
-- [improvement] DAT-83: Add --version option to emit version
-=======
 - [improvement] DAT-80: Rename ssl.keystore.url and ssl.truststore.url settings
->>>>>>> dc54ce07
+- [improvement] DAT-83: Add --version option to emit version