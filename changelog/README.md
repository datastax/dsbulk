## Changelog

### 1.0.1 (in progress)

- [improvement] DAT-240: Detect console width on Windows.
- [improvement] DAT-229: Allow user-supplied options to contain control characters.
- [improvement] DAT-237: Numeric overflows should display the original input that caused the overflow.
- [bug] DAT-245: Addresses should be properly translated when cluster has custom native port.
- [improvement] DAT-235: Improve error message when mapping is wrong.
- [improvement] DAT-243: Improve message when DSBulk completes with errors.
- [improvement] DAT-242: Reduce and filter stack traces.
- [improvement] DAT-244: Validate that mapped fields are present in the record.
- [improvement] DAT-238: Monitor throughput in bytes/sec.
<<<<<<< HEAD
- [bug] DAT-241: Null words should be supported by all connectors.
=======
- [improvement] DAT-246: Do not log ongoing metrics to main log file.
>>>>>>> 87fc8b58


### 1.0.0

- [improvement] DAT-220: Make ResultSubscription fully non-blocking.
- [bug] DAT-221: User home directory not correctly expanded when used with -f option.
- [improvement] DAT-225: Change driver.pooling.local.connections default to 8.
- [improvement] DAT-108: Upgrade DSE driver to 1.6.3.
- [improvement] DAT-227: Warn that continuous paging is not available when unloading with CL > ONE.
- [new feature] DAT-224: Add support for numeric overflow and rounding.
- [improvement] DAT-226: Use Netty's FastThreadLocal.
- [improvement] DAT-228: Simplify embedded CQL grammar.


### 1.0.0-rc1

- [bug] DAT-165: Messages should not be logged to standard output when it is being used for unloading.
- [new feature] DAT-172: Support numeric-to-temporal conversions.
- [new feature] DAT-175: Support temporal-to-numeric conversions.
- [enhancement] DAT-167: Add support for user-supplied execution ids.
- [new feature] DAT-22: Implement JSON connector.
- [improvement] DAT-163: Improve error message for invalid JSON paths.
- [new feature] DAT-181: Support temporal-to-timeuuid conversions.
- [new feature] DAT-184: Support boolean-to-number conversions.
- [improvement] DAT-183: Add code coverage to DSBulk builds.
- [bug] DAT-188: JSON connector does not terminate in SINGLE_DOCUMENT mode with an empty file.
- [improvement] DAT-179: Add ability for connectors to promote some settings to the common help section.
- [improvement] DAT-174: Support TTL and TIMESTAMP clauses with custom queries.
- [improvement] DAT-173: Ability to specify an error threshold as a percentage.
- [improvement] DAT-187: Change default for driver.auth.principal from user@DATASTAX.COM to unspecified.
- [improvement] DAT-192: Add descriptions for load balancing policy settings.
- [bug] DAT-193: SettingsManager is printing metaSettings to the console.
- [bug] DAT-191: Prevent file collisions on unload.
- [improvement] DAT-194: Stdin and stdout urls should use the special "-" token, similar to unix tools.
- [improvement] DAT-199: Connectors should be able to report write failures.
- [new feature] DAT-201: Use an ANTLR4-based parser to parse user-supplied statements.
- [improvement] DAT-205: Use a pooling library for concurrent writes.
- [improvement] DAT-210: Do not print effective settings to the console.
- [improvement] DAT-206: Default connector.*.url to "-".
- [improvement] DAT-200: DSBulk should fail if execution directory already exists and is not empty.
- [improvement] DAT-189: More gracefully error out when Json document mode is wrong.
- [improvement] DAT-190: Consider connector.json.mode for unloading.
- [bug] DAT-209: Records are being counted twice in Unload workflow.
- [improvement] DAT-158: Reorganize in-tree documentation.
- [improvement] DAT-180: Improve DSBulk exit statuses.
- [improvement] DAT-213: Create examples for connector.json.parserFeatures and connector.json.generatorFeatures.
- [improvement] DAT-216: application.conf and application.template.conf should include dsbulk element wrapping.
- [improvement] DAT-214: driver.auth.principal should be optional when using Kerberos.
- [improvement] DAT-207: Rename driver.auth.saslProtocol to driver.auth.saslService.
- [improvement] DAT-215: When validating path-based settings, verify file existence.


### 1.0.0-beta2

- [improvement] DAT-81: Surface setup errors better.
- [improvement] DAT-145: Use HdrHistogram as reservoir for latency measurement.
- [improvement] DAT-104: Add dry-run feature to try out load without writing to DSE.
- [bug] DAT-137: Workflow Engine does not react to interruption signals properly.
- [improvement] DAT-140: Report memory usage.
- [bug] DAT-150: In-flight requests are negative when continuous paging is active.
- [bug] DAT-152: Support query + keyspace settings combination.
- [improvement] DAT-109: Refactor setting initialization and validation.
- [improvement] DAT-146: Optimize load workflow for multiple files.
- [bug]: DAT-151: Unload workflow hangs when a destination file already exists.
- [improvement] DAT-155: Make dsbulk script more friendly for use in a DSE installation.
- [improvement] DAT-147: Support TIMESTAMP, TTL and now().
- [improvement] DAT-142: Add DSE version validation.
- [improvement] DAT-157: Optimize non-thread-per-core LoadWorkflow by trying to emit records to mapper threads together.
- [improvement] DAT-168: Field mapping should support string timestamps.
- [bug] DAT-170: Internal scheduler is not closed when LogManager is closed.


### 1.0.0-beta1

- [improvement] DAT-47: Refactor ReadResultEmitter.
- [improvement] DAT-110: Improve performance of read result mappers.
- [improvement] DAT-112: Sort 'Bulk Loader effective settings' output.
- [improvement] DAT-99: schema.keyspace should scope underlying session to the provided keyspace.
- [improvement] DAT-115: Make continuous paging optional.
- [improvement] DAT-49: Allow mappings to be inferred even when some are provided.
- [improvement] DAT-91: Add SSL/Auth Tests. Fix issue with ssl config and file paths.
- [improvement] DAT-107: Improve formatting of help section on the command line.
- [bug] DAT-100: Fully support CQL complex types.
- [improvement] DAT-117: Support blob and duration types.
- [improvement] DAT-78: Generate template file for users.
- [bug] DAT-122: Operation.log file is not created inside operation directory.
- [improvement] DAT-124: Java process should exit with non-zero status in case of error.
- [improvement] DAT-116: Log errors to stderr, not stdout.
- [bug] DAT-114: 'Reads' timer metrics should report correct latencies.
- [improvement] DAT-46: Provide a way to configure driver policies.
- [new feature] DAT-125: Report last successfully ingested lines in case of load failure.
- [new feature] DAT-129: Handle connector recoverable read errors gracefully.
- [improvement] DAT-132: When logging bound parameters of statements, be more clear about unset values.
- [bug] DAT-130: nullStrings setting doesn't handle "null" string properly.
- [improvement] DAT-133: When encountering a field parsing error, report the field index/name.
- [improvement] DAT-127: Remove unbounded queues from CSV connector.
- [bug] DAT-136: Large records cause the workflow to OOM.
- [bug] DAT-138: When maxErrors is reached the workflow does not always stop.
- [bug] DAT-128: Last recorded locations should be 100% accurate.
- [improvement] DAT-135: Fail fast when mapping doesn't align with table.
- [bug] DAT-144: When columns are larger than 4096 characters we error out.
- [improvement] DAT-92: schema.mapping should support specifying an array of target columns.


### 1.0.0-alpha2

- [improvement] DAT-42: Add LOADER_JAVA_OPTS env var support to allow users to set JVM options.
- [improvement] DAT-74: executor.maxPerSecond and executor.maxInflight should account for batch size.
- [improvement] DAT-76: Parallelize execution of workflow engine components.
- [improvement] DAT-77: Separate batch.bufferSize into batch.bufferSize and batch.maxBatchSize.
- [improvement] DAT-62: Add end-to-end tests for CSV read workflow.
- [improvement] DAT-72: Improve command line options.
- [improvement] DAT-88: Rename modules and packages to dsbulk.
- [improvement] DAT-80: Rename ssl.keystore.url and ssl.truststore.url settings.
- [improvement] DAT-83: Add --version option to emit version.
- [improvement] DAT-85: Make driver.hosts option a comma-delimited string for ease of use.
- [improvement] DAT-58: Generate settings.md documentation page from reference.conf.
- [improvement] DAT-79: Rename and remove various settings.
- [improvement] DAT-95: Change schema.mapping and schema.recordMetadata to string values that should be parsed in SchemaSettings.
- [improvement] DAT-97: Add -f option to choose config file.
- [improvement] DAT-98: Update "Loader/Unloader" refs to "Loader".
- [improvement] DAT-84: Add help subcommand to get help for groups of settings.
- [improvement] DAT-93: nullStrings setting should be more flexible.
- [bug] DAT-73: Make mappings work with quoted CQL identifiers.
- [improvement] DAT-87: Validate configuration more deeply.


### 1.0.0-alpha1

- [new feature] DAT-14: Implement configuration service.
- [new feature] DAT-15: Implement connection service.
- [new feature] DAT-16: Implement mapping service.
- [new feature] DAT-20: Implement fault tolerance.
- [new feature] DAT-17: Implement conversion service.
- [improvement] DAT-29: Simplify way to select connector.
- [improvement] DAT-30: Revisit bad files management.
- [improvement] DAT-37: ConnectorSettings.locateConnector "not found" error should leverage String.format completely.
- [new feature] DAT-33: Add support for String <-> InetAddress conversion.
- [new feature] DAT-21: Implement CSV connector.
- [improvement] DAT-34: Add grouping by replica set to token-aware batching.
- [new feature] DAT-19: Implement monitoring service.
- [new feature] DAT-27: Support NULL and UNSET values.
- [improvement] DAT-28: Support short class names for settings that expect a FQCN.
- [improvement] DAT-44: Do not block a thread while reading results.
- [new feature] DAT-24: Add support for authentication and encryption.
- [bug] DAT-48: Mappings are not being inferred.
- [improvement] DAT-31: Support String to Collection, UDT and Tuple conversion.
- [new feature] DAT-18: Create an executable bundle.
- [new feature] DAT-55: Implement Read Workflow Engine.
- [improvement] DAT-51: Simplify way to specify connector settings.
- [improvement] DAT-60: driver.contactPoints should support hostnames/ip's without port.
- [bug] DAT-69: CSV Connector fails to parse files with non-native line-ending.
- [new feature] DAT-64: Implement connector writes.
- [new feature] DAT-63: Support writing to standard output.<|MERGE_RESOLUTION|>--- conflicted
+++ resolved
@@ -11,11 +11,8 @@
 - [improvement] DAT-242: Reduce and filter stack traces.
 - [improvement] DAT-244: Validate that mapped fields are present in the record.
 - [improvement] DAT-238: Monitor throughput in bytes/sec.
-<<<<<<< HEAD
+- [improvement] DAT-246: Do not log ongoing metrics to main log file.
 - [bug] DAT-241: Null words should be supported by all connectors.
-=======
-- [improvement] DAT-246: Do not log ongoing metrics to main log file.
->>>>>>> 87fc8b58
 
 
 ### 1.0.0
