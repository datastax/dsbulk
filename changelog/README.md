## Changelog

### 1.0.0 (in progress)

- [improvement] DAT-81: Surface setup errors better.
- [improvement] DAT-145: Use HdrHistogram as reservoir for latency measurement.
- [improvement] DAT-104: Add dry-run feature to try out load without writing to DSE.
- [bug] DAT-137: Workflow Engine does not react to interruption signals properly.
- [improvement] DAT-140: Report memory usage.
- [bug] DAT-150: In-flight requests are negative when continuous paging is active.
<<<<<<< HEAD
- [improvement] DAT-146: Optimize load workflow for multiple files.
=======
- [bug] DAT-152: Support query + keyspace settings combination.
- [improvement] DAT-109: Refactor setting initialization and validation.
>>>>>>> 77fbfa60


### 1.0.0-beta1

- [improvement] DAT-47: Refactor ReadResultEmitter.
- [improvement] DAT-110: Improve performance of read result mappers.
- [improvement] DAT-112: Sort 'Bulk Loader effective settings' output.
- [improvement] DAT-99: schema.keyspace should scope underlying session to the provided keyspace.
- [improvement] DAT-115: Make continuous paging optional.
- [improvement] DAT-49: Allow mappings to be inferred even when some are provided.
- [improvement] DAT-91: Add SSL/Auth Tests. Fix issue with ssl config and file paths.
- [improvement] DAT-107: Improve formatting of help section on the command line.
- [bug] DAT-100: Fully support CQL complex types.
- [improvement] DAT-117: Support blob and duration types.
- [improvement] DAT-78: Generate template file for users.
- [bug] DAT-122: Operation.log file is not created inside operation directory.
- [improvement] DAT-124: Java process should exit with non-zero status in case of error.
- [improvement] DAT-116: Log errors to stderr, not stdout.
- [bug] DAT-114: 'Reads' timer metrics should report correct latencies.
- [improvement] DAT-46: Provide a way to configure driver policies.
- [new feature] DAT-125: Report last successfully ingested lines in case of load failure.
- [new feature] DAT-129: Handle connector recoverable read errors gracefully.
- [improvement] DAT-132: When logging bound parameters of statements, be more clear about unset values.
- [bug] DAT-130: nullStrings setting doesn't handle "null" string properly.
- [improvement] DAT-133: When encountering a field parsing error, report the field index/name.
- [improvement] DAT-127: Remove unbounded queues from CSV connector.
- [bug] DAT-136: Large records cause the workflow to OOM.
- [bug] DAT-138: When maxErrors is reached the workflow does not always stop.
- [bug] DAT-128: Last recorded locations should be 100% accurate.
- [bug] DAT-144: When columns are larger than 4096 characters we error out.
- [improvement] DAT-92: schema.mapping should support specifying an array of target columns.


### 1.0.0-alpha2

- [improvement] DAT-42: Add LOADER_JAVA_OPTS env var support to allow users to set JVM options.
- [improvement] DAT-74: executor.maxPerSecond and executor.maxInflight should account for batch size.
- [improvement] DAT-76: Parallelize execution of workflow engine components.
- [improvement] DAT-77: Separate batch.bufferSize into batch.bufferSize and batch.maxBatchSize.
- [improvement] DAT-62: Add end-to-end tests for CSV read workflow.
- [improvement] DAT-72: Improve command line options.
- [improvement] DAT-88: Rename modules and packages to dsbulk.
- [improvement] DAT-80: Rename ssl.keystore.url and ssl.truststore.url settings.
- [improvement] DAT-83: Add --version option to emit version.
- [improvement] DAT-85: Make driver.hosts option a comma-delimited string for ease of use.
- [improvement] DAT-58: Generate settings.md documentation page from reference.conf.
- [improvement] DAT-79: Rename and remove various settings.
- [improvement] DAT-95: Change schema.mapping and schema.recordMetadata to string values that should be parsed in SchemaSettings.
- [improvement] DAT-97: Add -f option to choose config file.
- [improvement] DAT-98: Update "Loader/Unloader" refs to "Loader".
- [improvement] DAT-84: Add help subcommand to get help for groups of settings.
- [improvement] DAT-93: nullStrings setting should be more flexible.
- [bug] DAT-73: Make mappings work with quoted CQL identifiers.
- [improvement] DAT-87: Validate configuration more deeply.


### 1.0.0-alpha1

- [new feature] DAT-14: Implement configuration service.
- [new feature] DAT-15: Implement connection service.
- [new feature] DAT-16: Implement mapping service.
- [new feature] DAT-20: Implement fault tolerance.
- [new feature] DAT-17: Implement conversion service.
- [improvement] DAT-29: Simplify way to select connector.
- [improvement] DAT-30: Revisit bad files management.
- [improvement] DAT-37: ConnectorSettings.locateConnector "not found" error should leverage String.format completely.
- [new feature] DAT-33: Add support for String <-> InetAddress conversion.
- [new feature] DAT-21: Implement CSV connector.
- [improvement] DAT-34: Add grouping by replica set to token-aware batching.
- [new feature] DAT-19: Implement monitoring service.
- [new feature] DAT-27: Support NULL and UNSET values.
- [improvement] DAT-28: Support short class names for settings that expect a FQCN.
- [improvement] DAT-44: Do not block a thread while reading results.
- [new feature] DAT-24: Add support for authentication and encryption.
- [bug] DAT-48: Mappings are not being inferred.
- [improvement] DAT-31: Support String to Collection, UDT and Tuple conversion.
- [new feature] DAT-18: Create an executable bundle.
- [new feature] DAT-55: Implement Read Workflow Engine.
- [improvement] DAT-51: Simplify way to specify connector settings.
- [improvement] DAT-60: driver.contactPoints should support hostnames/ip's without port.
- [bug] DAT-69: CSV Connector fails to parse files with non-native line-ending.
- [new feature] DAT-64: Implement connector writes.
- [new feature] DAT-63: Support writing to standard output.<|MERGE_RESOLUTION|>--- conflicted
+++ resolved
@@ -8,12 +8,9 @@
 - [bug] DAT-137: Workflow Engine does not react to interruption signals properly.
 - [improvement] DAT-140: Report memory usage.
 - [bug] DAT-150: In-flight requests are negative when continuous paging is active.
-<<<<<<< HEAD
-- [improvement] DAT-146: Optimize load workflow for multiple files.
-=======
 - [bug] DAT-152: Support query + keyspace settings combination.
 - [improvement] DAT-109: Refactor setting initialization and validation.
->>>>>>> 77fbfa60
+- [improvement] DAT-146: Optimize load workflow for multiple files.
 
 
 ### 1.0.0-beta1
@@ -96,4 +93,5 @@
 - [improvement] DAT-60: driver.contactPoints should support hostnames/ip's without port.
 - [bug] DAT-69: CSV Connector fails to parse files with non-native line-ending.
 - [new feature] DAT-64: Implement connector writes.
-- [new feature] DAT-63: Support writing to standard output.+- [new feature] DAT-63: Support writing to standard output.
+- [improvement] DAT-109: Refactor setting initialization and validation.