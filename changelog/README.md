## Changelog

## 1.10.0

<<<<<<< HEAD
- [improvement] BULK-22: Add ability to read from `s3://` URLs (#398).
- [improvement] Upgrade driver to 4.14.1.
=======
- [improvement] [#423](https://github.com/datastax/dsbulk/issues/423): Upgrade driver to 4.14.1, and other DSBulk dependencies.
>>>>>>> fb135012
- [bug] [#419](https://github.com/datastax/dsbulk/issues/419): Fix wrong ANSI mode option name.
- [bug] [#425](https://github.com/datastax/dsbulk/issues/425): Don't print count results if read result counter is null.
- [improvement] [#424](https://github.com/datastax/dsbulk/issues/424): Add "max" verbosity level for debugging purposes.
- [new feature] [#429](https://github.com/datastax/dsbulk/issues/429): Produce a positions file when unloading / counting.
- [improvement] [#437](https://github.com/datastax/dsbulk/issues/437): Add building instructions to CONTRIBUTING.md.
- [improvement] [#438](https://github.com/datastax/dsbulk/issues/438): Ability to limit throughput in bytes per second.
- [bug] [#440](https://github.com/datastax/dsbulk/issues/440): Properly close files when unload is interrupted.
- [bug] [#444](https://github.com/datastax/dsbulk/issues/444): Increment records/failed counter for failed writes.
- [new feature] [#431](https://github.com/datastax/dsbulk/issues/431): Ability to resume a failed operation.

## 1.9.1

- [improvement] [#435](https://github.com/datastax/dsbulk/issues/435): Auto-detect cloud server-side rate-limit.

## 1.9.0

- [improvement] Upgrade driver to 4.14.0.
- [new feature] [#400](https://github.com/datastax/dsbulk/issues/400): Add ability to unwrap BATCH queries.
- [new feature] [#405](https://github.com/datastax/dsbulk/issues/405): Add support for Prometheus.
- [improvement] [#403](https://github.com/datastax/dsbulk/issues/403): Exclude unsupported types from automatic timestamp and TTL preservation.
- [improvement] [#402](https://github.com/datastax/dsbulk/issues/402): Upload DSBulk binary distributions to Maven Central.
- [improvement] [#411](https://github.com/datastax/dsbulk/issues/411): Don't check for emptiness of primary key columns.
- [improvement] [#412](https://github.com/datastax/dsbulk/issues/412): Add support for nested functions in mappings.
- [improvement] [#415](https://github.com/datastax/dsbulk/issues/415): Add support for literals in mappings.

## 1.8.0

- [improvement] Upgrade driver to 4.10.0.
- [bug] Fix incorrect error message when read concurrency is < 1.
- [bug] Prevent connectors from reporting read concurrency zero when no file is available for reading.
- [bug] DAT-627: Share CodecRegistry instance between DSBulk and driver.
- [improvement] Accept Well-known Binary (WKB) input formats for Geometry types.
- [improvement] Make Json connector sensitive to the configured binary format.
- [improvement] Make Geometry formats configurable.
- [new feature] DAT-331: Add option to automatically preserve TTL and timestamp.

## 1.7.0

- [bug] Correctly display durations lesser than 1 second (#369).
- [bug] Skip invalid lines when parsing the output of java -version (#372, fixes #371).
- [bug] DAT-612: Fix null pointer exception when reading from Stdin.
- [improvement] DAT-591: Ability to disable the console reporter.
- [improvement] DAT-605: Write empty strings as quoted empty fields by default in CSV connector.
- [bug] DAT-596: Do not display stty errors.
- [improvement] DAT-614: Ability to discard record sources.


## 1.6.0

- [bug] DAT-558: Count operations should not modify user-provided queries.
- [improvement] DAT-402: Create an abstract RecordReader leveraging Flux.generate.
- [bug] DAT-569: Do not parallelize queries containing GROUP BY, ORDER BY or LIMIT clauses.
- [bug] DAT-573: Convert empty strings to zero-length arrays when loading blobs.
- [bug] DAT-581: Resolve configuration references after the final config has been computed.
- [bug] DAT-585: Apply per-file limits when reading multiple resources.
- [new feature] DAT-588: Add option to unload blob data in hex format.
- [improvement] DAT-593: Remove thread pools in LogManager.
- [bug] DAT-410: Validate that monitoring report rate is greater than or equal to 1 second.
- [improvement] DAT-346: Add support for multichar field delimiters in CSV connector.
- [improvement] DAT-469: Raise the precision of kb/row to 3 decimal digits.
- [improvement] DAT-547: Ability to specify a list of allowed or denied hosts.
- [improvement] DAT-472: Ability to prompt for passwords when none specified in config.
- [improvement] DAT-571: Generalize maxConcurrentQueries to all operations.
- [improvement] DAT-575: Automatically detect the best concurrency level by sampling data.
- [improvement] DAT-578: Raise driver timeouts.
- [improvement] DAT-454: Revisit threading model for Unload workflow.
- [improvement] DAT-438: Apply maxConcurrentFiles to loads.


## 1.5.0

- [improvement] DAT-525: Update DSBulk to unified driver.
- [new feature] DAT-354: Add support for DSE Graph to DSBulk.
- [improvement] DAT-361: Display metrics in vertices or edges per second in graph mode.


## 1.4.1

- [bug] DAT-516: Always quote comment character when unloading.
- [new feature] DAT-519: Remove restriction preventing DSBulk use with OSS Cassandra.


## 1.4.0

- [improvement] DAT-303: Update DSBulk to Java DSE Driver 2.x.
- [new feature] DAT-449: Add support for loading and unloading from/to compressed files.
- [new feature] DAT-412: Add support for DataStax Cloud.
- [improvement] DAT-492: Add CLI shortcut for secure connect bundle.
- [improvement] DAT-490: Allow secure connect bundle to be provided from external URL.
- [improvement] DAT-481: Improve NodeComparator algorithm.
- [improvement] DAT-499: Warn if cloud enabled and incompatible settings are defined.
- [improvement] DAT-495: Allow driver to be configured directly.


### 1.3.4

- [bug] DAT-414: DSBulk should allow INSERT queries without clustering column when all columns are static.
- [improvement] DAT-411: Improve error message when row fails to decode.
- [improvement] DAT-383: Show version option in DSBulk help.
- [bug] DAT-333: Logging option "-maxErrors 0" doesn't abort the operation.
- [improvement] DAT-431: Replace Guava's Range with a custom range implementation.
- [improvement] DAT-435: Make connectors accept a list of URLs when loading.
- [improvement] DAT-443: Default output file name format should not include thousands separator.
- [improvement] DAT-428: Add support for UNITS_SINCE_EPOCH to CQL date and time.
- [improvement] DAT-451: Driver query warnings should not spam the console.
- [task] DAT-455: Update jackson-databind to 2.9.9.1 to fix CVE-2019-12814.
- [improvement] DAT-432: Ability to disable bytes/sec metrics.
- [bug] DAT-427: DSBulk should handle empty column names in CSV headers.
- [bug] DAT-427: DSBulk should handle empty or duplicate column names in CSV headers.
- [bug] DAT-441: Quote execution IDs when they generate invalid MBean names.


### 1.3.3

- [bug] DAT-400: Export of varchar column containing JSON may truncate data.


### 1.3.2

- [task] DAT-398: Remove unwanted dependencies or dependencies with offending licenses.


### 1.3.1

- [improvement] DAT-385: Implement unload and count for materialized views.
- [improvement] DAT-389: batch.bufferSize should be a multiple of batch.maxBatchStatements.
- [improvement] DAT-310: Simplify computation of resource positions.
- [improvement] DAT-388: Revisit "parallel" flows.
- [bug] DAT-392: Setting executor.maxInFlight to a negative value triggers fatal error.
- [improvement] DAT-384: Improve support for lightweight transactions.


### 1.3.0

- [bug] DAT-334: Murmur3TokenRangeSplitter should allow long overflows when splitting ranges.
- [improvement] DAT-336: Extend DSBulk's rate limiting capability to reads.
- [improvement] DAT-362: Improve readability of error messages printed to the console.
- [improvement] DAT-352: Calculate batch size dynamically - Adaptive Batch Sizing.
- [bug] DAT-339: CSV connector trims trailing whitespace when reading data.
- [improvement] DAT-344: Expose settings to control how to interpret empty fields in CSV files.
- [improvement] DAT-305: DSBulk help should show description of available commands.
- [improvement] DAT-327: Allow functions to appear in mapping variables
- [bug] DAT-368: Avoid overflows in CodecUtils.numberToInstant.
- [improvement] DAT-367: Detect writetime variable when unloading.
- [new feature] DAY-364: Ability to unload timestamps as units since an epoch.
- [improvement] DAT-308: Relax constraints on queries for the Count workflow.
- [improvement] DAT-319: Automatically add token range restriction to WHERE clauses.
- [bug] DAT-369: Call to ArrayBackedRow.toString() causes fatal NPE.
- [improvement] DAT-316: JsonNodeToUDTCodec should allow a Json array input.
- [new feature] DAT-340: Print basic information about the cluster.
- [improvement] DAT-372: Improve WHERE clause token range restriction detection.
- [improvement] DAT-370: Remove record location URI.
- [improvement] DAT-373: Allow columns and fields to be mapped more than once.
- [improvement] DAT-315: UDT and tuple codecs should respect allowExtraFields and allowMissingFields.
- [improvement] DAT-312: Add support for DSE 4.8 and lower.
- [improvement] DAT-378: Add support for keyspace-qualified UDFs in mappings.
- [improvement] DAT-379: Allow fields to appear as function parameters on the left side of mapping entries.
- [improvement] DAT-309: Improve handling of search queries.
- [improvement] DAT-380: Ability to hard-limit the number of concurrent continuous paging sessions.
- [improvement] DAT-365: Ability to skip unloading/loading solr_query column.


### 1.2.0

- [bug] DAT-302: CsvWriter trims leading/trailing spaces in values.
- [bug] DAT-311: CSV connector fails when the number of columns in a record is greater than 512.
- [improvement] DAT-252: Improve range split algorithm in multi-dc and/or vnodes environments.
- [improvement] DAT-317: Support simplified notation for JSON arrays and objects in collection fields.
- [bug] DAT-326: DSBulk fails when mapping contains a primary key column mapped to a function.


### 1.1.0

- [bug] DAT-289: Generated queries do not respect indexed mapping order.
- [bug] DAT-288: DSBulk cannot handle columns of type list<timestamp>.
- [improvement] DAT-292: Add support for counter tables.
- [bug] DAT-295: Generated query does not always contain all token ranges.
- [bug] DAT-297: Empty map values do not work when loading using DSBulk.
- [new feature] DAT-291: Add count workflow.
- [improvement] DAT-298: Rename CQL_DATE_TIME to CQL_TIMESTAMP.
- [improvement] DAT-286: Intercept Univocity exceptions and expose them in a user-friendly way.
- [improvement] DAT-287: Combine batch.mode and batch.enabled into a single setting.
- [improvement] DAT-299: Count the number of rows for the N biggest partitions.
- [bug] DAT-300: DSBulk fails to start with Java 10+.
- [improvement] DAT-290: DSBulk should avoid logging to stdout.
- [improvement] DAT-294: Use Antlr to validate user-supplied queries and mappings.


### 1.0.2

- [improvement] DAT-249: Don't use ANSI color codes on non-ANSI terminals.
- [bug] DAT-255: Debug files are missing records.
- [improvement] DAT-251: Update DriverSettings with new TokenAwarePolicy.
- [bug] DAT-259: LogManager files have interleaved entries.
- [bug] DAT-260: LogManager is closing files too soon.
- [bug] DAT-266: DSE Geometry types cause CodecNotFoundException.
- [improvement] DAT-270: Replace Java collections with JCTools equivalents whenever possible.
- [improvement] DAT-257: Check case on failure to identify keyspace or table.
- [improvement] DAT-258: Default driver.auth.provider to DsePlainTextAuthProvider if -p is specified.
- [improvement] DAT-261: Improve message when no files match pattern in a directory.
- [bug] DAT-268: Map-type settings are unrecognized from the command-line.
- [bug] DAT-273: Json connector doesn't respect WRITE_NULL_MAP_VALUES in serialization features setting.
- [improvement] DAT-275: Simplify schema.queryTimestamp format.
- [improvement] DAT-276: Remove connector.json.mapperFeatures setting.
- [improvement] DAT-277: Support all CQL literal formats.
- [improvement] DAT-253: More understandable error reporting when CSV file without headers is loaded without mapping specified.


### 1.0.1

- [improvement] DAT-240: Detect console width on Windows.
- [improvement] DAT-229: Allow user-supplied options to contain control characters.
- [improvement] DAT-237: Numeric overflows should display the original input that caused the overflow.
- [bug] DAT-245: Addresses should be properly translated when cluster has custom native port.
- [improvement] DAT-235: Improve error message when mapping is wrong.
- [improvement] DAT-243: Improve message when DSBulk completes with errors.
- [improvement] DAT-242: Reduce and filter stack traces.
- [improvement] DAT-244: Validate that mapped fields are present in the record.
- [improvement] DAT-238: Monitor throughput in bytes/sec.
- [improvement] DAT-246: Do not log ongoing metrics to main log file.
- [improvement] DAT-247: Improve handling of uncaught exceptions.
- [bug] DAT-241: Null words should be supported by all connectors.


### 1.0.0

- [improvement] DAT-220: Make ResultSubscription fully non-blocking.
- [bug] DAT-221: User home directory not correctly expanded when used with -f option.
- [improvement] DAT-225: Change driver.pooling.local.connections default to 8.
- [improvement] DAT-108: Upgrade DSE driver to 1.6.3.
- [improvement] DAT-227: Warn that continuous paging is not available when unloading with CL > ONE.
- [new feature] DAT-224: Add support for numeric overflow and rounding.
- [improvement] DAT-226: Use Netty's FastThreadLocal.
- [improvement] DAT-228: Simplify embedded CQL grammar.


### 1.0.0-rc1

- [bug] DAT-165: Messages should not be logged to standard output when it is being used for unloading.
- [new feature] DAT-172: Support numeric-to-temporal conversions.
- [new feature] DAT-175: Support temporal-to-numeric conversions.
- [enhancement] DAT-167: Add support for user-supplied execution ids.
- [new feature] DAT-22: Implement JSON connector.
- [improvement] DAT-163: Improve error message for invalid JSON paths.
- [new feature] DAT-181: Support temporal-to-timeuuid conversions.
- [new feature] DAT-184: Support boolean-to-number conversions.
- [improvement] DAT-183: Add code coverage to DSBulk builds.
- [bug] DAT-188: JSON connector does not terminate in SINGLE_DOCUMENT mode with an empty file.
- [improvement] DAT-179: Add ability for connectors to promote some settings to the common help section.
- [improvement] DAT-174: Support TTL and TIMESTAMP clauses with custom queries.
- [improvement] DAT-173: Ability to specify an error threshold as a percentage.
- [improvement] DAT-187: Change default for driver.auth.principal from user@DATASTAX.COM to unspecified.
- [improvement] DAT-192: Add descriptions for load balancing policy settings.
- [bug] DAT-193: SettingsManager is printing metaSettings to the console.
- [bug] DAT-191: Prevent file collisions on unload.
- [improvement] DAT-194: Stdin and stdout urls should use the special "-" token, similar to unix tools.
- [improvement] DAT-199: Connectors should be able to report write failures.
- [new feature] DAT-201: Use an ANTLR4-based parser to parse user-supplied statements.
- [improvement] DAT-205: Use a pooling library for concurrent writes.
- [improvement] DAT-210: Do not print effective settings to the console.
- [improvement] DAT-206: Default connector.*.url to "-".
- [improvement] DAT-200: DSBulk should fail if execution directory already exists and is not empty.
- [improvement] DAT-189: More gracefully error out when Json document mode is wrong.
- [improvement] DAT-190: Consider connector.json.mode for unloading.
- [bug] DAT-209: Records are being counted twice in Unload workflow.
- [improvement] DAT-158: Reorganize in-tree documentation.
- [improvement] DAT-180: Improve DSBulk exit statuses.
- [improvement] DAT-213: Create examples for connector.json.parserFeatures and connector.json.generatorFeatures.
- [improvement] DAT-216: application.conf and application.template.conf should include dsbulk element wrapping.
- [improvement] DAT-214: driver.auth.principal should be optional when using Kerberos.
- [improvement] DAT-207: Rename driver.auth.saslProtocol to driver.auth.saslService.
- [improvement] DAT-215: When validating path-based settings, verify file existence.


### 1.0.0-beta2

- [improvement] DAT-81: Surface setup errors better.
- [improvement] DAT-145: Use HdrHistogram as reservoir for latency measurement.
- [improvement] DAT-104: Add dry-run feature to try out load without writing to DSE.
- [bug] DAT-137: Workflow Engine does not react to interruption signals properly.
- [improvement] DAT-140: Report memory usage.
- [bug] DAT-150: In-flight requests are negative when continuous paging is active.
- [bug] DAT-152: Support query + keyspace settings combination.
- [improvement] DAT-109: Refactor setting initialization and validation.
- [improvement] DAT-146: Optimize load workflow for multiple files.
- [bug]: DAT-151: Unload workflow hangs when a destination file already exists.
- [improvement] DAT-155: Make dsbulk script more friendly for use in a DSE installation.
- [improvement] DAT-147: Support TIMESTAMP, TTL and now().
- [improvement] DAT-142: Add DSE version validation.
- [improvement] DAT-157: Optimize non-thread-per-core LoadWorkflow by trying to emit records to mapper threads together.
- [improvement] DAT-168: Field mapping should support string timestamps.
- [bug] DAT-170: Internal scheduler is not closed when LogManager is closed.


### 1.0.0-beta1

- [improvement] DAT-47: Refactor ReadResultEmitter.
- [improvement] DAT-110: Improve performance of read result mappers.
- [improvement] DAT-112: Sort 'Bulk Loader effective settings' output.
- [improvement] DAT-99: schema.keyspace should scope underlying session to the provided keyspace.
- [improvement] DAT-115: Make continuous paging optional.
- [improvement] DAT-49: Allow mappings to be inferred even when some are provided.
- [improvement] DAT-91: Add SSL/Auth Tests. Fix issue with ssl config and file paths.
- [improvement] DAT-107: Improve formatting of help section on the command line.
- [bug] DAT-100: Fully support CQL complex types.
- [improvement] DAT-117: Support blob and duration types.
- [improvement] DAT-78: Generate template file for users.
- [bug] DAT-122: Operation.log file is not created inside operation directory.
- [improvement] DAT-124: Java process should exit with non-zero status in case of error.
- [improvement] DAT-116: Log errors to stderr, not stdout.
- [bug] DAT-114: 'Reads' timer metrics should report correct latencies.
- [improvement] DAT-46: Provide a way to configure driver policies.
- [new feature] DAT-125: Report last successfully ingested lines in case of load failure.
- [new feature] DAT-129: Handle connector recoverable read errors gracefully.
- [improvement] DAT-132: When logging bound parameters of statements, be more clear about unset values.
- [bug] DAT-130: nullStrings setting doesn't handle "null" string properly.
- [improvement] DAT-133: When encountering a field parsing error, report the field index/name.
- [improvement] DAT-127: Remove unbounded queues from CSV connector.
- [bug] DAT-136: Large records cause the workflow to OOM.
- [bug] DAT-138: When maxErrors is reached the workflow does not always stop.
- [bug] DAT-128: Last recorded locations should be 100% accurate.
- [improvement] DAT-135: Fail fast when mapping doesn't align with table.
- [bug] DAT-144: When columns are larger than 4096 characters we error out.
- [improvement] DAT-92: schema.mapping should support specifying an array of target columns.


### 1.0.0-alpha2

- [improvement] DAT-42: Add LOADER_JAVA_OPTS env var support to allow users to set JVM options.
- [improvement] DAT-74: executor.maxPerSecond and executor.maxInflight should account for batch size.
- [improvement] DAT-76: Parallelize execution of workflow engine components.
- [improvement] DAT-77: Separate batch.bufferSize into batch.bufferSize and batch.maxBatchSize.
- [improvement] DAT-62: Add end-to-end tests for CSV read workflow.
- [improvement] DAT-72: Improve command line options.
- [improvement] DAT-88: Rename modules and packages to dsbulk.
- [improvement] DAT-80: Rename ssl.keystore.url and ssl.truststore.url settings.
- [improvement] DAT-83: Add --version option to emit version.
- [improvement] DAT-85: Make driver.hosts option a comma-delimited string for ease of use.
- [improvement] DAT-58: Generate settings.md documentation page from reference.conf.
- [improvement] DAT-79: Rename and remove various settings.
- [improvement] DAT-95: Change schema.mapping and schema.recordMetadata to string values that should be parsed in SchemaSettings.
- [improvement] DAT-97: Add -f option to choose config file.
- [improvement] DAT-98: Update "Loader/Unloader" refs to "Loader".
- [improvement] DAT-84: Add help subcommand to get help for groups of settings.
- [improvement] DAT-93: nullStrings setting should be more flexible.
- [bug] DAT-73: Make mappings work with quoted CQL identifiers.
- [improvement] DAT-87: Validate configuration more deeply.


### 1.0.0-alpha1

- [new feature] DAT-14: Implement configuration service.
- [new feature] DAT-15: Implement connection service.
- [new feature] DAT-16: Implement mapping service.
- [new feature] DAT-20: Implement fault tolerance.
- [new feature] DAT-17: Implement conversion service.
- [improvement] DAT-29: Simplify way to select connector.
- [improvement] DAT-30: Revisit bad files management.
- [improvement] DAT-37: ConnectorSettings.locateConnector "not found" error should leverage String.format completely.
- [new feature] DAT-33: Add support for String <-> InetAddress conversion.
- [new feature] DAT-21: Implement CSV connector.
- [improvement] DAT-34: Add grouping by replica set to token-aware batching.
- [new feature] DAT-19: Implement monitoring service.
- [new feature] DAT-27: Support NULL and UNSET values.
- [improvement] DAT-28: Support short class names for settings that expect a FQCN.
- [improvement] DAT-44: Do not block a thread while reading results.
- [new feature] DAT-24: Add support for authentication and encryption.
- [bug] DAT-48: Mappings are not being inferred.
- [improvement] DAT-31: Support String to Collection, UDT and Tuple conversion.
- [new feature] DAT-18: Create an executable bundle.
- [new feature] DAT-55: Implement Read Workflow Engine.
- [improvement] DAT-51: Simplify way to specify connector settings.
- [improvement] DAT-60: driver.contactPoints should support hostnames/ip's without port.
- [bug] DAT-69: CSV Connector fails to parse files with non-native line-ending.
- [new feature] DAT-64: Implement connector writes.
- [new feature] DAT-63: Support writing to standard output.<|MERGE_RESOLUTION|>--- conflicted
+++ resolved
@@ -1,13 +1,13 @@
 ## Changelog
 
+## 1.11.0
+
+- [improvement] BULK-22: Add ability to read from `s3://` URLs (#398).
+
 ## 1.10.0
 
-<<<<<<< HEAD
-- [improvement] BULK-22: Add ability to read from `s3://` URLs (#398).
 - [improvement] Upgrade driver to 4.14.1.
-=======
 - [improvement] [#423](https://github.com/datastax/dsbulk/issues/423): Upgrade driver to 4.14.1, and other DSBulk dependencies.
->>>>>>> fb135012
 - [bug] [#419](https://github.com/datastax/dsbulk/issues/419): Fix wrong ANSI mode option name.
 - [bug] [#425](https://github.com/datastax/dsbulk/issues/425): Don't print count results if read result counter is null.
 - [improvement] [#424](https://github.com/datastax/dsbulk/issues/424): Add "max" verbosity level for debugging purposes.
