## Changelog

### 1.0.1 (in progress)

- [improvement] DAT-240: Detect console width on Windows.
- [improvement] DAT-229: Allow user-supplied options to contain control characters.
- [improvement] DAT-237: Numeric overflows should display the original input that caused the overflow.
- [bug] DAT-245: Addresses should be properly translated when cluster has custom native port.
- [improvement] DAT-235: Improve error message when mapping is wrong.
<<<<<<< HEAD
- [improvement] DAT-244: Validate that mapped fields are present in the record.
=======
- [improvement] DAT-243: Improve message when DSBulk completes with errors.
- [improvement] DAT-242: Reduce and filter stack traces.
>>>>>>> 83a3abc2


### 1.0.0

- [improvement] DAT-220: Make ResultSubscription fully non-blocking.
- [bug] DAT-221: User home directory not correctly expanded when used with -f option.
- [improvement] DAT-225: Change driver.pooling.local.connections default to 8.
- [improvement] DAT-108: Upgrade DSE driver to 1.6.3.
- [improvement] DAT-227: Warn that continuous paging is not available when unloading with CL > ONE.
- [new feature] DAT-224: Add support for numeric overflow and rounding.
- [improvement] DAT-226: Use Netty's FastThreadLocal.
- [improvement] DAT-228: Simplify embedded CQL grammar.


### 1.0.0-rc1

- [bug] DAT-165: Messages should not be logged to standard output when it is being used for unloading.
- [new feature] DAT-172: Support numeric-to-temporal conversions.
- [new feature] DAT-175: Support temporal-to-numeric conversions.
- [enhancement] DAT-167: Add support for user-supplied execution ids.
- [new feature] DAT-22: Implement JSON connector.
- [improvement] DAT-163: Improve error message for invalid JSON paths.
- [new feature] DAT-181: Support temporal-to-timeuuid conversions.
- [new feature] DAT-184: Support boolean-to-number conversions.
- [improvement] DAT-183: Add code coverage to DSBulk builds.
- [bug] DAT-188: JSON connector does not terminate in SINGLE_DOCUMENT mode with an empty file.
- [improvement] DAT-179: Add ability for connectors to promote some settings to the common help section.
- [improvement] DAT-174: Support TTL and TIMESTAMP clauses with custom queries.
- [improvement] DAT-173: Ability to specify an error threshold as a percentage.
- [improvement] DAT-187: Change default for driver.auth.principal from user@DATASTAX.COM to unspecified.
- [improvement] DAT-192: Add descriptions for load balancing policy settings.
- [bug] DAT-193: SettingsManager is printing metaSettings to the console.
- [bug] DAT-191: Prevent file collisions on unload.
- [improvement] DAT-194: Stdin and stdout urls should use the special "-" token, similar to unix tools.
- [improvement] DAT-199: Connectors should be able to report write failures.
- [new feature] DAT-201: Use an ANTLR4-based parser to parse user-supplied statements.
- [improvement] DAT-205: Use a pooling library for concurrent writes.
- [improvement] DAT-210: Do not print effective settings to the console.
- [improvement] DAT-206: Default connector.*.url to "-".
- [improvement] DAT-200: DSBulk should fail if execution directory already exists and is not empty.
- [improvement] DAT-189: More gracefully error out when Json document mode is wrong.
- [improvement] DAT-190: Consider connector.json.mode for unloading.
- [bug] DAT-209: Records are being counted twice in Unload workflow.
- [improvement] DAT-158: Reorganize in-tree documentation.
- [improvement] DAT-180: Improve DSBulk exit statuses.
- [improvement] DAT-213: Create examples for connector.json.parserFeatures and connector.json.generatorFeatures.
- [improvement] DAT-216: application.conf and application.template.conf should include dsbulk element wrapping.
- [improvement] DAT-214: driver.auth.principal should be optional when using Kerberos.
- [improvement] DAT-207: Rename driver.auth.saslProtocol to driver.auth.saslService.
- [improvement] DAT-215: When validating path-based settings, verify file existence.


### 1.0.0-beta2

- [improvement] DAT-81: Surface setup errors better.
- [improvement] DAT-145: Use HdrHistogram as reservoir for latency measurement.
- [improvement] DAT-104: Add dry-run feature to try out load without writing to DSE.
- [bug] DAT-137: Workflow Engine does not react to interruption signals properly.
- [improvement] DAT-140: Report memory usage.
- [bug] DAT-150: In-flight requests are negative when continuous paging is active.
- [bug] DAT-152: Support query + keyspace settings combination.
- [improvement] DAT-109: Refactor setting initialization and validation.
- [improvement] DAT-146: Optimize load workflow for multiple files.
- [bug]: DAT-151: Unload workflow hangs when a destination file already exists.
- [improvement] DAT-155: Make dsbulk script more friendly for use in a DSE installation.
- [improvement] DAT-147: Support TIMESTAMP, TTL and now().
- [improvement] DAT-142: Add DSE version validation.
- [improvement] DAT-157: Optimize non-thread-per-core LoadWorkflow by trying to emit records to mapper threads together.
- [improvement] DAT-168: Field mapping should support string timestamps.
- [bug] DAT-170: Internal scheduler is not closed when LogManager is closed.


### 1.0.0-beta1

- [improvement] DAT-47: Refactor ReadResultEmitter.
- [improvement] DAT-110: Improve performance of read result mappers.
- [improvement] DAT-112: Sort 'Bulk Loader effective settings' output.
- [improvement] DAT-99: schema.keyspace should scope underlying session to the provided keyspace.
- [improvement] DAT-115: Make continuous paging optional.
- [improvement] DAT-49: Allow mappings to be inferred even when some are provided.
- [improvement] DAT-91: Add SSL/Auth Tests. Fix issue with ssl config and file paths.
- [improvement] DAT-107: Improve formatting of help section on the command line.
- [bug] DAT-100: Fully support CQL complex types.
- [improvement] DAT-117: Support blob and duration types.
- [improvement] DAT-78: Generate template file for users.
- [bug] DAT-122: Operation.log file is not created inside operation directory.
- [improvement] DAT-124: Java process should exit with non-zero status in case of error.
- [improvement] DAT-116: Log errors to stderr, not stdout.
- [bug] DAT-114: 'Reads' timer metrics should report correct latencies.
- [improvement] DAT-46: Provide a way to configure driver policies.
- [new feature] DAT-125: Report last successfully ingested lines in case of load failure.
- [new feature] DAT-129: Handle connector recoverable read errors gracefully.
- [improvement] DAT-132: When logging bound parameters of statements, be more clear about unset values.
- [bug] DAT-130: nullStrings setting doesn't handle "null" string properly.
- [improvement] DAT-133: When encountering a field parsing error, report the field index/name.
- [improvement] DAT-127: Remove unbounded queues from CSV connector.
- [bug] DAT-136: Large records cause the workflow to OOM.
- [bug] DAT-138: When maxErrors is reached the workflow does not always stop.
- [bug] DAT-128: Last recorded locations should be 100% accurate.
- [improvement] DAT-135: Fail fast when mapping doesn't align with table.
- [bug] DAT-144: When columns are larger than 4096 characters we error out.
- [improvement] DAT-92: schema.mapping should support specifying an array of target columns.


### 1.0.0-alpha2

- [improvement] DAT-42: Add LOADER_JAVA_OPTS env var support to allow users to set JVM options.
- [improvement] DAT-74: executor.maxPerSecond and executor.maxInflight should account for batch size.
- [improvement] DAT-76: Parallelize execution of workflow engine components.
- [improvement] DAT-77: Separate batch.bufferSize into batch.bufferSize and batch.maxBatchSize.
- [improvement] DAT-62: Add end-to-end tests for CSV read workflow.
- [improvement] DAT-72: Improve command line options.
- [improvement] DAT-88: Rename modules and packages to dsbulk.
- [improvement] DAT-80: Rename ssl.keystore.url and ssl.truststore.url settings.
- [improvement] DAT-83: Add --version option to emit version.
- [improvement] DAT-85: Make driver.hosts option a comma-delimited string for ease of use.
- [improvement] DAT-58: Generate settings.md documentation page from reference.conf.
- [improvement] DAT-79: Rename and remove various settings.
- [improvement] DAT-95: Change schema.mapping and schema.recordMetadata to string values that should be parsed in SchemaSettings.
- [improvement] DAT-97: Add -f option to choose config file.
- [improvement] DAT-98: Update "Loader/Unloader" refs to "Loader".
- [improvement] DAT-84: Add help subcommand to get help for groups of settings.
- [improvement] DAT-93: nullStrings setting should be more flexible.
- [bug] DAT-73: Make mappings work with quoted CQL identifiers.
- [improvement] DAT-87: Validate configuration more deeply.


### 1.0.0-alpha1

- [new feature] DAT-14: Implement configuration service.
- [new feature] DAT-15: Implement connection service.
- [new feature] DAT-16: Implement mapping service.
- [new feature] DAT-20: Implement fault tolerance.
- [new feature] DAT-17: Implement conversion service.
- [improvement] DAT-29: Simplify way to select connector.
- [improvement] DAT-30: Revisit bad files management.
- [improvement] DAT-37: ConnectorSettings.locateConnector "not found" error should leverage String.format completely.
- [new feature] DAT-33: Add support for String <-> InetAddress conversion.
- [new feature] DAT-21: Implement CSV connector.
- [improvement] DAT-34: Add grouping by replica set to token-aware batching.
- [new feature] DAT-19: Implement monitoring service.
- [new feature] DAT-27: Support NULL and UNSET values.
- [improvement] DAT-28: Support short class names for settings that expect a FQCN.
- [improvement] DAT-44: Do not block a thread while reading results.
- [new feature] DAT-24: Add support for authentication and encryption.
- [bug] DAT-48: Mappings are not being inferred.
- [improvement] DAT-31: Support String to Collection, UDT and Tuple conversion.
- [new feature] DAT-18: Create an executable bundle.
- [new feature] DAT-55: Implement Read Workflow Engine.
- [improvement] DAT-51: Simplify way to specify connector settings.
- [improvement] DAT-60: driver.contactPoints should support hostnames/ip's without port.
- [bug] DAT-69: CSV Connector fails to parse files with non-native line-ending.
- [new feature] DAT-64: Implement connector writes.
- [new feature] DAT-63: Support writing to standard output.<|MERGE_RESOLUTION|>--- conflicted
+++ resolved
@@ -7,12 +7,9 @@
 - [improvement] DAT-237: Numeric overflows should display the original input that caused the overflow.
 - [bug] DAT-245: Addresses should be properly translated when cluster has custom native port.
 - [improvement] DAT-235: Improve error message when mapping is wrong.
-<<<<<<< HEAD
-- [improvement] DAT-244: Validate that mapped fields are present in the record.
-=======
 - [improvement] DAT-243: Improve message when DSBulk completes with errors.
 - [improvement] DAT-242: Reduce and filter stack traces.
->>>>>>> 83a3abc2
+- [improvement] DAT-244: Validate that mapped fields are present in the record.
 
 
 ### 1.0.0
