--- conflicted
+++ resolved
@@ -2,11 +2,8 @@
 
 ### 1.3.4 (in progress)
 
-<<<<<<< HEAD
+- [bug] DAT-414: DSBulk should allow INSERT queries without clustering column when all columns are static.
 - [improvement] DAT-411: Improve error message when row fails to decode.
-=======
-- [bug] DAT-414: DSBulk should allow INSERT queries without clustering column when all columns are static.
->>>>>>> 054b3bc2
 
 
 ### 1.3.3
