--- conflicted
+++ resolved
@@ -63,10 +63,7 @@
 - [bug] DAT-114: 'Reads' timer metrics should report correct latencies.
 - [improvement] DAT-46: Provide a way to configure driver policies.
 - [new feature] DAT-125: Report last successfully ingested lines in case of load failure.
-<<<<<<< HEAD
-- [improvement] DAT-133: When encountering a field parsing error, report the field index/name.
-=======
 - [new feature] DAT-129: Handle connector recoverable read errors gracefully.
 - [improvement] DAT-132: When logging bound parameters of statements, be more clear about unset values.
 - [bug] DAT-130: nullStrings setting doesn't handle "null" string properly.
->>>>>>> 6ecc78a4
+- [improvement] DAT-133: When encountering a field parsing error, report the field index/name.