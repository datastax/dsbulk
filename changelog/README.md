--- conflicted
+++ resolved
@@ -8,15 +8,11 @@
 - [enhancement] DAT-167: Add support for user-supplied execution ids.
 - [new feature] DAT-22: Implement JSON connector.
 - [improvement] DAT-163: Improve error message for invalid JSON paths.
-<<<<<<< HEAD
-- [improvement] DAT-179: Add ability for connectors to promote some settings to the common help section
-=======
 - [new feature] DAT-181: Support temporal-to-timeuuid conversions.
 - [new feature] DAT-184: Support boolean-to-number conversions.
 - [improvement] DAT-183: Add code coverage to DSBulk builds.
 - [bug] DAT-188: JSON connector does not terminate in SINGLE_DOCUMENT mode with an empty file.
-
->>>>>>> 90c91546
+- [improvement] DAT-179: Add ability for connectors to promote some settings to the common help section
 
 ### 1.0.0-beta2
 
