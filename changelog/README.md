--- conflicted
+++ resolved
@@ -10,12 +10,9 @@
 - [bug] DAT-585: Apply per-file limits when reading multiple resources.
 - [new feature] DAT-588: Add option to unload blob data in hex format.
 - [improvement] DAT-593: Remove thread pools in LogManager.
-<<<<<<< HEAD
-- [improvement] DAT-469: Raise the precision of kb/row to 3 decimal digits.
-=======
 - [bug] DAT-410: Validate that monitoring report rate is greater than or equal to 1 second.
 - [improvement] DAT-346: Add support for multichar field delimiters in CSV connector.
->>>>>>> 1091ed38
+- [improvement] DAT-469: Raise the precision of kb/row to 3 decimal digits.
 
 
 ## 1.5.0
