## Changelog

### 1.0.0 (in progress)

- [bug] DAT-165: Messages should not be logged to standard output when it is being used for unloading.
- [new feature] DAT-172: Support numeric-to-temporal conversions.
- [new feature] DAT-175: Support temporal-to-numeric conversions.
- [enhancement] DAT-167: Add support for user-supplied execution ids.
- [new feature] DAT-22: Implement JSON connector.
- [improvement] DAT-163: Improve error message for invalid JSON paths.
- [new feature] DAT-181: Support temporal-to-timeuuid conversions.
- [new feature] DAT-184: Support boolean-to-number conversions.
- [improvement] DAT-183: Add code coverage to DSBulk builds.
- [bug] DAT-188: JSON connector does not terminate in SINGLE_DOCUMENT mode with an empty file.
- [improvement] DAT-179: Add ability for connectors to promote some settings to the common help section.
- [improvement] DAT-174: Support TTL and TIMESTAMP clauses with custom queries.
<<<<<<< HEAD
- [improvement] DAT-173: Ability to specify an error threshold as a percentage.

=======
- [improvement] DAT-187: Change default for driver.auth.principal from user@DATASTAX.COM to unspecified.
- [improvement] DAT-192: Add descriptions for load balancing policy settings.
>>>>>>> 370269a9

### 1.0.0-beta2

- [improvement] DAT-81: Surface setup errors better.
- [improvement] DAT-145: Use HdrHistogram as reservoir for latency measurement.
- [improvement] DAT-104: Add dry-run feature to try out load without writing to DSE.
- [bug] DAT-137: Workflow Engine does not react to interruption signals properly.
- [improvement] DAT-140: Report memory usage.
- [bug] DAT-150: In-flight requests are negative when continuous paging is active.
- [bug] DAT-152: Support query + keyspace settings combination.
- [improvement] DAT-109: Refactor setting initialization and validation.
- [improvement] DAT-146: Optimize load workflow for multiple files.
- [bug]: DAT-151: Unload workflow hangs when a destination file already exists.
- [improvement] DAT-155: Make dsbulk script more friendly for use in a DSE installation.
- [improvement] DAT-147: Support TIMESTAMP, TTL and now().
- [improvement] DAT-142: Add DSE version validation.
- [improvement] DAT-157: Optimize non-thread-per-core LoadWorkflow by trying to emit records to mapper threads together.
- [improvement] DAT-168: Field mapping should support string timestamps.
- [bug] DAT-170: Internal scheduler is not closed when LogManager is closed.


### 1.0.0-beta1

- [improvement] DAT-47: Refactor ReadResultEmitter.
- [improvement] DAT-110: Improve performance of read result mappers.
- [improvement] DAT-112: Sort 'Bulk Loader effective settings' output.
- [improvement] DAT-99: schema.keyspace should scope underlying session to the provided keyspace.
- [improvement] DAT-115: Make continuous paging optional.
- [improvement] DAT-49: Allow mappings to be inferred even when some are provided.
- [improvement] DAT-91: Add SSL/Auth Tests. Fix issue with ssl config and file paths.
- [improvement] DAT-107: Improve formatting of help section on the command line.
- [bug] DAT-100: Fully support CQL complex types.
- [improvement] DAT-117: Support blob and duration types.
- [improvement] DAT-78: Generate template file for users.
- [bug] DAT-122: Operation.log file is not created inside operation directory.
- [improvement] DAT-124: Java process should exit with non-zero status in case of error.
- [improvement] DAT-116: Log errors to stderr, not stdout.
- [bug] DAT-114: 'Reads' timer metrics should report correct latencies.
- [improvement] DAT-46: Provide a way to configure driver policies.
- [new feature] DAT-125: Report last successfully ingested lines in case of load failure.
- [new feature] DAT-129: Handle connector recoverable read errors gracefully.
- [improvement] DAT-132: When logging bound parameters of statements, be more clear about unset values.
- [bug] DAT-130: nullStrings setting doesn't handle "null" string properly.
- [improvement] DAT-133: When encountering a field parsing error, report the field index/name.
- [improvement] DAT-127: Remove unbounded queues from CSV connector.
- [bug] DAT-136: Large records cause the workflow to OOM.
- [bug] DAT-138: When maxErrors is reached the workflow does not always stop.
- [bug] DAT-128: Last recorded locations should be 100% accurate.
- [improvement] DAT-135: Fail fast when mapping doesn't align with table.
- [bug] DAT-144: When columns are larger than 4096 characters we error out.
- [improvement] DAT-92: schema.mapping should support specifying an array of target columns.


### 1.0.0-alpha2

- [improvement] DAT-42: Add LOADER_JAVA_OPTS env var support to allow users to set JVM options.
- [improvement] DAT-74: executor.maxPerSecond and executor.maxInflight should account for batch size.
- [improvement] DAT-76: Parallelize execution of workflow engine components.
- [improvement] DAT-77: Separate batch.bufferSize into batch.bufferSize and batch.maxBatchSize.
- [improvement] DAT-62: Add end-to-end tests for CSV read workflow.
- [improvement] DAT-72: Improve command line options.
- [improvement] DAT-88: Rename modules and packages to dsbulk.
- [improvement] DAT-80: Rename ssl.keystore.url and ssl.truststore.url settings.
- [improvement] DAT-83: Add --version option to emit version.
- [improvement] DAT-85: Make driver.hosts option a comma-delimited string for ease of use.
- [improvement] DAT-58: Generate settings.md documentation page from reference.conf.
- [improvement] DAT-79: Rename and remove various settings.
- [improvement] DAT-95: Change schema.mapping and schema.recordMetadata to string values that should be parsed in SchemaSettings.
- [improvement] DAT-97: Add -f option to choose config file.
- [improvement] DAT-98: Update "Loader/Unloader" refs to "Loader".
- [improvement] DAT-84: Add help subcommand to get help for groups of settings.
- [improvement] DAT-93: nullStrings setting should be more flexible.
- [bug] DAT-73: Make mappings work with quoted CQL identifiers.
- [improvement] DAT-87: Validate configuration more deeply.


### 1.0.0-alpha1

- [new feature] DAT-14: Implement configuration service.
- [new feature] DAT-15: Implement connection service.
- [new feature] DAT-16: Implement mapping service.
- [new feature] DAT-20: Implement fault tolerance.
- [new feature] DAT-17: Implement conversion service.
- [improvement] DAT-29: Simplify way to select connector.
- [improvement] DAT-30: Revisit bad files management.
- [improvement] DAT-37: ConnectorSettings.locateConnector "not found" error should leverage String.format completely.
- [new feature] DAT-33: Add support for String <-> InetAddress conversion.
- [new feature] DAT-21: Implement CSV connector.
- [improvement] DAT-34: Add grouping by replica set to token-aware batching.
- [new feature] DAT-19: Implement monitoring service.
- [new feature] DAT-27: Support NULL and UNSET values.
- [improvement] DAT-28: Support short class names for settings that expect a FQCN.
- [improvement] DAT-44: Do not block a thread while reading results.
- [new feature] DAT-24: Add support for authentication and encryption.
- [bug] DAT-48: Mappings are not being inferred.
- [improvement] DAT-31: Support String to Collection, UDT and Tuple conversion.
- [new feature] DAT-18: Create an executable bundle.
- [new feature] DAT-55: Implement Read Workflow Engine.
- [improvement] DAT-51: Simplify way to specify connector settings.
- [improvement] DAT-60: driver.contactPoints should support hostnames/ip's without port.
- [bug] DAT-69: CSV Connector fails to parse files with non-native line-ending.
- [new feature] DAT-64: Implement connector writes.
- [new feature] DAT-63: Support writing to standard output.<|MERGE_RESOLUTION|>--- conflicted
+++ resolved
@@ -14,13 +14,9 @@
 - [bug] DAT-188: JSON connector does not terminate in SINGLE_DOCUMENT mode with an empty file.
 - [improvement] DAT-179: Add ability for connectors to promote some settings to the common help section.
 - [improvement] DAT-174: Support TTL and TIMESTAMP clauses with custom queries.
-<<<<<<< HEAD
 - [improvement] DAT-173: Ability to specify an error threshold as a percentage.
-
-=======
 - [improvement] DAT-187: Change default for driver.auth.principal from user@DATASTAX.COM to unspecified.
 - [improvement] DAT-192: Add descriptions for load balancing policy settings.
->>>>>>> 370269a9
 
 ### 1.0.0-beta2
 
