## Changelog

### 1.0.0 (in progress)

- [improvement] DAT-81: Surface setup errors better.
- [improvement] DAT-145: Use HdrHistogram as reservoir for latency measurement.
- [improvement] DAT-104: Add dry-run feature to try out load without writing to DSE.
- [bug] DAT-137: Workflow Engine does not react to interruption signals properly.
- [improvement] DAT-140: Report memory usage.
- [bug] DAT-150: In-flight requests are negative when continuous paging is active.
- [bug] DAT-152: Support query + keyspace settings combination.
- [improvement] DAT-109: Refactor setting initialization and validation.
- [improvement] DAT-146: Optimize load workflow for multiple files.
- [bug]: DAT-151: Unload workflow hangs when a destination file already exists.
<<<<<<< HEAD
- [improvement] DAT-142: Add DSE version validation.
=======
- [improvement] DAT-155: Make dsbulk script more friendly for use in a DSE installation.
- [improvement] DAT-147: Support TIMESTAMP, TTL and now().
>>>>>>> e283996a


### 1.0.0-beta1

- [improvement] DAT-47: Refactor ReadResultEmitter.
- [improvement] DAT-110: Improve performance of read result mappers.
- [improvement] DAT-112: Sort 'Bulk Loader effective settings' output.
- [improvement] DAT-99: schema.keyspace should scope underlying session to the provided keyspace.
- [improvement] DAT-115: Make continuous paging optional.
- [improvement] DAT-49: Allow mappings to be inferred even when some are provided.
- [improvement] DAT-91: Add SSL/Auth Tests. Fix issue with ssl config and file paths.
- [improvement] DAT-107: Improve formatting of help section on the command line.
- [bug] DAT-100: Fully support CQL complex types.
- [improvement] DAT-117: Support blob and duration types.
- [improvement] DAT-78: Generate template file for users.
- [bug] DAT-122: Operation.log file is not created inside operation directory.
- [improvement] DAT-124: Java process should exit with non-zero status in case of error.
- [improvement] DAT-116: Log errors to stderr, not stdout.
- [bug] DAT-114: 'Reads' timer metrics should report correct latencies.
- [improvement] DAT-46: Provide a way to configure driver policies.
- [new feature] DAT-125: Report last successfully ingested lines in case of load failure.
- [new feature] DAT-129: Handle connector recoverable read errors gracefully.
- [improvement] DAT-132: When logging bound parameters of statements, be more clear about unset values.
- [bug] DAT-130: nullStrings setting doesn't handle "null" string properly.
- [improvement] DAT-133: When encountering a field parsing error, report the field index/name.
- [improvement] DAT-127: Remove unbounded queues from CSV connector.
- [bug] DAT-136: Large records cause the workflow to OOM.
- [bug] DAT-138: When maxErrors is reached the workflow does not always stop.
- [bug] DAT-128: Last recorded locations should be 100% accurate.
- [improvement] DAT-135: Fail fast when mapping doesn't align with table.
- [bug] DAT-144: When columns are larger than 4096 characters we error out.
- [improvement] DAT-92: schema.mapping should support specifying an array of target columns.


### 1.0.0-alpha2

- [improvement] DAT-42: Add LOADER_JAVA_OPTS env var support to allow users to set JVM options.
- [improvement] DAT-74: executor.maxPerSecond and executor.maxInflight should account for batch size.
- [improvement] DAT-76: Parallelize execution of workflow engine components.
- [improvement] DAT-77: Separate batch.bufferSize into batch.bufferSize and batch.maxBatchSize.
- [improvement] DAT-62: Add end-to-end tests for CSV read workflow.
- [improvement] DAT-72: Improve command line options.
- [improvement] DAT-88: Rename modules and packages to dsbulk.
- [improvement] DAT-80: Rename ssl.keystore.url and ssl.truststore.url settings.
- [improvement] DAT-83: Add --version option to emit version.
- [improvement] DAT-85: Make driver.hosts option a comma-delimited string for ease of use.
- [improvement] DAT-58: Generate settings.md documentation page from reference.conf.
- [improvement] DAT-79: Rename and remove various settings.
- [improvement] DAT-95: Change schema.mapping and schema.recordMetadata to string values that should be parsed in SchemaSettings.
- [improvement] DAT-97: Add -f option to choose config file.
- [improvement] DAT-98: Update "Loader/Unloader" refs to "Loader".
- [improvement] DAT-84: Add help subcommand to get help for groups of settings.
- [improvement] DAT-93: nullStrings setting should be more flexible.
- [bug] DAT-73: Make mappings work with quoted CQL identifiers.
- [improvement] DAT-87: Validate configuration more deeply.


### 1.0.0-alpha1

- [new feature] DAT-14: Implement configuration service.
- [new feature] DAT-15: Implement connection service.
- [new feature] DAT-16: Implement mapping service.
- [new feature] DAT-20: Implement fault tolerance.
- [new feature] DAT-17: Implement conversion service.
- [improvement] DAT-29: Simplify way to select connector.
- [improvement] DAT-30: Revisit bad files management.
- [improvement] DAT-37: ConnectorSettings.locateConnector "not found" error should leverage String.format completely.
- [new feature] DAT-33: Add support for String <-> InetAddress conversion.
- [new feature] DAT-21: Implement CSV connector.
- [improvement] DAT-34: Add grouping by replica set to token-aware batching.
- [new feature] DAT-19: Implement monitoring service.
- [new feature] DAT-27: Support NULL and UNSET values.
- [improvement] DAT-28: Support short class names for settings that expect a FQCN.
- [improvement] DAT-44: Do not block a thread while reading results.
- [new feature] DAT-24: Add support for authentication and encryption.
- [bug] DAT-48: Mappings are not being inferred.
- [improvement] DAT-31: Support String to Collection, UDT and Tuple conversion.
- [new feature] DAT-18: Create an executable bundle.
- [new feature] DAT-55: Implement Read Workflow Engine.
- [improvement] DAT-51: Simplify way to specify connector settings.
- [improvement] DAT-60: driver.contactPoints should support hostnames/ip's without port.
- [bug] DAT-69: CSV Connector fails to parse files with non-native line-ending.
- [new feature] DAT-64: Implement connector writes.
- [new feature] DAT-63: Support writing to standard output.<|MERGE_RESOLUTION|>--- conflicted
+++ resolved
@@ -12,12 +12,9 @@
 - [improvement] DAT-109: Refactor setting initialization and validation.
 - [improvement] DAT-146: Optimize load workflow for multiple files.
 - [bug]: DAT-151: Unload workflow hangs when a destination file already exists.
-<<<<<<< HEAD
-- [improvement] DAT-142: Add DSE version validation.
-=======
 - [improvement] DAT-155: Make dsbulk script more friendly for use in a DSE installation.
 - [improvement] DAT-147: Support TIMESTAMP, TTL and now().
->>>>>>> e283996a
+- [improvement] DAT-142: Add DSE version validation.
 
 
 ### 1.0.0-beta1
