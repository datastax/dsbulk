--- conflicted
+++ resolved
@@ -4,11 +4,8 @@
 
 - [improvement] DAT-220: Make ResultSubscription fully non-blocking.
 - [bug] DAT-221: User home directory not correctly expanded when used with -f option.
-<<<<<<< HEAD
+- [improvement] DAT-227: Warn that continuous paging is not available when unloading with CL > ONE.
 - [new feature] DAT-224: Add support for numeric overflow and rounding.
-=======
-- [improvement] DAT-227: Warn that continuous paging is not available when unloading with CL > ONE.
->>>>>>> 65fa512a
 
 
 ### 1.0.0-rc1
