## Changelog

### 1.0.0 (in progress)

- [improvement] DAT-81: Surface setup errors better.
- [improvement] DAT-145: Use HdrHistogram as reservoir for latency measurement.
- [improvement] DAT-104: Add dry-run feature to try out load without writing to DSE.
- [bug] DAT-137: Workflow Engine does not react to interruption signals properly.
- [improvement] DAT-140: Report memory usage.
<<<<<<< HEAD
- [bug] DAT-152: Support query + keyspace settings combination.
=======
- [bug] DAT-150: In-flight requests are negative when continuous paging is active.
>>>>>>> 57c3dd06


### 1.0.0-beta1

- [improvement] DAT-47: Refactor ReadResultEmitter.
- [improvement] DAT-110: Improve performance of read result mappers.
- [improvement] DAT-112: Sort 'Bulk Loader effective settings' output.
- [improvement] DAT-99: schema.keyspace should scope underlying session to the provided keyspace.
- [improvement] DAT-115: Make continuous paging optional.
- [improvement] DAT-49: Allow mappings to be inferred even when some are provided.
- [improvement] DAT-91: Add SSL/Auth Tests. Fix issue with ssl config and file paths.
- [improvement] DAT-107: Improve formatting of help section on the command line.
- [bug] DAT-100: Fully support CQL complex types.
- [improvement] DAT-117: Support blob and duration types.
- [improvement] DAT-78: Generate template file for users.
- [bug] DAT-122: Operation.log file is not created inside operation directory.
- [improvement] DAT-124: Java process should exit with non-zero status in case of error.
- [improvement] DAT-116: Log errors to stderr, not stdout.
- [bug] DAT-114: 'Reads' timer metrics should report correct latencies.
- [improvement] DAT-46: Provide a way to configure driver policies.
- [new feature] DAT-125: Report last successfully ingested lines in case of load failure.
- [new feature] DAT-129: Handle connector recoverable read errors gracefully.
- [improvement] DAT-132: When logging bound parameters of statements, be more clear about unset values.
- [bug] DAT-130: nullStrings setting doesn't handle "null" string properly.
- [improvement] DAT-133: When encountering a field parsing error, report the field index/name.
- [improvement] DAT-127: Remove unbounded queues from CSV connector.
- [bug] DAT-136: Large records cause the workflow to OOM.
- [bug] DAT-138: When maxErrors is reached the workflow does not always stop.
- [bug] DAT-128: Last recorded locations should be 100% accurate.
- [bug] DAT-144: When columns are larger than 4096 characters we error out.
- [improvement] DAT-92: schema.mapping should support specifying an array of target columns.


### 1.0.0-alpha2

- [improvement] DAT-42: Add LOADER_JAVA_OPTS env var support to allow users to set JVM options.
- [improvement] DAT-74: executor.maxPerSecond and executor.maxInflight should account for batch size.
- [improvement] DAT-76: Parallelize execution of workflow engine components.
- [improvement] DAT-77: Separate batch.bufferSize into batch.bufferSize and batch.maxBatchSize.
- [improvement] DAT-62: Add end-to-end tests for CSV read workflow.
- [improvement] DAT-72: Improve command line options.
- [improvement] DAT-88: Rename modules and packages to dsbulk.
- [improvement] DAT-80: Rename ssl.keystore.url and ssl.truststore.url settings.
- [improvement] DAT-83: Add --version option to emit version.
- [improvement] DAT-85: Make driver.hosts option a comma-delimited string for ease of use.
- [improvement] DAT-58: Generate settings.md documentation page from reference.conf.
- [improvement] DAT-79: Rename and remove various settings.
- [improvement] DAT-95: Change schema.mapping and schema.recordMetadata to string values that should be parsed in SchemaSettings.
- [improvement] DAT-97: Add -f option to choose config file.
- [improvement] DAT-98: Update "Loader/Unloader" refs to "Loader".
- [improvement] DAT-84: Add help subcommand to get help for groups of settings.
- [improvement] DAT-93: nullStrings setting should be more flexible.
- [bug] DAT-73: Make mappings work with quoted CQL identifiers.
- [improvement] DAT-87: Validate configuration more deeply.


### 1.0.0-alpha1

- [new feature] DAT-14: Implement configuration service.
- [new feature] DAT-15: Implement connection service.
- [new feature] DAT-16: Implement mapping service.
- [new feature] DAT-20: Implement fault tolerance.
- [new feature] DAT-17: Implement conversion service.
- [improvement] DAT-29: Simplify way to select connector.
- [improvement] DAT-30: Revisit bad files management.
- [improvement] DAT-37: ConnectorSettings.locateConnector "not found" error should leverage String.format completely.
- [new feature] DAT-33: Add support for String <-> InetAddress conversion.
- [new feature] DAT-21: Implement CSV connector.
- [improvement] DAT-34: Add grouping by replica set to token-aware batching.
- [new feature] DAT-19: Implement monitoring service.
- [new feature] DAT-27: Support NULL and UNSET values.
- [improvement] DAT-28: Support short class names for settings that expect a FQCN.
- [improvement] DAT-44: Do not block a thread while reading results.
- [new feature] DAT-24: Add support for authentication and encryption.
- [bug] DAT-48: Mappings are not being inferred.
- [improvement] DAT-31: Support String to Collection, UDT and Tuple conversion.
- [new feature] DAT-18: Create an executable bundle.
- [new feature] DAT-55: Implement Read Workflow Engine.
- [improvement] DAT-51: Simplify way to specify connector settings.
- [improvement] DAT-60: driver.contactPoints should support hostnames/ip's without port.
- [bug] DAT-69: CSV Connector fails to parse files with non-native line-ending.
- [new feature] DAT-64: Implement connector writes.
- [new feature] DAT-63: Support writing to standard output.
- [improvement] DAT-109: Refactor setting initialization and validation.<|MERGE_RESOLUTION|>--- conflicted
+++ resolved
@@ -7,11 +7,8 @@
 - [improvement] DAT-104: Add dry-run feature to try out load without writing to DSE.
 - [bug] DAT-137: Workflow Engine does not react to interruption signals properly.
 - [improvement] DAT-140: Report memory usage.
-<<<<<<< HEAD
+- [bug] DAT-150: In-flight requests are negative when continuous paging is active.
 - [bug] DAT-152: Support query + keyspace settings combination.
-=======
-- [bug] DAT-150: In-flight requests are negative when continuous paging is active.
->>>>>>> 57c3dd06
 
 
 ### 1.0.0-beta1
