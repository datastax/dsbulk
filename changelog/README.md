--- conflicted
+++ resolved
@@ -10,11 +10,8 @@
 - [bug] DAT-585: Apply per-file limits when reading multiple resources.
 - [new feature] DAT-588: Add option to unload blob data in hex format.
 - [improvement] DAT-593: Remove thread pools in LogManager.
-<<<<<<< HEAD
+- [bug] DAT-410: Validate that monitoring report rate is greater than or equal to 1 second.
 - [improvement] DAT-346: Add support for multichar field delimiters in CSV connector.
-=======
-- [bug] DAT-410: Validate that monitoring report rate is greater than or equal to 1 second.
->>>>>>> 9e4cbbce
 
 
 ## 1.5.0
