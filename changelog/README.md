--- conflicted
+++ resolved
@@ -3,12 +3,9 @@
 ### 1.2.0 (in progress)
 
 - [bug] DAT-302: CsvWriter trims leading/trailing spaces in values.
-<<<<<<< HEAD
-- [improvement] DAT-317: Support simplified notation for JSON arrays and objects in collection fields.
-=======
 - [bug] DAT-311: CSV connector fails when the number of columns in a record is greater than 512.
 - [improvement] DAT-252: Improve range split algorithm in multi-dc and/or vnodes environments.
->>>>>>> 40fd9535
+- [improvement] DAT-317: Support simplified notation for JSON arrays and objects in collection fields.
 
 
 ### 1.1.0
