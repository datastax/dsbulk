## Changelog

### 1.0.0-rc2 (in progress)

- [improvement] DAT-220: Make ResultSubscription fully non-blocking.
- [bug] DAT-221: User home directory not correctly expanded when used with -f option.


### 1.0.0-rc1

- [bug] DAT-165: Messages should not be logged to standard output when it is being used for unloading.
- [new feature] DAT-172: Support numeric-to-temporal conversions.
- [new feature] DAT-175: Support temporal-to-numeric conversions.
- [enhancement] DAT-167: Add support for user-supplied execution ids.
- [new feature] DAT-22: Implement JSON connector.
- [improvement] DAT-163: Improve error message for invalid JSON paths.
- [new feature] DAT-181: Support temporal-to-timeuuid conversions.
- [new feature] DAT-184: Support boolean-to-number conversions.
- [improvement] DAT-183: Add code coverage to DSBulk builds.
- [bug] DAT-188: JSON connector does not terminate in SINGLE_DOCUMENT mode with an empty file.
- [improvement] DAT-179: Add ability for connectors to promote some settings to the common help section.
- [improvement] DAT-174: Support TTL and TIMESTAMP clauses with custom queries.
- [improvement] DAT-173: Ability to specify an error threshold as a percentage.
- [improvement] DAT-187: Change default for driver.auth.principal from user@DATASTAX.COM to unspecified.
- [improvement] DAT-192: Add descriptions for load balancing policy settings.
- [bug] DAT-193: SettingsManager is printing metaSettings to the console.
- [bug] DAT-191: Prevent file collisions on unload.
- [improvement] DAT-194: Stdin and stdout urls should use the special "-" token, similar to unix tools.
- [improvement] DAT-199: Connectors should be able to report write failures.
- [new feature] DAT-201: Use an ANTLR4-based parser to parse user-supplied statements.
- [improvement] DAT-205: Use a pooling library for concurrent writes.
- [improvement] DAT-210: Do not print effective settings to the console.
- [improvement] DAT-206: Default connector.*.url to "-".
- [improvement] DAT-200: DSBulk should fail if execution directory already exists and is not empty.
- [improvement] DAT-189: More gracefully error out when Json document mode is wrong.
- [improvement] DAT-190: Consider connector.json.mode for unloading.
- [bug] DAT-209: Records are being counted twice in Unload workflow.
- [improvement] DAT-158: Reorganize in-tree documentation.
- [improvement] DAT-180: Improve DSBulk exit statuses.
- [improvement] DAT-213: Create examples for connector.json.parserFeatures and connector.json.generatorFeatures.
- [improvement] DAT-216: application.conf and application.template.conf should include dsbulk element wrapping.
- [improvement] DAT-214: driver.auth.principal should be optional when using Kerberos.
- [improvement] DAT-207: Rename driver.auth.saslProtocol to driver.auth.saslService.
- [improvement] DAT-215: When validating path-based settings, verify file existence.
<<<<<<< HEAD
- [improvement] DAT-108: Upgrade DSE driver to 1.6.2.
=======
- [improvement] DAT-225: Change driver.pooling.local.connections default to 8.
>>>>>>> 983f7785


### 1.0.0-beta2

- [improvement] DAT-81: Surface setup errors better.
- [improvement] DAT-145: Use HdrHistogram as reservoir for latency measurement.
- [improvement] DAT-104: Add dry-run feature to try out load without writing to DSE.
- [bug] DAT-137: Workflow Engine does not react to interruption signals properly.
- [improvement] DAT-140: Report memory usage.
- [bug] DAT-150: In-flight requests are negative when continuous paging is active.
- [bug] DAT-152: Support query + keyspace settings combination.
- [improvement] DAT-109: Refactor setting initialization and validation.
- [improvement] DAT-146: Optimize load workflow for multiple files.
- [bug]: DAT-151: Unload workflow hangs when a destination file already exists.
- [improvement] DAT-155: Make dsbulk script more friendly for use in a DSE installation.
- [improvement] DAT-147: Support TIMESTAMP, TTL and now().
- [improvement] DAT-142: Add DSE version validation.
- [improvement] DAT-157: Optimize non-thread-per-core LoadWorkflow by trying to emit records to mapper threads together.
- [improvement] DAT-168: Field mapping should support string timestamps.
- [bug] DAT-170: Internal scheduler is not closed when LogManager is closed.


### 1.0.0-beta1

- [improvement] DAT-47: Refactor ReadResultEmitter.
- [improvement] DAT-110: Improve performance of read result mappers.
- [improvement] DAT-112: Sort 'Bulk Loader effective settings' output.
- [improvement] DAT-99: schema.keyspace should scope underlying session to the provided keyspace.
- [improvement] DAT-115: Make continuous paging optional.
- [improvement] DAT-49: Allow mappings to be inferred even when some are provided.
- [improvement] DAT-91: Add SSL/Auth Tests. Fix issue with ssl config and file paths.
- [improvement] DAT-107: Improve formatting of help section on the command line.
- [bug] DAT-100: Fully support CQL complex types.
- [improvement] DAT-117: Support blob and duration types.
- [improvement] DAT-78: Generate template file for users.
- [bug] DAT-122: Operation.log file is not created inside operation directory.
- [improvement] DAT-124: Java process should exit with non-zero status in case of error.
- [improvement] DAT-116: Log errors to stderr, not stdout.
- [bug] DAT-114: 'Reads' timer metrics should report correct latencies.
- [improvement] DAT-46: Provide a way to configure driver policies.
- [new feature] DAT-125: Report last successfully ingested lines in case of load failure.
- [new feature] DAT-129: Handle connector recoverable read errors gracefully.
- [improvement] DAT-132: When logging bound parameters of statements, be more clear about unset values.
- [bug] DAT-130: nullStrings setting doesn't handle "null" string properly.
- [improvement] DAT-133: When encountering a field parsing error, report the field index/name.
- [improvement] DAT-127: Remove unbounded queues from CSV connector.
- [bug] DAT-136: Large records cause the workflow to OOM.
- [bug] DAT-138: When maxErrors is reached the workflow does not always stop.
- [bug] DAT-128: Last recorded locations should be 100% accurate.
- [improvement] DAT-135: Fail fast when mapping doesn't align with table.
- [bug] DAT-144: When columns are larger than 4096 characters we error out.
- [improvement] DAT-92: schema.mapping should support specifying an array of target columns.


### 1.0.0-alpha2

- [improvement] DAT-42: Add LOADER_JAVA_OPTS env var support to allow users to set JVM options.
- [improvement] DAT-74: executor.maxPerSecond and executor.maxInflight should account for batch size.
- [improvement] DAT-76: Parallelize execution of workflow engine components.
- [improvement] DAT-77: Separate batch.bufferSize into batch.bufferSize and batch.maxBatchSize.
- [improvement] DAT-62: Add end-to-end tests for CSV read workflow.
- [improvement] DAT-72: Improve command line options.
- [improvement] DAT-88: Rename modules and packages to dsbulk.
- [improvement] DAT-80: Rename ssl.keystore.url and ssl.truststore.url settings.
- [improvement] DAT-83: Add --version option to emit version.
- [improvement] DAT-85: Make driver.hosts option a comma-delimited string for ease of use.
- [improvement] DAT-58: Generate settings.md documentation page from reference.conf.
- [improvement] DAT-79: Rename and remove various settings.
- [improvement] DAT-95: Change schema.mapping and schema.recordMetadata to string values that should be parsed in SchemaSettings.
- [improvement] DAT-97: Add -f option to choose config file.
- [improvement] DAT-98: Update "Loader/Unloader" refs to "Loader".
- [improvement] DAT-84: Add help subcommand to get help for groups of settings.
- [improvement] DAT-93: nullStrings setting should be more flexible.
- [bug] DAT-73: Make mappings work with quoted CQL identifiers.
- [improvement] DAT-87: Validate configuration more deeply.


### 1.0.0-alpha1

- [new feature] DAT-14: Implement configuration service.
- [new feature] DAT-15: Implement connection service.
- [new feature] DAT-16: Implement mapping service.
- [new feature] DAT-20: Implement fault tolerance.
- [new feature] DAT-17: Implement conversion service.
- [improvement] DAT-29: Simplify way to select connector.
- [improvement] DAT-30: Revisit bad files management.
- [improvement] DAT-37: ConnectorSettings.locateConnector "not found" error should leverage String.format completely.
- [new feature] DAT-33: Add support for String <-> InetAddress conversion.
- [new feature] DAT-21: Implement CSV connector.
- [improvement] DAT-34: Add grouping by replica set to token-aware batching.
- [new feature] DAT-19: Implement monitoring service.
- [new feature] DAT-27: Support NULL and UNSET values.
- [improvement] DAT-28: Support short class names for settings that expect a FQCN.
- [improvement] DAT-44: Do not block a thread while reading results.
- [new feature] DAT-24: Add support for authentication and encryption.
- [bug] DAT-48: Mappings are not being inferred.
- [improvement] DAT-31: Support String to Collection, UDT and Tuple conversion.
- [new feature] DAT-18: Create an executable bundle.
- [new feature] DAT-55: Implement Read Workflow Engine.
- [improvement] DAT-51: Simplify way to specify connector settings.
- [improvement] DAT-60: driver.contactPoints should support hostnames/ip's without port.
- [bug] DAT-69: CSV Connector fails to parse files with non-native line-ending.
- [new feature] DAT-64: Implement connector writes.
- [new feature] DAT-63: Support writing to standard output.<|MERGE_RESOLUTION|>--- conflicted
+++ resolved
@@ -42,11 +42,8 @@
 - [improvement] DAT-214: driver.auth.principal should be optional when using Kerberos.
 - [improvement] DAT-207: Rename driver.auth.saslProtocol to driver.auth.saslService.
 - [improvement] DAT-215: When validating path-based settings, verify file existence.
-<<<<<<< HEAD
-- [improvement] DAT-108: Upgrade DSE driver to 1.6.2.
-=======
 - [improvement] DAT-225: Change driver.pooling.local.connections default to 8.
->>>>>>> 983f7785
+- [improvement] DAT-108: Upgrade DSE driver to 1.6.3.
 
 
 ### 1.0.0-beta2
