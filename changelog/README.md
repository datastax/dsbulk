--- conflicted
+++ resolved
@@ -28,10 +28,7 @@
 - [new feature] DAT-64: Implement connector writes.
 - [new feature] DAT-63: Support writing to standard output.
 - [improvement] DAT-42: Add LOADER_JAVA_OPTS env var support to allow users to set JVM options.
-<<<<<<< HEAD
-- [improvement] DAT-62: Add end-to-end tests for CSV read workflow
-=======
 - [improvement] DAT-74: executor.maxPerSecond and executor.maxInflight should account for batch size.
 - [improvement] DAT-76: Parallelize execution of workflow engine components.
 - [improvement] DAT-77: Separate batch.bufferSize into batch.bufferSize and batch.maxBatchSize
->>>>>>> a238be02
+- [improvement] DAT-62: Add end-to-end tests for CSV read workflow