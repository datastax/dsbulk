## Changelog

### 1.0.0 (in progress)

- [bug] DAT-165: Messages should not be logged to standard output when it is being used for unloading.
- [new feature] DAT-172: Support numeric-to-temporal conversions.
- [new feature] DAT-175: Support temporal-to-numeric conversions.
- [enhancement] DAT-167: Add support for user-supplied execution ids.
- [new feature] DAT-22: Implement JSON connector.
- [improvement] DAT-163: Improve error message for invalid JSON paths.
- [new feature] DAT-181: Support temporal-to-timeuuid conversions.
<<<<<<< HEAD
- [improvement] DAT-183: Add code coverage to DSBulk builds.
=======
- [new feature] DAT-184: Support boolean-to-number conversions.
>>>>>>> 6dd7fcae


### 1.0.0-beta2

- [improvement] DAT-81: Surface setup errors better.
- [improvement] DAT-145: Use HdrHistogram as reservoir for latency measurement.
- [improvement] DAT-104: Add dry-run feature to try out load without writing to DSE.
- [bug] DAT-137: Workflow Engine does not react to interruption signals properly.
- [improvement] DAT-140: Report memory usage.
- [bug] DAT-150: In-flight requests are negative when continuous paging is active.
- [bug] DAT-152: Support query + keyspace settings combination.
- [improvement] DAT-109: Refactor setting initialization and validation.
- [improvement] DAT-146: Optimize load workflow for multiple files.
- [bug]: DAT-151: Unload workflow hangs when a destination file already exists.
- [improvement] DAT-155: Make dsbulk script more friendly for use in a DSE installation.
- [improvement] DAT-147: Support TIMESTAMP, TTL and now().
- [improvement] DAT-142: Add DSE version validation.
- [improvement] DAT-157: Optimize non-thread-per-core LoadWorkflow by trying to emit records to mapper threads together.
- [improvement] DAT-168: Field mapping should support string timestamps.
- [bug] DAT-170: Internal scheduler is not closed when LogManager is closed.


### 1.0.0-beta1

- [improvement] DAT-47: Refactor ReadResultEmitter.
- [improvement] DAT-110: Improve performance of read result mappers.
- [improvement] DAT-112: Sort 'Bulk Loader effective settings' output.
- [improvement] DAT-99: schema.keyspace should scope underlying session to the provided keyspace.
- [improvement] DAT-115: Make continuous paging optional.
- [improvement] DAT-49: Allow mappings to be inferred even when some are provided.
- [improvement] DAT-91: Add SSL/Auth Tests. Fix issue with ssl config and file paths.
- [improvement] DAT-107: Improve formatting of help section on the command line.
- [bug] DAT-100: Fully support CQL complex types.
- [improvement] DAT-117: Support blob and duration types.
- [improvement] DAT-78: Generate template file for users.
- [bug] DAT-122: Operation.log file is not created inside operation directory.
- [improvement] DAT-124: Java process should exit with non-zero status in case of error.
- [improvement] DAT-116: Log errors to stderr, not stdout.
- [bug] DAT-114: 'Reads' timer metrics should report correct latencies.
- [improvement] DAT-46: Provide a way to configure driver policies.
- [new feature] DAT-125: Report last successfully ingested lines in case of load failure.
- [new feature] DAT-129: Handle connector recoverable read errors gracefully.
- [improvement] DAT-132: When logging bound parameters of statements, be more clear about unset values.
- [bug] DAT-130: nullStrings setting doesn't handle "null" string properly.
- [improvement] DAT-133: When encountering a field parsing error, report the field index/name.
- [improvement] DAT-127: Remove unbounded queues from CSV connector.
- [bug] DAT-136: Large records cause the workflow to OOM.
- [bug] DAT-138: When maxErrors is reached the workflow does not always stop.
- [bug] DAT-128: Last recorded locations should be 100% accurate.
- [improvement] DAT-135: Fail fast when mapping doesn't align with table.
- [bug] DAT-144: When columns are larger than 4096 characters we error out.
- [improvement] DAT-92: schema.mapping should support specifying an array of target columns.


### 1.0.0-alpha2

- [improvement] DAT-42: Add LOADER_JAVA_OPTS env var support to allow users to set JVM options.
- [improvement] DAT-74: executor.maxPerSecond and executor.maxInflight should account for batch size.
- [improvement] DAT-76: Parallelize execution of workflow engine components.
- [improvement] DAT-77: Separate batch.bufferSize into batch.bufferSize and batch.maxBatchSize.
- [improvement] DAT-62: Add end-to-end tests for CSV read workflow.
- [improvement] DAT-72: Improve command line options.
- [improvement] DAT-88: Rename modules and packages to dsbulk.
- [improvement] DAT-80: Rename ssl.keystore.url and ssl.truststore.url settings.
- [improvement] DAT-83: Add --version option to emit version.
- [improvement] DAT-85: Make driver.hosts option a comma-delimited string for ease of use.
- [improvement] DAT-58: Generate settings.md documentation page from reference.conf.
- [improvement] DAT-79: Rename and remove various settings.
- [improvement] DAT-95: Change schema.mapping and schema.recordMetadata to string values that should be parsed in SchemaSettings.
- [improvement] DAT-97: Add -f option to choose config file.
- [improvement] DAT-98: Update "Loader/Unloader" refs to "Loader".
- [improvement] DAT-84: Add help subcommand to get help for groups of settings.
- [improvement] DAT-93: nullStrings setting should be more flexible.
- [bug] DAT-73: Make mappings work with quoted CQL identifiers.
- [improvement] DAT-87: Validate configuration more deeply.


### 1.0.0-alpha1

- [new feature] DAT-14: Implement configuration service.
- [new feature] DAT-15: Implement connection service.
- [new feature] DAT-16: Implement mapping service.
- [new feature] DAT-20: Implement fault tolerance.
- [new feature] DAT-17: Implement conversion service.
- [improvement] DAT-29: Simplify way to select connector.
- [improvement] DAT-30: Revisit bad files management.
- [improvement] DAT-37: ConnectorSettings.locateConnector "not found" error should leverage String.format completely.
- [new feature] DAT-33: Add support for String <-> InetAddress conversion.
- [new feature] DAT-21: Implement CSV connector.
- [improvement] DAT-34: Add grouping by replica set to token-aware batching.
- [new feature] DAT-19: Implement monitoring service.
- [new feature] DAT-27: Support NULL and UNSET values.
- [improvement] DAT-28: Support short class names for settings that expect a FQCN.
- [improvement] DAT-44: Do not block a thread while reading results.
- [new feature] DAT-24: Add support for authentication and encryption.
- [bug] DAT-48: Mappings are not being inferred.
- [improvement] DAT-31: Support String to Collection, UDT and Tuple conversion.
- [new feature] DAT-18: Create an executable bundle.
- [new feature] DAT-55: Implement Read Workflow Engine.
- [improvement] DAT-51: Simplify way to specify connector settings.
- [improvement] DAT-60: driver.contactPoints should support hostnames/ip's without port.
- [bug] DAT-69: CSV Connector fails to parse files with non-native line-ending.
- [new feature] DAT-64: Implement connector writes.
- [new feature] DAT-63: Support writing to standard output.<|MERGE_RESOLUTION|>--- conflicted
+++ resolved
@@ -9,11 +9,8 @@
 - [new feature] DAT-22: Implement JSON connector.
 - [improvement] DAT-163: Improve error message for invalid JSON paths.
 - [new feature] DAT-181: Support temporal-to-timeuuid conversions.
-<<<<<<< HEAD
+- [new feature] DAT-184: Support boolean-to-number conversions.
 - [improvement] DAT-183: Add code coverage to DSBulk builds.
-=======
-- [new feature] DAT-184: Support boolean-to-number conversions.
->>>>>>> 6dd7fcae
 
 
 ### 1.0.0-beta2
