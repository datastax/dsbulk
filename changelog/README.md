--- conflicted
+++ resolved
@@ -20,11 +20,8 @@
 - [bug] DAT-193: SettingsManager is printing metaSettings to the console.
 - [bug] DAT-191: Prevent file collisions on unload.
 - [improvement] DAT-194: Stdin and stdout urls should use the special "-" token, similar to unix tools.
-<<<<<<< HEAD
+- [improvement] DAT-199: Connectors should be able to report write failures.
 - [new feature] DAT-201: Use an ANTLR4-based parser to parse user-supplied statements.
-=======
-- [improvement] DAT-199: Connectors should be able to report write failures.
->>>>>>> 6b5cfc06
 
 
 ### 1.0.0-beta2
