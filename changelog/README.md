## Changelog


### 1.0.2 (in progress)

- [improvement] DAT-249: Don't use ANSI color codes on non-ANSI terminals.
- [bug] DAT-255: Debug files are missing records.
- [improvement] DAT-251: Update DriverSettings with new TokenAwarePolicy.
- [bug] DAT-259: LogManager files have interleaved entries.
- [bug] DAT-260: LogManager is closing files too soon.
- [bug] DAT-266: DSE Geometry types cause CodecNotFoundException.
- [improvement] DAT-270: Replace Java collections with JCTools equivalents whenever possible.
- [improvement] DAT-257: Check case on failure to identify keyspace or table.
- [improvement] DAT-258: Default driver.auth.provider to DsePlainTextAuthProvider if -p is specified.
- [improvement] DAT-261: Improve message when no files match pattern in a directory.
- [bug] DAT-268: Map-type settings are unrecognized from the command-line.
- [bug] DAT-273: Json connector doesn't respect WRITE_NULL_MAP_VALUES in serialization features setting.
<<<<<<< HEAD
- [improvement] DAT-276: Remove connector.json.mapperFeatures setting.
=======
- [improvement] DAT-275: Simplify schema.queryTimestamp format.
>>>>>>> 9adbc6eb


### 1.0.1

- [improvement] DAT-240: Detect console width on Windows.
- [improvement] DAT-229: Allow user-supplied options to contain control characters.
- [improvement] DAT-237: Numeric overflows should display the original input that caused the overflow.
- [bug] DAT-245: Addresses should be properly translated when cluster has custom native port.
- [improvement] DAT-235: Improve error message when mapping is wrong.
- [improvement] DAT-243: Improve message when DSBulk completes with errors.
- [improvement] DAT-242: Reduce and filter stack traces.
- [improvement] DAT-244: Validate that mapped fields are present in the record.
- [improvement] DAT-238: Monitor throughput in bytes/sec.
- [improvement] DAT-246: Do not log ongoing metrics to main log file.
- [improvement] DAT-247: Improve handling of uncaught exceptions.
- [bug] DAT-241: Null words should be supported by all connectors.


### 1.0.0

- [improvement] DAT-220: Make ResultSubscription fully non-blocking.
- [bug] DAT-221: User home directory not correctly expanded when used with -f option.
- [improvement] DAT-225: Change driver.pooling.local.connections default to 8.
- [improvement] DAT-108: Upgrade DSE driver to 1.6.3.
- [improvement] DAT-227: Warn that continuous paging is not available when unloading with CL > ONE.
- [new feature] DAT-224: Add support for numeric overflow and rounding.
- [improvement] DAT-226: Use Netty's FastThreadLocal.
- [improvement] DAT-228: Simplify embedded CQL grammar.


### 1.0.0-rc1

- [bug] DAT-165: Messages should not be logged to standard output when it is being used for unloading.
- [new feature] DAT-172: Support numeric-to-temporal conversions.
- [new feature] DAT-175: Support temporal-to-numeric conversions.
- [enhancement] DAT-167: Add support for user-supplied execution ids.
- [new feature] DAT-22: Implement JSON connector.
- [improvement] DAT-163: Improve error message for invalid JSON paths.
- [new feature] DAT-181: Support temporal-to-timeuuid conversions.
- [new feature] DAT-184: Support boolean-to-number conversions.
- [improvement] DAT-183: Add code coverage to DSBulk builds.
- [bug] DAT-188: JSON connector does not terminate in SINGLE_DOCUMENT mode with an empty file.
- [improvement] DAT-179: Add ability for connectors to promote some settings to the common help section.
- [improvement] DAT-174: Support TTL and TIMESTAMP clauses with custom queries.
- [improvement] DAT-173: Ability to specify an error threshold as a percentage.
- [improvement] DAT-187: Change default for driver.auth.principal from user@DATASTAX.COM to unspecified.
- [improvement] DAT-192: Add descriptions for load balancing policy settings.
- [bug] DAT-193: SettingsManager is printing metaSettings to the console.
- [bug] DAT-191: Prevent file collisions on unload.
- [improvement] DAT-194: Stdin and stdout urls should use the special "-" token, similar to unix tools.
- [improvement] DAT-199: Connectors should be able to report write failures.
- [new feature] DAT-201: Use an ANTLR4-based parser to parse user-supplied statements.
- [improvement] DAT-205: Use a pooling library for concurrent writes.
- [improvement] DAT-210: Do not print effective settings to the console.
- [improvement] DAT-206: Default connector.*.url to "-".
- [improvement] DAT-200: DSBulk should fail if execution directory already exists and is not empty.
- [improvement] DAT-189: More gracefully error out when Json document mode is wrong.
- [improvement] DAT-190: Consider connector.json.mode for unloading.
- [bug] DAT-209: Records are being counted twice in Unload workflow.
- [improvement] DAT-158: Reorganize in-tree documentation.
- [improvement] DAT-180: Improve DSBulk exit statuses.
- [improvement] DAT-213: Create examples for connector.json.parserFeatures and connector.json.generatorFeatures.
- [improvement] DAT-216: application.conf and application.template.conf should include dsbulk element wrapping.
- [improvement] DAT-214: driver.auth.principal should be optional when using Kerberos.
- [improvement] DAT-207: Rename driver.auth.saslProtocol to driver.auth.saslService.
- [improvement] DAT-215: When validating path-based settings, verify file existence.


### 1.0.0-beta2

- [improvement] DAT-81: Surface setup errors better.
- [improvement] DAT-145: Use HdrHistogram as reservoir for latency measurement.
- [improvement] DAT-104: Add dry-run feature to try out load without writing to DSE.
- [bug] DAT-137: Workflow Engine does not react to interruption signals properly.
- [improvement] DAT-140: Report memory usage.
- [bug] DAT-150: In-flight requests are negative when continuous paging is active.
- [bug] DAT-152: Support query + keyspace settings combination.
- [improvement] DAT-109: Refactor setting initialization and validation.
- [improvement] DAT-146: Optimize load workflow for multiple files.
- [bug]: DAT-151: Unload workflow hangs when a destination file already exists.
- [improvement] DAT-155: Make dsbulk script more friendly for use in a DSE installation.
- [improvement] DAT-147: Support TIMESTAMP, TTL and now().
- [improvement] DAT-142: Add DSE version validation.
- [improvement] DAT-157: Optimize non-thread-per-core LoadWorkflow by trying to emit records to mapper threads together.
- [improvement] DAT-168: Field mapping should support string timestamps.
- [bug] DAT-170: Internal scheduler is not closed when LogManager is closed.


### 1.0.0-beta1

- [improvement] DAT-47: Refactor ReadResultEmitter.
- [improvement] DAT-110: Improve performance of read result mappers.
- [improvement] DAT-112: Sort 'Bulk Loader effective settings' output.
- [improvement] DAT-99: schema.keyspace should scope underlying session to the provided keyspace.
- [improvement] DAT-115: Make continuous paging optional.
- [improvement] DAT-49: Allow mappings to be inferred even when some are provided.
- [improvement] DAT-91: Add SSL/Auth Tests. Fix issue with ssl config and file paths.
- [improvement] DAT-107: Improve formatting of help section on the command line.
- [bug] DAT-100: Fully support CQL complex types.
- [improvement] DAT-117: Support blob and duration types.
- [improvement] DAT-78: Generate template file for users.
- [bug] DAT-122: Operation.log file is not created inside operation directory.
- [improvement] DAT-124: Java process should exit with non-zero status in case of error.
- [improvement] DAT-116: Log errors to stderr, not stdout.
- [bug] DAT-114: 'Reads' timer metrics should report correct latencies.
- [improvement] DAT-46: Provide a way to configure driver policies.
- [new feature] DAT-125: Report last successfully ingested lines in case of load failure.
- [new feature] DAT-129: Handle connector recoverable read errors gracefully.
- [improvement] DAT-132: When logging bound parameters of statements, be more clear about unset values.
- [bug] DAT-130: nullStrings setting doesn't handle "null" string properly.
- [improvement] DAT-133: When encountering a field parsing error, report the field index/name.
- [improvement] DAT-127: Remove unbounded queues from CSV connector.
- [bug] DAT-136: Large records cause the workflow to OOM.
- [bug] DAT-138: When maxErrors is reached the workflow does not always stop.
- [bug] DAT-128: Last recorded locations should be 100% accurate.
- [improvement] DAT-135: Fail fast when mapping doesn't align with table.
- [bug] DAT-144: When columns are larger than 4096 characters we error out.
- [improvement] DAT-92: schema.mapping should support specifying an array of target columns.


### 1.0.0-alpha2

- [improvement] DAT-42: Add LOADER_JAVA_OPTS env var support to allow users to set JVM options.
- [improvement] DAT-74: executor.maxPerSecond and executor.maxInflight should account for batch size.
- [improvement] DAT-76: Parallelize execution of workflow engine components.
- [improvement] DAT-77: Separate batch.bufferSize into batch.bufferSize and batch.maxBatchSize.
- [improvement] DAT-62: Add end-to-end tests for CSV read workflow.
- [improvement] DAT-72: Improve command line options.
- [improvement] DAT-88: Rename modules and packages to dsbulk.
- [improvement] DAT-80: Rename ssl.keystore.url and ssl.truststore.url settings.
- [improvement] DAT-83: Add --version option to emit version.
- [improvement] DAT-85: Make driver.hosts option a comma-delimited string for ease of use.
- [improvement] DAT-58: Generate settings.md documentation page from reference.conf.
- [improvement] DAT-79: Rename and remove various settings.
- [improvement] DAT-95: Change schema.mapping and schema.recordMetadata to string values that should be parsed in SchemaSettings.
- [improvement] DAT-97: Add -f option to choose config file.
- [improvement] DAT-98: Update "Loader/Unloader" refs to "Loader".
- [improvement] DAT-84: Add help subcommand to get help for groups of settings.
- [improvement] DAT-93: nullStrings setting should be more flexible.
- [bug] DAT-73: Make mappings work with quoted CQL identifiers.
- [improvement] DAT-87: Validate configuration more deeply.


### 1.0.0-alpha1

- [new feature] DAT-14: Implement configuration service.
- [new feature] DAT-15: Implement connection service.
- [new feature] DAT-16: Implement mapping service.
- [new feature] DAT-20: Implement fault tolerance.
- [new feature] DAT-17: Implement conversion service.
- [improvement] DAT-29: Simplify way to select connector.
- [improvement] DAT-30: Revisit bad files management.
- [improvement] DAT-37: ConnectorSettings.locateConnector "not found" error should leverage String.format completely.
- [new feature] DAT-33: Add support for String <-> InetAddress conversion.
- [new feature] DAT-21: Implement CSV connector.
- [improvement] DAT-34: Add grouping by replica set to token-aware batching.
- [new feature] DAT-19: Implement monitoring service.
- [new feature] DAT-27: Support NULL and UNSET values.
- [improvement] DAT-28: Support short class names for settings that expect a FQCN.
- [improvement] DAT-44: Do not block a thread while reading results.
- [new feature] DAT-24: Add support for authentication and encryption.
- [bug] DAT-48: Mappings are not being inferred.
- [improvement] DAT-31: Support String to Collection, UDT and Tuple conversion.
- [new feature] DAT-18: Create an executable bundle.
- [new feature] DAT-55: Implement Read Workflow Engine.
- [improvement] DAT-51: Simplify way to specify connector settings.
- [improvement] DAT-60: driver.contactPoints should support hostnames/ip's without port.
- [bug] DAT-69: CSV Connector fails to parse files with non-native line-ending.
- [new feature] DAT-64: Implement connector writes.
- [new feature] DAT-63: Support writing to standard output.<|MERGE_RESOLUTION|>--- conflicted
+++ resolved
@@ -15,11 +15,8 @@
 - [improvement] DAT-261: Improve message when no files match pattern in a directory.
 - [bug] DAT-268: Map-type settings are unrecognized from the command-line.
 - [bug] DAT-273: Json connector doesn't respect WRITE_NULL_MAP_VALUES in serialization features setting.
-<<<<<<< HEAD
+- [improvement] DAT-275: Simplify schema.queryTimestamp format.
 - [improvement] DAT-276: Remove connector.json.mapperFeatures setting.
-=======
-- [improvement] DAT-275: Simplify schema.queryTimestamp format.
->>>>>>> 9adbc6eb
 
 
 ### 1.0.1
