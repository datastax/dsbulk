## Changelog

### 1.0.0 (in progress)

- [bug] DAT-165: Messages should not be logged to standard output when it is being used for unloading.
- [new feature] DAT-172: Support numeric-to-temporal conversions.
- [new feature] DAT-175: Support temporal-to-numeric conversions.
- [enhancement] DAT-167: Add support for user-supplied execution ids.
- [new feature] DAT-22: Implement JSON connector.
- [improvement] DAT-163: Improve error message for invalid JSON paths.
- [new feature] DAT-181: Support temporal-to-timeuuid conversions.
- [new feature] DAT-184: Support boolean-to-number conversions.
- [improvement] DAT-183: Add code coverage to DSBulk builds.
- [bug] DAT-188: JSON connector does not terminate in SINGLE_DOCUMENT mode with an empty file.
- [improvement] DAT-179: Add ability for connectors to promote some settings to the common help section.
- [improvement] DAT-174: Support TTL and TIMESTAMP clauses with custom queries.
- [improvement] DAT-173: Ability to specify an error threshold as a percentage.
- [improvement] DAT-187: Change default for driver.auth.principal from user@DATASTAX.COM to unspecified.
- [improvement] DAT-192: Add descriptions for load balancing policy settings.
- [bug] DAT-193: SettingsManager is printing metaSettings to the console.
- [bug] DAT-191: Prevent file collisions on unload.
- [improvement] DAT-194: Stdin and stdout urls should use the special "-" token, similar to unix tools.
- [improvement] DAT-199: Connectors should be able to report write failures.
- [new feature] DAT-201: Use an ANTLR4-based parser to parse user-supplied statements.
<<<<<<< HEAD
- [improvement] DAT-158: Reorganize in-tree documentation.
=======
- [improvement] DAT-205: Use a pooling library for concurrent writes.
- [improvement] DAT-210: Do not print effective settings to the console.

>>>>>>> fa8ee0a8

### 1.0.0-beta2

- [improvement] DAT-81: Surface setup errors better.
- [improvement] DAT-145: Use HdrHistogram as reservoir for latency measurement.
- [improvement] DAT-104: Add dry-run feature to try out load without writing to DSE.
- [bug] DAT-137: Workflow Engine does not react to interruption signals properly.
- [improvement] DAT-140: Report memory usage.
- [bug] DAT-150: In-flight requests are negative when continuous paging is active.
- [bug] DAT-152: Support query + keyspace settings combination.
- [improvement] DAT-109: Refactor setting initialization and validation.
- [improvement] DAT-146: Optimize load workflow for multiple files.
- [bug]: DAT-151: Unload workflow hangs when a destination file already exists.
- [improvement] DAT-155: Make dsbulk script more friendly for use in a DSE installation.
- [improvement] DAT-147: Support TIMESTAMP, TTL and now().
- [improvement] DAT-142: Add DSE version validation.
- [improvement] DAT-157: Optimize non-thread-per-core LoadWorkflow by trying to emit records to mapper threads together.
- [improvement] DAT-168: Field mapping should support string timestamps.
- [bug] DAT-170: Internal scheduler is not closed when LogManager is closed.


### 1.0.0-beta1

- [improvement] DAT-47: Refactor ReadResultEmitter.
- [improvement] DAT-110: Improve performance of read result mappers.
- [improvement] DAT-112: Sort 'Bulk Loader effective settings' output.
- [improvement] DAT-99: schema.keyspace should scope underlying session to the provided keyspace.
- [improvement] DAT-115: Make continuous paging optional.
- [improvement] DAT-49: Allow mappings to be inferred even when some are provided.
- [improvement] DAT-91: Add SSL/Auth Tests. Fix issue with ssl config and file paths.
- [improvement] DAT-107: Improve formatting of help section on the command line.
- [bug] DAT-100: Fully support CQL complex types.
- [improvement] DAT-117: Support blob and duration types.
- [improvement] DAT-78: Generate template file for users.
- [bug] DAT-122: Operation.log file is not created inside operation directory.
- [improvement] DAT-124: Java process should exit with non-zero status in case of error.
- [improvement] DAT-116: Log errors to stderr, not stdout.
- [bug] DAT-114: 'Reads' timer metrics should report correct latencies.
- [improvement] DAT-46: Provide a way to configure driver policies.
- [new feature] DAT-125: Report last successfully ingested lines in case of load failure.
- [new feature] DAT-129: Handle connector recoverable read errors gracefully.
- [improvement] DAT-132: When logging bound parameters of statements, be more clear about unset values.
- [bug] DAT-130: nullStrings setting doesn't handle "null" string properly.
- [improvement] DAT-133: When encountering a field parsing error, report the field index/name.
- [improvement] DAT-127: Remove unbounded queues from CSV connector.
- [bug] DAT-136: Large records cause the workflow to OOM.
- [bug] DAT-138: When maxErrors is reached the workflow does not always stop.
- [bug] DAT-128: Last recorded locations should be 100% accurate.
- [improvement] DAT-135: Fail fast when mapping doesn't align with table.
- [bug] DAT-144: When columns are larger than 4096 characters we error out.
- [improvement] DAT-92: schema.mapping should support specifying an array of target columns.


### 1.0.0-alpha2

- [improvement] DAT-42: Add LOADER_JAVA_OPTS env var support to allow users to set JVM options.
- [improvement] DAT-74: executor.maxPerSecond and executor.maxInflight should account for batch size.
- [improvement] DAT-76: Parallelize execution of workflow engine components.
- [improvement] DAT-77: Separate batch.bufferSize into batch.bufferSize and batch.maxBatchSize.
- [improvement] DAT-62: Add end-to-end tests for CSV read workflow.
- [improvement] DAT-72: Improve command line options.
- [improvement] DAT-88: Rename modules and packages to dsbulk.
- [improvement] DAT-80: Rename ssl.keystore.url and ssl.truststore.url settings.
- [improvement] DAT-83: Add --version option to emit version.
- [improvement] DAT-85: Make driver.hosts option a comma-delimited string for ease of use.
- [improvement] DAT-58: Generate settings.md documentation page from reference.conf.
- [improvement] DAT-79: Rename and remove various settings.
- [improvement] DAT-95: Change schema.mapping and schema.recordMetadata to string values that should be parsed in SchemaSettings.
- [improvement] DAT-97: Add -f option to choose config file.
- [improvement] DAT-98: Update "Loader/Unloader" refs to "Loader".
- [improvement] DAT-84: Add help subcommand to get help for groups of settings.
- [improvement] DAT-93: nullStrings setting should be more flexible.
- [bug] DAT-73: Make mappings work with quoted CQL identifiers.
- [improvement] DAT-87: Validate configuration more deeply.


### 1.0.0-alpha1

- [new feature] DAT-14: Implement configuration service.
- [new feature] DAT-15: Implement connection service.
- [new feature] DAT-16: Implement mapping service.
- [new feature] DAT-20: Implement fault tolerance.
- [new feature] DAT-17: Implement conversion service.
- [improvement] DAT-29: Simplify way to select connector.
- [improvement] DAT-30: Revisit bad files management.
- [improvement] DAT-37: ConnectorSettings.locateConnector "not found" error should leverage String.format completely.
- [new feature] DAT-33: Add support for String <-> InetAddress conversion.
- [new feature] DAT-21: Implement CSV connector.
- [improvement] DAT-34: Add grouping by replica set to token-aware batching.
- [new feature] DAT-19: Implement monitoring service.
- [new feature] DAT-27: Support NULL and UNSET values.
- [improvement] DAT-28: Support short class names for settings that expect a FQCN.
- [improvement] DAT-44: Do not block a thread while reading results.
- [new feature] DAT-24: Add support for authentication and encryption.
- [bug] DAT-48: Mappings are not being inferred.
- [improvement] DAT-31: Support String to Collection, UDT and Tuple conversion.
- [new feature] DAT-18: Create an executable bundle.
- [new feature] DAT-55: Implement Read Workflow Engine.
- [improvement] DAT-51: Simplify way to specify connector settings.
- [improvement] DAT-60: driver.contactPoints should support hostnames/ip's without port.
- [bug] DAT-69: CSV Connector fails to parse files with non-native line-ending.
- [new feature] DAT-64: Implement connector writes.
- [new feature] DAT-63: Support writing to standard output.<|MERGE_RESOLUTION|>--- conflicted
+++ resolved
@@ -22,13 +22,9 @@
 - [improvement] DAT-194: Stdin and stdout urls should use the special "-" token, similar to unix tools.
 - [improvement] DAT-199: Connectors should be able to report write failures.
 - [new feature] DAT-201: Use an ANTLR4-based parser to parse user-supplied statements.
-<<<<<<< HEAD
-- [improvement] DAT-158: Reorganize in-tree documentation.
-=======
 - [improvement] DAT-205: Use a pooling library for concurrent writes.
 - [improvement] DAT-210: Do not print effective settings to the console.
-
->>>>>>> fa8ee0a8
+- [improvement] DAT-158: Reorganize in-tree documentation.
 
 ### 1.0.0-beta2
 
