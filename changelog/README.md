## Changelog

### 1.3.0 (in progress)

- [bug] DAT-334: Murmur3TokenRangeSplitter should allow long overflows when splitting ranges.
- [improvement] DAT-336: Extend DSBulk's rate limiting capability to reads.
- [new feature] DAT-354: Add Basic NGDG support to DSBulk Engine.
- [improvement] DAT-362: Improve readability of error messages printed to the console.
<<<<<<< HEAD
- [improvement] DAT-305: DSBulk help should show description of available commands.
=======
- [bug] DAT-339: CSV connector trims trailing whitespace when reading data.
>>>>>>> 893ddd55


### 1.2.0

- [bug] DAT-302: CsvWriter trims leading/trailing spaces in values.
- [bug] DAT-311: CSV connector fails when the number of columns in a record is greater than 512.
- [improvement] DAT-252: Improve range split algorithm in multi-dc and/or vnodes environments.
- [improvement] DAT-317: Support simplified notation for JSON arrays and objects in collection fields.
- [bug] DAT-326: DSBulk fails when mapping contains a primary key column mapped to a function.


### 1.1.0

- [bug] DAT-289: Generated queries do not respect indexed mapping order.
- [bug] DAT-288: DSBulk cannot handle columns of type list<timestamp>.
- [improvement] DAT-292: Add support for counter tables.
- [bug] DAT-295: Generated query does not always contain all token ranges.
- [bug] DAT-297: Empty map values do not work when loading using DSBulk.
- [new feature] DAT-291: Add count workflow.
- [improvement] DAT-298: Rename CQL_DATE_TIME to CQL_TIMESTAMP.
- [improvement] DAT-286: Intercept Univocity exceptions and expose them in a user-friendly way.
- [improvement] DAT-287: Combine batch.mode and batch.enabled into a single setting.
- [improvement] DAT-299: Count the number of rows for the N biggest partitions.
- [bug] DAT-300: DSBulk fails to start with Java 10+.
- [improvement] DAT-290: DSBulk should avoid logging to stdout.
- [improvement] DAT-294: Use Antlr to validate user-supplied queries and mappings.


### 1.0.2

- [improvement] DAT-249: Don't use ANSI color codes on non-ANSI terminals.
- [bug] DAT-255: Debug files are missing records.
- [improvement] DAT-251: Update DriverSettings with new TokenAwarePolicy.
- [bug] DAT-259: LogManager files have interleaved entries.
- [bug] DAT-260: LogManager is closing files too soon.
- [bug] DAT-266: DSE Geometry types cause CodecNotFoundException.
- [improvement] DAT-270: Replace Java collections with JCTools equivalents whenever possible.
- [improvement] DAT-257: Check case on failure to identify keyspace or table.
- [improvement] DAT-258: Default driver.auth.provider to DsePlainTextAuthProvider if -p is specified.
- [improvement] DAT-261: Improve message when no files match pattern in a directory.
- [bug] DAT-268: Map-type settings are unrecognized from the command-line.
- [bug] DAT-273: Json connector doesn't respect WRITE_NULL_MAP_VALUES in serialization features setting.
- [improvement] DAT-275: Simplify schema.queryTimestamp format.
- [improvement] DAT-276: Remove connector.json.mapperFeatures setting.
- [improvement] DAT-277: Support all CQL literal formats.
- [improvement] DAT-253: More understandable error reporting when CSV file without headers is loaded without mapping specified.


### 1.0.1

- [improvement] DAT-240: Detect console width on Windows.
- [improvement] DAT-229: Allow user-supplied options to contain control characters.
- [improvement] DAT-237: Numeric overflows should display the original input that caused the overflow.
- [bug] DAT-245: Addresses should be properly translated when cluster has custom native port.
- [improvement] DAT-235: Improve error message when mapping is wrong.
- [improvement] DAT-243: Improve message when DSBulk completes with errors.
- [improvement] DAT-242: Reduce and filter stack traces.
- [improvement] DAT-244: Validate that mapped fields are present in the record.
- [improvement] DAT-238: Monitor throughput in bytes/sec.
- [improvement] DAT-246: Do not log ongoing metrics to main log file.
- [improvement] DAT-247: Improve handling of uncaught exceptions.
- [bug] DAT-241: Null words should be supported by all connectors.


### 1.0.0

- [improvement] DAT-220: Make ResultSubscription fully non-blocking.
- [bug] DAT-221: User home directory not correctly expanded when used with -f option.
- [improvement] DAT-225: Change driver.pooling.local.connections default to 8.
- [improvement] DAT-108: Upgrade DSE driver to 1.6.3.
- [improvement] DAT-227: Warn that continuous paging is not available when unloading with CL > ONE.
- [new feature] DAT-224: Add support for numeric overflow and rounding.
- [improvement] DAT-226: Use Netty's FastThreadLocal.
- [improvement] DAT-228: Simplify embedded CQL grammar.


### 1.0.0-rc1

- [bug] DAT-165: Messages should not be logged to standard output when it is being used for unloading.
- [new feature] DAT-172: Support numeric-to-temporal conversions.
- [new feature] DAT-175: Support temporal-to-numeric conversions.
- [enhancement] DAT-167: Add support for user-supplied execution ids.
- [new feature] DAT-22: Implement JSON connector.
- [improvement] DAT-163: Improve error message for invalid JSON paths.
- [new feature] DAT-181: Support temporal-to-timeuuid conversions.
- [new feature] DAT-184: Support boolean-to-number conversions.
- [improvement] DAT-183: Add code coverage to DSBulk builds.
- [bug] DAT-188: JSON connector does not terminate in SINGLE_DOCUMENT mode with an empty file.
- [improvement] DAT-179: Add ability for connectors to promote some settings to the common help section.
- [improvement] DAT-174: Support TTL and TIMESTAMP clauses with custom queries.
- [improvement] DAT-173: Ability to specify an error threshold as a percentage.
- [improvement] DAT-187: Change default for driver.auth.principal from user@DATASTAX.COM to unspecified.
- [improvement] DAT-192: Add descriptions for load balancing policy settings.
- [bug] DAT-193: SettingsManager is printing metaSettings to the console.
- [bug] DAT-191: Prevent file collisions on unload.
- [improvement] DAT-194: Stdin and stdout urls should use the special "-" token, similar to unix tools.
- [improvement] DAT-199: Connectors should be able to report write failures.
- [new feature] DAT-201: Use an ANTLR4-based parser to parse user-supplied statements.
- [improvement] DAT-205: Use a pooling library for concurrent writes.
- [improvement] DAT-210: Do not print effective settings to the console.
- [improvement] DAT-206: Default connector.*.url to "-".
- [improvement] DAT-200: DSBulk should fail if execution directory already exists and is not empty.
- [improvement] DAT-189: More gracefully error out when Json document mode is wrong.
- [improvement] DAT-190: Consider connector.json.mode for unloading.
- [bug] DAT-209: Records are being counted twice in Unload workflow.
- [improvement] DAT-158: Reorganize in-tree documentation.
- [improvement] DAT-180: Improve DSBulk exit statuses.
- [improvement] DAT-213: Create examples for connector.json.parserFeatures and connector.json.generatorFeatures.
- [improvement] DAT-216: application.conf and application.template.conf should include dsbulk element wrapping.
- [improvement] DAT-214: driver.auth.principal should be optional when using Kerberos.
- [improvement] DAT-207: Rename driver.auth.saslProtocol to driver.auth.saslService.
- [improvement] DAT-215: When validating path-based settings, verify file existence.


### 1.0.0-beta2

- [improvement] DAT-81: Surface setup errors better.
- [improvement] DAT-145: Use HdrHistogram as reservoir for latency measurement.
- [improvement] DAT-104: Add dry-run feature to try out load without writing to DSE.
- [bug] DAT-137: Workflow Engine does not react to interruption signals properly.
- [improvement] DAT-140: Report memory usage.
- [bug] DAT-150: In-flight requests are negative when continuous paging is active.
- [bug] DAT-152: Support query + keyspace settings combination.
- [improvement] DAT-109: Refactor setting initialization and validation.
- [improvement] DAT-146: Optimize load workflow for multiple files.
- [bug]: DAT-151: Unload workflow hangs when a destination file already exists.
- [improvement] DAT-155: Make dsbulk script more friendly for use in a DSE installation.
- [improvement] DAT-147: Support TIMESTAMP, TTL and now().
- [improvement] DAT-142: Add DSE version validation.
- [improvement] DAT-157: Optimize non-thread-per-core LoadWorkflow by trying to emit records to mapper threads together.
- [improvement] DAT-168: Field mapping should support string timestamps.
- [bug] DAT-170: Internal scheduler is not closed when LogManager is closed.


### 1.0.0-beta1

- [improvement] DAT-47: Refactor ReadResultEmitter.
- [improvement] DAT-110: Improve performance of read result mappers.
- [improvement] DAT-112: Sort 'Bulk Loader effective settings' output.
- [improvement] DAT-99: schema.keyspace should scope underlying session to the provided keyspace.
- [improvement] DAT-115: Make continuous paging optional.
- [improvement] DAT-49: Allow mappings to be inferred even when some are provided.
- [improvement] DAT-91: Add SSL/Auth Tests. Fix issue with ssl config and file paths.
- [improvement] DAT-107: Improve formatting of help section on the command line.
- [bug] DAT-100: Fully support CQL complex types.
- [improvement] DAT-117: Support blob and duration types.
- [improvement] DAT-78: Generate template file for users.
- [bug] DAT-122: Operation.log file is not created inside operation directory.
- [improvement] DAT-124: Java process should exit with non-zero status in case of error.
- [improvement] DAT-116: Log errors to stderr, not stdout.
- [bug] DAT-114: 'Reads' timer metrics should report correct latencies.
- [improvement] DAT-46: Provide a way to configure driver policies.
- [new feature] DAT-125: Report last successfully ingested lines in case of load failure.
- [new feature] DAT-129: Handle connector recoverable read errors gracefully.
- [improvement] DAT-132: When logging bound parameters of statements, be more clear about unset values.
- [bug] DAT-130: nullStrings setting doesn't handle "null" string properly.
- [improvement] DAT-133: When encountering a field parsing error, report the field index/name.
- [improvement] DAT-127: Remove unbounded queues from CSV connector.
- [bug] DAT-136: Large records cause the workflow to OOM.
- [bug] DAT-138: When maxErrors is reached the workflow does not always stop.
- [bug] DAT-128: Last recorded locations should be 100% accurate.
- [improvement] DAT-135: Fail fast when mapping doesn't align with table.
- [bug] DAT-144: When columns are larger than 4096 characters we error out.
- [improvement] DAT-92: schema.mapping should support specifying an array of target columns.


### 1.0.0-alpha2

- [improvement] DAT-42: Add LOADER_JAVA_OPTS env var support to allow users to set JVM options.
- [improvement] DAT-74: executor.maxPerSecond and executor.maxInflight should account for batch size.
- [improvement] DAT-76: Parallelize execution of workflow engine components.
- [improvement] DAT-77: Separate batch.bufferSize into batch.bufferSize and batch.maxBatchSize.
- [improvement] DAT-62: Add end-to-end tests for CSV read workflow.
- [improvement] DAT-72: Improve command line options.
- [improvement] DAT-88: Rename modules and packages to dsbulk.
- [improvement] DAT-80: Rename ssl.keystore.url and ssl.truststore.url settings.
- [improvement] DAT-83: Add --version option to emit version.
- [improvement] DAT-85: Make driver.hosts option a comma-delimited string for ease of use.
- [improvement] DAT-58: Generate settings.md documentation page from reference.conf.
- [improvement] DAT-79: Rename and remove various settings.
- [improvement] DAT-95: Change schema.mapping and schema.recordMetadata to string values that should be parsed in SchemaSettings.
- [improvement] DAT-97: Add -f option to choose config file.
- [improvement] DAT-98: Update "Loader/Unloader" refs to "Loader".
- [improvement] DAT-84: Add help subcommand to get help for groups of settings.
- [improvement] DAT-93: nullStrings setting should be more flexible.
- [bug] DAT-73: Make mappings work with quoted CQL identifiers.
- [improvement] DAT-87: Validate configuration more deeply.


### 1.0.0-alpha1

- [new feature] DAT-14: Implement configuration service.
- [new feature] DAT-15: Implement connection service.
- [new feature] DAT-16: Implement mapping service.
- [new feature] DAT-20: Implement fault tolerance.
- [new feature] DAT-17: Implement conversion service.
- [improvement] DAT-29: Simplify way to select connector.
- [improvement] DAT-30: Revisit bad files management.
- [improvement] DAT-37: ConnectorSettings.locateConnector "not found" error should leverage String.format completely.
- [new feature] DAT-33: Add support for String <-> InetAddress conversion.
- [new feature] DAT-21: Implement CSV connector.
- [improvement] DAT-34: Add grouping by replica set to token-aware batching.
- [new feature] DAT-19: Implement monitoring service.
- [new feature] DAT-27: Support NULL and UNSET values.
- [improvement] DAT-28: Support short class names for settings that expect a FQCN.
- [improvement] DAT-44: Do not block a thread while reading results.
- [new feature] DAT-24: Add support for authentication and encryption.
- [bug] DAT-48: Mappings are not being inferred.
- [improvement] DAT-31: Support String to Collection, UDT and Tuple conversion.
- [new feature] DAT-18: Create an executable bundle.
- [new feature] DAT-55: Implement Read Workflow Engine.
- [improvement] DAT-51: Simplify way to specify connector settings.
- [improvement] DAT-60: driver.contactPoints should support hostnames/ip's without port.
- [bug] DAT-69: CSV Connector fails to parse files with non-native line-ending.
- [new feature] DAT-64: Implement connector writes.
- [new feature] DAT-63: Support writing to standard output.<|MERGE_RESOLUTION|>--- conflicted
+++ resolved
@@ -6,11 +6,8 @@
 - [improvement] DAT-336: Extend DSBulk's rate limiting capability to reads.
 - [new feature] DAT-354: Add Basic NGDG support to DSBulk Engine.
 - [improvement] DAT-362: Improve readability of error messages printed to the console.
-<<<<<<< HEAD
+- [bug] DAT-339: CSV connector trims trailing whitespace when reading data.
 - [improvement] DAT-305: DSBulk help should show description of available commands.
-=======
-- [bug] DAT-339: CSV connector trims trailing whitespace when reading data.
->>>>>>> 893ddd55
 
 
 ### 1.2.0
