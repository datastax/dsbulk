## Changelog

<<<<<<< HEAD
## 1.9.0

- [improvement] BULK-22: Add ability to read from `s3://` URLs (#398).
=======
## 1.9.0 (in progress)

- [improvement] Upgrade driver to 4.14.0.
>>>>>>> 28eec419

## 1.8.0

- [improvement] Upgrade driver to 4.10.0.
- [bug] Fix incorrect error message when read concurrency is < 1.
- [bug] Prevent connectors from reporting read concurrency zero when no file is available for reading.
- [bug] DAT-627: Share CodecRegistry instance between DSBulk and driver.
- [improvement] Accept Well-known Binary (WKB) input formats for Geometry types.
- [improvement] Make Json connector sensitive to the configured binary format.
- [improvement] Make Geometry formats configurable.
- [new feature] DAT-331: Add option to automatically preserve TTL and timestamp.

## 1.7.0

- [bug] Correctly display durations lesser than 1 second (#369).
- [bug] Skip invalid lines when parsing the output of java -version (#372, fixes #371).
- [bug] DAT-612: Fix null pointer exception when reading from Stdin.
- [improvement] DAT-591: Ability to disable the console reporter.
- [improvement] DAT-605: Write empty strings as quoted empty fields by default in CSV connector.
- [bug] DAT-596: Do not display stty errors.
- [improvement] DAT-614: Ability to discard record sources.


## 1.6.0

- [bug] DAT-558: Count operations should not modify user-provided queries.
- [improvement] DAT-402: Create an abstract RecordReader leveraging Flux.generate.
- [bug] DAT-569: Do not parallelize queries containing GROUP BY, ORDER BY or LIMIT clauses.
- [bug] DAT-573: Convert empty strings to zero-length arrays when loading blobs.
- [bug] DAT-581: Resolve configuration references after the final config has been computed.
- [bug] DAT-585: Apply per-file limits when reading multiple resources.
- [new feature] DAT-588: Add option to unload blob data in hex format.
- [improvement] DAT-593: Remove thread pools in LogManager.
- [bug] DAT-410: Validate that monitoring report rate is greater than or equal to 1 second.
- [improvement] DAT-346: Add support for multichar field delimiters in CSV connector.
- [improvement] DAT-469: Raise the precision of kb/row to 3 decimal digits.
- [improvement] DAT-547: Ability to specify a list of allowed or denied hosts.
- [improvement] DAT-472: Ability to prompt for passwords when none specified in config.
- [improvement] DAT-571: Generalize maxConcurrentQueries to all operations.
- [improvement] DAT-575: Automatically detect the best concurrency level by sampling data.
- [improvement] DAT-578: Raise driver timeouts.
- [improvement] DAT-454: Revisit threading model for Unload workflow.
- [improvement] DAT-438: Apply maxConcurrentFiles to loads.


## 1.5.0

- [improvement] DAT-525: Update DSBulk to unified driver.
- [new feature] DAT-354: Add support for DSE Graph to DSBulk.
- [improvement] DAT-361: Display metrics in vertices or edges per second in graph mode.


## 1.4.1

- [bug] DAT-516: Always quote comment character when unloading.
- [new feature] DAT-519: Remove restriction preventing DSBulk use with OSS Cassandra.


## 1.4.0

- [improvement] DAT-303: Update DSBulk to Java DSE Driver 2.x.
- [new feature] DAT-449: Add support for loading and unloading from/to compressed files.
- [new feature] DAT-412: Add support for DataStax Cloud.
- [improvement] DAT-492: Add CLI shortcut for secure connect bundle.
- [improvement] DAT-490: Allow secure connect bundle to be provided from external URL.
- [improvement] DAT-481: Improve NodeComparator algorithm.
- [improvement] DAT-499: Warn if cloud enabled and incompatible settings are defined.
- [improvement] DAT-495: Allow driver to be configured directly.


### 1.3.4

- [bug] DAT-414: DSBulk should allow INSERT queries without clustering column when all columns are static.
- [improvement] DAT-411: Improve error message when row fails to decode.
- [improvement] DAT-383: Show version option in DSBulk help.
- [bug] DAT-333: Logging option "-maxErrors 0" doesn't abort the operation.
- [improvement] DAT-431: Replace Guava's Range with a custom range implementation.
- [improvement] DAT-435: Make connectors accept a list of URLs when loading.
- [improvement] DAT-443: Default output file name format should not include thousands separator.
- [improvement] DAT-428: Add support for UNITS_SINCE_EPOCH to CQL date and time.
- [improvement] DAT-451: Driver query warnings should not spam the console.
- [task] DAT-455: Update jackson-databind to 2.9.9.1 to fix CVE-2019-12814.
- [improvement] DAT-432: Ability to disable bytes/sec metrics.
- [bug] DAT-427: DSBulk should handle empty column names in CSV headers.
- [bug] DAT-427: DSBulk should handle empty or duplicate column names in CSV headers.
- [bug] DAT-441: Quote execution IDs when they generate invalid MBean names.


### 1.3.3

- [bug] DAT-400: Export of varchar column containing JSON may truncate data.


### 1.3.2

- [task] DAT-398: Remove unwanted dependencies or dependencies with offending licenses.


### 1.3.1

- [improvement] DAT-385: Implement unload and count for materialized views.
- [improvement] DAT-389: batch.bufferSize should be a multiple of batch.maxBatchStatements.
- [improvement] DAT-310: Simplify computation of resource positions.
- [improvement] DAT-388: Revisit "parallel" flows.
- [bug] DAT-392: Setting executor.maxInFlight to a negative value triggers fatal error.
- [improvement] DAT-384: Improve support for lightweight transactions.


### 1.3.0

- [bug] DAT-334: Murmur3TokenRangeSplitter should allow long overflows when splitting ranges.
- [improvement] DAT-336: Extend DSBulk's rate limiting capability to reads.
- [improvement] DAT-362: Improve readability of error messages printed to the console.
- [improvement] DAT-352: Calculate batch size dynamically - Adaptive Batch Sizing.
- [bug] DAT-339: CSV connector trims trailing whitespace when reading data.
- [improvement] DAT-344: Expose settings to control how to interpret empty fields in CSV files.
- [improvement] DAT-305: DSBulk help should show description of available commands.
- [improvement] DAT-327: Allow functions to appear in mapping variables
- [bug] DAT-368: Avoid overflows in CodecUtils.numberToInstant.
- [improvement] DAT-367: Detect writetime variable when unloading.
- [new feature] DAY-364: Ability to unload timestamps as units since an epoch.
- [improvement] DAT-308: Relax constraints on queries for the Count workflow.
- [improvement] DAT-319: Automatically add token range restriction to WHERE clauses.
- [bug] DAT-369: Call to ArrayBackedRow.toString() causes fatal NPE.
- [improvement] DAT-316: JsonNodeToUDTCodec should allow a Json array input.
- [new feature] DAT-340: Print basic information about the cluster.
- [improvement] DAT-372: Improve WHERE clause token range restriction detection.
- [improvement] DAT-370: Remove record location URI.
- [improvement] DAT-373: Allow columns and fields to be mapped more than once.
- [improvement] DAT-315: UDT and tuple codecs should respect allowExtraFields and allowMissingFields.
- [improvement] DAT-312: Add support for DSE 4.8 and lower.
- [improvement] DAT-378: Add support for keyspace-qualified UDFs in mappings.
- [improvement] DAT-379: Allow fields to appear as function parameters on the left side of mapping entries.
- [improvement] DAT-309: Improve handling of search queries.
- [improvement] DAT-380: Ability to hard-limit the number of concurrent continuous paging sessions.
- [improvement] DAT-365: Ability to skip unloading/loading solr_query column.


### 1.2.0

- [bug] DAT-302: CsvWriter trims leading/trailing spaces in values.
- [bug] DAT-311: CSV connector fails when the number of columns in a record is greater than 512.
- [improvement] DAT-252: Improve range split algorithm in multi-dc and/or vnodes environments.
- [improvement] DAT-317: Support simplified notation for JSON arrays and objects in collection fields.
- [bug] DAT-326: DSBulk fails when mapping contains a primary key column mapped to a function.


### 1.1.0

- [bug] DAT-289: Generated queries do not respect indexed mapping order.
- [bug] DAT-288: DSBulk cannot handle columns of type list<timestamp>.
- [improvement] DAT-292: Add support for counter tables.
- [bug] DAT-295: Generated query does not always contain all token ranges.
- [bug] DAT-297: Empty map values do not work when loading using DSBulk.
- [new feature] DAT-291: Add count workflow.
- [improvement] DAT-298: Rename CQL_DATE_TIME to CQL_TIMESTAMP.
- [improvement] DAT-286: Intercept Univocity exceptions and expose them in a user-friendly way.
- [improvement] DAT-287: Combine batch.mode and batch.enabled into a single setting.
- [improvement] DAT-299: Count the number of rows for the N biggest partitions.
- [bug] DAT-300: DSBulk fails to start with Java 10+.
- [improvement] DAT-290: DSBulk should avoid logging to stdout.
- [improvement] DAT-294: Use Antlr to validate user-supplied queries and mappings.


### 1.0.2

- [improvement] DAT-249: Don't use ANSI color codes on non-ANSI terminals.
- [bug] DAT-255: Debug files are missing records.
- [improvement] DAT-251: Update DriverSettings with new TokenAwarePolicy.
- [bug] DAT-259: LogManager files have interleaved entries.
- [bug] DAT-260: LogManager is closing files too soon.
- [bug] DAT-266: DSE Geometry types cause CodecNotFoundException.
- [improvement] DAT-270: Replace Java collections with JCTools equivalents whenever possible.
- [improvement] DAT-257: Check case on failure to identify keyspace or table.
- [improvement] DAT-258: Default driver.auth.provider to DsePlainTextAuthProvider if -p is specified.
- [improvement] DAT-261: Improve message when no files match pattern in a directory.
- [bug] DAT-268: Map-type settings are unrecognized from the command-line.
- [bug] DAT-273: Json connector doesn't respect WRITE_NULL_MAP_VALUES in serialization features setting.
- [improvement] DAT-275: Simplify schema.queryTimestamp format.
- [improvement] DAT-276: Remove connector.json.mapperFeatures setting.
- [improvement] DAT-277: Support all CQL literal formats.
- [improvement] DAT-253: More understandable error reporting when CSV file without headers is loaded without mapping specified.


### 1.0.1

- [improvement] DAT-240: Detect console width on Windows.
- [improvement] DAT-229: Allow user-supplied options to contain control characters.
- [improvement] DAT-237: Numeric overflows should display the original input that caused the overflow.
- [bug] DAT-245: Addresses should be properly translated when cluster has custom native port.
- [improvement] DAT-235: Improve error message when mapping is wrong.
- [improvement] DAT-243: Improve message when DSBulk completes with errors.
- [improvement] DAT-242: Reduce and filter stack traces.
- [improvement] DAT-244: Validate that mapped fields are present in the record.
- [improvement] DAT-238: Monitor throughput in bytes/sec.
- [improvement] DAT-246: Do not log ongoing metrics to main log file.
- [improvement] DAT-247: Improve handling of uncaught exceptions.
- [bug] DAT-241: Null words should be supported by all connectors.


### 1.0.0

- [improvement] DAT-220: Make ResultSubscription fully non-blocking.
- [bug] DAT-221: User home directory not correctly expanded when used with -f option.
- [improvement] DAT-225: Change driver.pooling.local.connections default to 8.
- [improvement] DAT-108: Upgrade DSE driver to 1.6.3.
- [improvement] DAT-227: Warn that continuous paging is not available when unloading with CL > ONE.
- [new feature] DAT-224: Add support for numeric overflow and rounding.
- [improvement] DAT-226: Use Netty's FastThreadLocal.
- [improvement] DAT-228: Simplify embedded CQL grammar.


### 1.0.0-rc1

- [bug] DAT-165: Messages should not be logged to standard output when it is being used for unloading.
- [new feature] DAT-172: Support numeric-to-temporal conversions.
- [new feature] DAT-175: Support temporal-to-numeric conversions.
- [enhancement] DAT-167: Add support for user-supplied execution ids.
- [new feature] DAT-22: Implement JSON connector.
- [improvement] DAT-163: Improve error message for invalid JSON paths.
- [new feature] DAT-181: Support temporal-to-timeuuid conversions.
- [new feature] DAT-184: Support boolean-to-number conversions.
- [improvement] DAT-183: Add code coverage to DSBulk builds.
- [bug] DAT-188: JSON connector does not terminate in SINGLE_DOCUMENT mode with an empty file.
- [improvement] DAT-179: Add ability for connectors to promote some settings to the common help section.
- [improvement] DAT-174: Support TTL and TIMESTAMP clauses with custom queries.
- [improvement] DAT-173: Ability to specify an error threshold as a percentage.
- [improvement] DAT-187: Change default for driver.auth.principal from user@DATASTAX.COM to unspecified.
- [improvement] DAT-192: Add descriptions for load balancing policy settings.
- [bug] DAT-193: SettingsManager is printing metaSettings to the console.
- [bug] DAT-191: Prevent file collisions on unload.
- [improvement] DAT-194: Stdin and stdout urls should use the special "-" token, similar to unix tools.
- [improvement] DAT-199: Connectors should be able to report write failures.
- [new feature] DAT-201: Use an ANTLR4-based parser to parse user-supplied statements.
- [improvement] DAT-205: Use a pooling library for concurrent writes.
- [improvement] DAT-210: Do not print effective settings to the console.
- [improvement] DAT-206: Default connector.*.url to "-".
- [improvement] DAT-200: DSBulk should fail if execution directory already exists and is not empty.
- [improvement] DAT-189: More gracefully error out when Json document mode is wrong.
- [improvement] DAT-190: Consider connector.json.mode for unloading.
- [bug] DAT-209: Records are being counted twice in Unload workflow.
- [improvement] DAT-158: Reorganize in-tree documentation.
- [improvement] DAT-180: Improve DSBulk exit statuses.
- [improvement] DAT-213: Create examples for connector.json.parserFeatures and connector.json.generatorFeatures.
- [improvement] DAT-216: application.conf and application.template.conf should include dsbulk element wrapping.
- [improvement] DAT-214: driver.auth.principal should be optional when using Kerberos.
- [improvement] DAT-207: Rename driver.auth.saslProtocol to driver.auth.saslService.
- [improvement] DAT-215: When validating path-based settings, verify file existence.


### 1.0.0-beta2

- [improvement] DAT-81: Surface setup errors better.
- [improvement] DAT-145: Use HdrHistogram as reservoir for latency measurement.
- [improvement] DAT-104: Add dry-run feature to try out load without writing to DSE.
- [bug] DAT-137: Workflow Engine does not react to interruption signals properly.
- [improvement] DAT-140: Report memory usage.
- [bug] DAT-150: In-flight requests are negative when continuous paging is active.
- [bug] DAT-152: Support query + keyspace settings combination.
- [improvement] DAT-109: Refactor setting initialization and validation.
- [improvement] DAT-146: Optimize load workflow for multiple files.
- [bug]: DAT-151: Unload workflow hangs when a destination file already exists.
- [improvement] DAT-155: Make dsbulk script more friendly for use in a DSE installation.
- [improvement] DAT-147: Support TIMESTAMP, TTL and now().
- [improvement] DAT-142: Add DSE version validation.
- [improvement] DAT-157: Optimize non-thread-per-core LoadWorkflow by trying to emit records to mapper threads together.
- [improvement] DAT-168: Field mapping should support string timestamps.
- [bug] DAT-170: Internal scheduler is not closed when LogManager is closed.


### 1.0.0-beta1

- [improvement] DAT-47: Refactor ReadResultEmitter.
- [improvement] DAT-110: Improve performance of read result mappers.
- [improvement] DAT-112: Sort 'Bulk Loader effective settings' output.
- [improvement] DAT-99: schema.keyspace should scope underlying session to the provided keyspace.
- [improvement] DAT-115: Make continuous paging optional.
- [improvement] DAT-49: Allow mappings to be inferred even when some are provided.
- [improvement] DAT-91: Add SSL/Auth Tests. Fix issue with ssl config and file paths.
- [improvement] DAT-107: Improve formatting of help section on the command line.
- [bug] DAT-100: Fully support CQL complex types.
- [improvement] DAT-117: Support blob and duration types.
- [improvement] DAT-78: Generate template file for users.
- [bug] DAT-122: Operation.log file is not created inside operation directory.
- [improvement] DAT-124: Java process should exit with non-zero status in case of error.
- [improvement] DAT-116: Log errors to stderr, not stdout.
- [bug] DAT-114: 'Reads' timer metrics should report correct latencies.
- [improvement] DAT-46: Provide a way to configure driver policies.
- [new feature] DAT-125: Report last successfully ingested lines in case of load failure.
- [new feature] DAT-129: Handle connector recoverable read errors gracefully.
- [improvement] DAT-132: When logging bound parameters of statements, be more clear about unset values.
- [bug] DAT-130: nullStrings setting doesn't handle "null" string properly.
- [improvement] DAT-133: When encountering a field parsing error, report the field index/name.
- [improvement] DAT-127: Remove unbounded queues from CSV connector.
- [bug] DAT-136: Large records cause the workflow to OOM.
- [bug] DAT-138: When maxErrors is reached the workflow does not always stop.
- [bug] DAT-128: Last recorded locations should be 100% accurate.
- [improvement] DAT-135: Fail fast when mapping doesn't align with table.
- [bug] DAT-144: When columns are larger than 4096 characters we error out.
- [improvement] DAT-92: schema.mapping should support specifying an array of target columns.


### 1.0.0-alpha2

- [improvement] DAT-42: Add LOADER_JAVA_OPTS env var support to allow users to set JVM options.
- [improvement] DAT-74: executor.maxPerSecond and executor.maxInflight should account for batch size.
- [improvement] DAT-76: Parallelize execution of workflow engine components.
- [improvement] DAT-77: Separate batch.bufferSize into batch.bufferSize and batch.maxBatchSize.
- [improvement] DAT-62: Add end-to-end tests for CSV read workflow.
- [improvement] DAT-72: Improve command line options.
- [improvement] DAT-88: Rename modules and packages to dsbulk.
- [improvement] DAT-80: Rename ssl.keystore.url and ssl.truststore.url settings.
- [improvement] DAT-83: Add --version option to emit version.
- [improvement] DAT-85: Make driver.hosts option a comma-delimited string for ease of use.
- [improvement] DAT-58: Generate settings.md documentation page from reference.conf.
- [improvement] DAT-79: Rename and remove various settings.
- [improvement] DAT-95: Change schema.mapping and schema.recordMetadata to string values that should be parsed in SchemaSettings.
- [improvement] DAT-97: Add -f option to choose config file.
- [improvement] DAT-98: Update "Loader/Unloader" refs to "Loader".
- [improvement] DAT-84: Add help subcommand to get help for groups of settings.
- [improvement] DAT-93: nullStrings setting should be more flexible.
- [bug] DAT-73: Make mappings work with quoted CQL identifiers.
- [improvement] DAT-87: Validate configuration more deeply.


### 1.0.0-alpha1

- [new feature] DAT-14: Implement configuration service.
- [new feature] DAT-15: Implement connection service.
- [new feature] DAT-16: Implement mapping service.
- [new feature] DAT-20: Implement fault tolerance.
- [new feature] DAT-17: Implement conversion service.
- [improvement] DAT-29: Simplify way to select connector.
- [improvement] DAT-30: Revisit bad files management.
- [improvement] DAT-37: ConnectorSettings.locateConnector "not found" error should leverage String.format completely.
- [new feature] DAT-33: Add support for String <-> InetAddress conversion.
- [new feature] DAT-21: Implement CSV connector.
- [improvement] DAT-34: Add grouping by replica set to token-aware batching.
- [new feature] DAT-19: Implement monitoring service.
- [new feature] DAT-27: Support NULL and UNSET values.
- [improvement] DAT-28: Support short class names for settings that expect a FQCN.
- [improvement] DAT-44: Do not block a thread while reading results.
- [new feature] DAT-24: Add support for authentication and encryption.
- [bug] DAT-48: Mappings are not being inferred.
- [improvement] DAT-31: Support String to Collection, UDT and Tuple conversion.
- [new feature] DAT-18: Create an executable bundle.
- [new feature] DAT-55: Implement Read Workflow Engine.
- [improvement] DAT-51: Simplify way to specify connector settings.
- [improvement] DAT-60: driver.contactPoints should support hostnames/ip's without port.
- [bug] DAT-69: CSV Connector fails to parse files with non-native line-ending.
- [new feature] DAT-64: Implement connector writes.
- [new feature] DAT-63: Support writing to standard output.<|MERGE_RESOLUTION|>--- conflicted
+++ resolved
@@ -1,14 +1,11 @@
 ## Changelog
 
-<<<<<<< HEAD
 ## 1.9.0
 
 - [improvement] BULK-22: Add ability to read from `s3://` URLs (#398).
-=======
 ## 1.9.0 (in progress)
 
 - [improvement] Upgrade driver to 4.14.0.
->>>>>>> 28eec419
 
 ## 1.8.0
 
