--- conflicted
+++ resolved
@@ -1,14 +1,9 @@
 ## Changelog
 
-<<<<<<< HEAD
-### 1.0.0 (in progress)
-
-- [bug] DAT-221: User home directory not correctly expanded when used with -f option.
-=======
 ### 1.0.0-rc2 (in progress)
 
 - [improvement] DAT-220: Make ResultSubscription fully non-blocking.
->>>>>>> 75b60963
+- [bug] DAT-221: User home directory not correctly expanded when used with -f option.
 
 
 ### 1.0.0-rc1
