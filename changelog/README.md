## Changelog

### 1.0.0 (in progress)

- [improvement] DAT-81: Surface setup errors better.
- [improvement] DAT-145: Use HdrHistogram as reservoir for latency measurement.
- [improvement] DAT-104: Add dry-run feature to try out load without writing to DSE.
<<<<<<< HEAD
- [improvement] DAT-140: Report memory usage.
=======
- [bug] DAT-137: Workflow Engine does not react to interruption signals properly.
>>>>>>> 7a92d980


### 1.0.0-beta1

- [improvement] DAT-47: Refactor ReadResultEmitter.
- [improvement] DAT-110: Improve performance of read result mappers.
- [improvement] DAT-112: Sort 'Bulk Loader effective settings' output.
- [improvement] DAT-99: schema.keyspace should scope underlying session to the provided keyspace.
- [improvement] DAT-115: Make continuous paging optional.
- [improvement] DAT-49: Allow mappings to be inferred even when some are provided.
- [improvement] DAT-91: Add SSL/Auth Tests. Fix issue with ssl config and file paths.
- [improvement] DAT-107: Improve formatting of help section on the command line.
- [bug] DAT-100: Fully support CQL complex types.
- [improvement] DAT-117: Support blob and duration types.
- [improvement] DAT-78: Generate template file for users.
- [bug] DAT-122: Operation.log file is not created inside operation directory.
- [improvement] DAT-124: Java process should exit with non-zero status in case of error.
- [improvement] DAT-116: Log errors to stderr, not stdout.
- [bug] DAT-114: 'Reads' timer metrics should report correct latencies.
- [improvement] DAT-46: Provide a way to configure driver policies.
- [new feature] DAT-125: Report last successfully ingested lines in case of load failure.
- [new feature] DAT-129: Handle connector recoverable read errors gracefully.
- [improvement] DAT-132: When logging bound parameters of statements, be more clear about unset values.
- [bug] DAT-130: nullStrings setting doesn't handle "null" string properly.
- [improvement] DAT-133: When encountering a field parsing error, report the field index/name.
- [improvement] DAT-127: Remove unbounded queues from CSV connector.
- [bug] DAT-136: Large records cause the workflow to OOM.
- [bug] DAT-138: When maxErrors is reached the workflow does not always stop.
- [bug] DAT-128: Last recorded locations should be 100% accurate.
- [bug] DAT-144: When columns are larger than 4096 characters we error out.
- [improvement] DAT-92: schema.mapping should support specifying an array of target columns.


### 1.0.0-alpha2

- [improvement] DAT-42: Add LOADER_JAVA_OPTS env var support to allow users to set JVM options.
- [improvement] DAT-74: executor.maxPerSecond and executor.maxInflight should account for batch size.
- [improvement] DAT-76: Parallelize execution of workflow engine components.
- [improvement] DAT-77: Separate batch.bufferSize into batch.bufferSize and batch.maxBatchSize.
- [improvement] DAT-62: Add end-to-end tests for CSV read workflow.
- [improvement] DAT-72: Improve command line options.
- [improvement] DAT-88: Rename modules and packages to dsbulk.
- [improvement] DAT-80: Rename ssl.keystore.url and ssl.truststore.url settings.
- [improvement] DAT-83: Add --version option to emit version.
- [improvement] DAT-85: Make driver.hosts option a comma-delimited string for ease of use.
- [improvement] DAT-58: Generate settings.md documentation page from reference.conf.
- [improvement] DAT-79: Rename and remove various settings.
- [improvement] DAT-95: Change schema.mapping and schema.recordMetadata to string values that should be parsed in SchemaSettings.
- [improvement] DAT-97: Add -f option to choose config file.
- [improvement] DAT-98: Update "Loader/Unloader" refs to "Loader".
- [improvement] DAT-84: Add help subcommand to get help for groups of settings.
- [improvement] DAT-93: nullStrings setting should be more flexible.
- [bug] DAT-73: Make mappings work with quoted CQL identifiers.
- [improvement] DAT-87: Validate configuration more deeply.


### 1.0.0-alpha1

- [new feature] DAT-14: Implement configuration service.
- [new feature] DAT-15: Implement connection service.
- [new feature] DAT-16: Implement mapping service.
- [new feature] DAT-20: Implement fault tolerance.
- [new feature] DAT-17: Implement conversion service.
- [improvement] DAT-29: Simplify way to select connector.
- [improvement] DAT-30: Revisit bad files management.
- [improvement] DAT-37: ConnectorSettings.locateConnector "not found" error should leverage String.format completely.
- [new feature] DAT-33: Add support for String <-> InetAddress conversion.
- [new feature] DAT-21: Implement CSV connector.
- [improvement] DAT-34: Add grouping by replica set to token-aware batching.
- [new feature] DAT-19: Implement monitoring service.
- [new feature] DAT-27: Support NULL and UNSET values.
- [improvement] DAT-28: Support short class names for settings that expect a FQCN.
- [improvement] DAT-44: Do not block a thread while reading results.
- [new feature] DAT-24: Add support for authentication and encryption.
- [bug] DAT-48: Mappings are not being inferred.
- [improvement] DAT-31: Support String to Collection, UDT and Tuple conversion.
- [new feature] DAT-18: Create an executable bundle.
- [new feature] DAT-55: Implement Read Workflow Engine.
- [improvement] DAT-51: Simplify way to specify connector settings.
- [improvement] DAT-60: driver.contactPoints should support hostnames/ip's without port.
- [bug] DAT-69: CSV Connector fails to parse files with non-native line-ending.
- [new feature] DAT-64: Implement connector writes.
- [new feature] DAT-63: Support writing to standard output.<|MERGE_RESOLUTION|>--- conflicted
+++ resolved
@@ -5,11 +5,8 @@
 - [improvement] DAT-81: Surface setup errors better.
 - [improvement] DAT-145: Use HdrHistogram as reservoir for latency measurement.
 - [improvement] DAT-104: Add dry-run feature to try out load without writing to DSE.
-<<<<<<< HEAD
+- [bug] DAT-137: Workflow Engine does not react to interruption signals properly.
 - [improvement] DAT-140: Report memory usage.
-=======
-- [bug] DAT-137: Workflow Engine does not react to interruption signals properly.
->>>>>>> 7a92d980
 
 
 ### 1.0.0-beta1
