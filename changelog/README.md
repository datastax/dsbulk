--- conflicted
+++ resolved
@@ -24,13 +24,10 @@
 - [new feature] DAT-201: Use an ANTLR4-based parser to parse user-supplied statements.
 - [improvement] DAT-205: Use a pooling library for concurrent writes.
 - [improvement] DAT-210: Do not print effective settings to the console.
-<<<<<<< HEAD
-- [improvement] DAT-190: Consider connector.json.mode for unloading.
-=======
 - [improvement] DAT-206: Default connector.*.url to "-".
 - [improvement] DAT-200: DSBulk should fail if execution directory already exists and is not empty.
 - [improvement] DAT-189: More gracefully error out when Json document mode is wrong.
->>>>>>> c156fe02
+- [improvement] DAT-190: Consider connector.json.mode for unloading.
 
 
 ### 1.0.0-beta2
