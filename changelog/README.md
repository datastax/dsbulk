## Changelog

<<<<<<< HEAD
### 1.1.1 (in progress)

- [bug] DAT-302: CsvWriter trims leading/trailing spaces in values.

=======
>>>>>>> d7e4a232
### 1.1.0

- [bug] DAT-289: Generated queries do not respect indexed mapping order.
- [bug] DAT-288: DSBulk cannot handle columns of type list<timestamp>.
- [improvement] DAT-292: Add support for counter tables.
- [bug] DAT-295: Generated query does not always contain all token ranges.
- [bug] DAT-297: Empty map values do not work when loading using DSBulk.
- [new feature] DAT-291: Add count workflow.
- [improvement] DAT-298: Rename CQL_DATE_TIME to CQL_TIMESTAMP.
- [improvement] DAT-286: Intercept Univocity exceptions and expose them in a user-friendly way.
- [improvement] DAT-287: Combine batch.mode and batch.enabled into a single setting.
- [improvement] DAT-299: Count the number of rows for the N biggest partitions.
- [bug] DAT-300: DSBulk fails to start with Java 10+.
- [improvement] DAT-290: DSBulk should avoid logging to stdout.
- [improvement] DAT-294: Use Antlr to validate user-supplied queries and mappings.


### 1.0.2

- [improvement] DAT-249: Don't use ANSI color codes on non-ANSI terminals.
- [bug] DAT-255: Debug files are missing records.
- [improvement] DAT-251: Update DriverSettings with new TokenAwarePolicy.
- [bug] DAT-259: LogManager files have interleaved entries.
- [bug] DAT-260: LogManager is closing files too soon.
- [bug] DAT-266: DSE Geometry types cause CodecNotFoundException.
- [improvement] DAT-270: Replace Java collections with JCTools equivalents whenever possible.
- [improvement] DAT-257: Check case on failure to identify keyspace or table.
- [improvement] DAT-258: Default driver.auth.provider to DsePlainTextAuthProvider if -p is specified.
- [improvement] DAT-261: Improve message when no files match pattern in a directory.
- [bug] DAT-268: Map-type settings are unrecognized from the command-line.
- [bug] DAT-273: Json connector doesn't respect WRITE_NULL_MAP_VALUES in serialization features setting.
- [improvement] DAT-275: Simplify schema.queryTimestamp format.
- [improvement] DAT-276: Remove connector.json.mapperFeatures setting.
- [improvement] DAT-277: Support all CQL literal formats.
- [improvement] DAT-253: More understandable error reporting when CSV file without headers is loaded without mapping specified.


### 1.0.1

- [improvement] DAT-240: Detect console width on Windows.
- [improvement] DAT-229: Allow user-supplied options to contain control characters.
- [improvement] DAT-237: Numeric overflows should display the original input that caused the overflow.
- [bug] DAT-245: Addresses should be properly translated when cluster has custom native port.
- [improvement] DAT-235: Improve error message when mapping is wrong.
- [improvement] DAT-243: Improve message when DSBulk completes with errors.
- [improvement] DAT-242: Reduce and filter stack traces.
- [improvement] DAT-244: Validate that mapped fields are present in the record.
- [improvement] DAT-238: Monitor throughput in bytes/sec.
- [improvement] DAT-246: Do not log ongoing metrics to main log file.
- [improvement] DAT-247: Improve handling of uncaught exceptions.
- [bug] DAT-241: Null words should be supported by all connectors.


### 1.0.0

- [improvement] DAT-220: Make ResultSubscription fully non-blocking.
- [bug] DAT-221: User home directory not correctly expanded when used with -f option.
- [improvement] DAT-225: Change driver.pooling.local.connections default to 8.
- [improvement] DAT-108: Upgrade DSE driver to 1.6.3.
- [improvement] DAT-227: Warn that continuous paging is not available when unloading with CL > ONE.
- [new feature] DAT-224: Add support for numeric overflow and rounding.
- [improvement] DAT-226: Use Netty's FastThreadLocal.
- [improvement] DAT-228: Simplify embedded CQL grammar.


### 1.0.0-rc1

- [bug] DAT-165: Messages should not be logged to standard output when it is being used for unloading.
- [new feature] DAT-172: Support numeric-to-temporal conversions.
- [new feature] DAT-175: Support temporal-to-numeric conversions.
- [enhancement] DAT-167: Add support for user-supplied execution ids.
- [new feature] DAT-22: Implement JSON connector.
- [improvement] DAT-163: Improve error message for invalid JSON paths.
- [new feature] DAT-181: Support temporal-to-timeuuid conversions.
- [new feature] DAT-184: Support boolean-to-number conversions.
- [improvement] DAT-183: Add code coverage to DSBulk builds.
- [bug] DAT-188: JSON connector does not terminate in SINGLE_DOCUMENT mode with an empty file.
- [improvement] DAT-179: Add ability for connectors to promote some settings to the common help section.
- [improvement] DAT-174: Support TTL and TIMESTAMP clauses with custom queries.
- [improvement] DAT-173: Ability to specify an error threshold as a percentage.
- [improvement] DAT-187: Change default for driver.auth.principal from user@DATASTAX.COM to unspecified.
- [improvement] DAT-192: Add descriptions for load balancing policy settings.
- [bug] DAT-193: SettingsManager is printing metaSettings to the console.
- [bug] DAT-191: Prevent file collisions on unload.
- [improvement] DAT-194: Stdin and stdout urls should use the special "-" token, similar to unix tools.
- [improvement] DAT-199: Connectors should be able to report write failures.
- [new feature] DAT-201: Use an ANTLR4-based parser to parse user-supplied statements.
- [improvement] DAT-205: Use a pooling library for concurrent writes.
- [improvement] DAT-210: Do not print effective settings to the console.
- [improvement] DAT-206: Default connector.*.url to "-".
- [improvement] DAT-200: DSBulk should fail if execution directory already exists and is not empty.
- [improvement] DAT-189: More gracefully error out when Json document mode is wrong.
- [improvement] DAT-190: Consider connector.json.mode for unloading.
- [bug] DAT-209: Records are being counted twice in Unload workflow.
- [improvement] DAT-158: Reorganize in-tree documentation.
- [improvement] DAT-180: Improve DSBulk exit statuses.
- [improvement] DAT-213: Create examples for connector.json.parserFeatures and connector.json.generatorFeatures.
- [improvement] DAT-216: application.conf and application.template.conf should include dsbulk element wrapping.
- [improvement] DAT-214: driver.auth.principal should be optional when using Kerberos.
- [improvement] DAT-207: Rename driver.auth.saslProtocol to driver.auth.saslService.
- [improvement] DAT-215: When validating path-based settings, verify file existence.


### 1.0.0-beta2

- [improvement] DAT-81: Surface setup errors better.
- [improvement] DAT-145: Use HdrHistogram as reservoir for latency measurement.
- [improvement] DAT-104: Add dry-run feature to try out load without writing to DSE.
- [bug] DAT-137: Workflow Engine does not react to interruption signals properly.
- [improvement] DAT-140: Report memory usage.
- [bug] DAT-150: In-flight requests are negative when continuous paging is active.
- [bug] DAT-152: Support query + keyspace settings combination.
- [improvement] DAT-109: Refactor setting initialization and validation.
- [improvement] DAT-146: Optimize load workflow for multiple files.
- [bug]: DAT-151: Unload workflow hangs when a destination file already exists.
- [improvement] DAT-155: Make dsbulk script more friendly for use in a DSE installation.
- [improvement] DAT-147: Support TIMESTAMP, TTL and now().
- [improvement] DAT-142: Add DSE version validation.
- [improvement] DAT-157: Optimize non-thread-per-core LoadWorkflow by trying to emit records to mapper threads together.
- [improvement] DAT-168: Field mapping should support string timestamps.
- [bug] DAT-170: Internal scheduler is not closed when LogManager is closed.


### 1.0.0-beta1

- [improvement] DAT-47: Refactor ReadResultEmitter.
- [improvement] DAT-110: Improve performance of read result mappers.
- [improvement] DAT-112: Sort 'Bulk Loader effective settings' output.
- [improvement] DAT-99: schema.keyspace should scope underlying session to the provided keyspace.
- [improvement] DAT-115: Make continuous paging optional.
- [improvement] DAT-49: Allow mappings to be inferred even when some are provided.
- [improvement] DAT-91: Add SSL/Auth Tests. Fix issue with ssl config and file paths.
- [improvement] DAT-107: Improve formatting of help section on the command line.
- [bug] DAT-100: Fully support CQL complex types.
- [improvement] DAT-117: Support blob and duration types.
- [improvement] DAT-78: Generate template file for users.
- [bug] DAT-122: Operation.log file is not created inside operation directory.
- [improvement] DAT-124: Java process should exit with non-zero status in case of error.
- [improvement] DAT-116: Log errors to stderr, not stdout.
- [bug] DAT-114: 'Reads' timer metrics should report correct latencies.
- [improvement] DAT-46: Provide a way to configure driver policies.
- [new feature] DAT-125: Report last successfully ingested lines in case of load failure.
- [new feature] DAT-129: Handle connector recoverable read errors gracefully.
- [improvement] DAT-132: When logging bound parameters of statements, be more clear about unset values.
- [bug] DAT-130: nullStrings setting doesn't handle "null" string properly.
- [improvement] DAT-133: When encountering a field parsing error, report the field index/name.
- [improvement] DAT-127: Remove unbounded queues from CSV connector.
- [bug] DAT-136: Large records cause the workflow to OOM.
- [bug] DAT-138: When maxErrors is reached the workflow does not always stop.
- [bug] DAT-128: Last recorded locations should be 100% accurate.
- [improvement] DAT-135: Fail fast when mapping doesn't align with table.
- [bug] DAT-144: When columns are larger than 4096 characters we error out.
- [improvement] DAT-92: schema.mapping should support specifying an array of target columns.


### 1.0.0-alpha2

- [improvement] DAT-42: Add LOADER_JAVA_OPTS env var support to allow users to set JVM options.
- [improvement] DAT-74: executor.maxPerSecond and executor.maxInflight should account for batch size.
- [improvement] DAT-76: Parallelize execution of workflow engine components.
- [improvement] DAT-77: Separate batch.bufferSize into batch.bufferSize and batch.maxBatchSize.
- [improvement] DAT-62: Add end-to-end tests for CSV read workflow.
- [improvement] DAT-72: Improve command line options.
- [improvement] DAT-88: Rename modules and packages to dsbulk.
- [improvement] DAT-80: Rename ssl.keystore.url and ssl.truststore.url settings.
- [improvement] DAT-83: Add --version option to emit version.
- [improvement] DAT-85: Make driver.hosts option a comma-delimited string for ease of use.
- [improvement] DAT-58: Generate settings.md documentation page from reference.conf.
- [improvement] DAT-79: Rename and remove various settings.
- [improvement] DAT-95: Change schema.mapping and schema.recordMetadata to string values that should be parsed in SchemaSettings.
- [improvement] DAT-97: Add -f option to choose config file.
- [improvement] DAT-98: Update "Loader/Unloader" refs to "Loader".
- [improvement] DAT-84: Add help subcommand to get help for groups of settings.
- [improvement] DAT-93: nullStrings setting should be more flexible.
- [bug] DAT-73: Make mappings work with quoted CQL identifiers.
- [improvement] DAT-87: Validate configuration more deeply.


### 1.0.0-alpha1

- [new feature] DAT-14: Implement configuration service.
- [new feature] DAT-15: Implement connection service.
- [new feature] DAT-16: Implement mapping service.
- [new feature] DAT-20: Implement fault tolerance.
- [new feature] DAT-17: Implement conversion service.
- [improvement] DAT-29: Simplify way to select connector.
- [improvement] DAT-30: Revisit bad files management.
- [improvement] DAT-37: ConnectorSettings.locateConnector "not found" error should leverage String.format completely.
- [new feature] DAT-33: Add support for String <-> InetAddress conversion.
- [new feature] DAT-21: Implement CSV connector.
- [improvement] DAT-34: Add grouping by replica set to token-aware batching.
- [new feature] DAT-19: Implement monitoring service.
- [new feature] DAT-27: Support NULL and UNSET values.
- [improvement] DAT-28: Support short class names for settings that expect a FQCN.
- [improvement] DAT-44: Do not block a thread while reading results.
- [new feature] DAT-24: Add support for authentication and encryption.
- [bug] DAT-48: Mappings are not being inferred.
- [improvement] DAT-31: Support String to Collection, UDT and Tuple conversion.
- [new feature] DAT-18: Create an executable bundle.
- [new feature] DAT-55: Implement Read Workflow Engine.
- [improvement] DAT-51: Simplify way to specify connector settings.
- [improvement] DAT-60: driver.contactPoints should support hostnames/ip's without port.
- [bug] DAT-69: CSV Connector fails to parse files with non-native line-ending.
- [new feature] DAT-64: Implement connector writes.
- [new feature] DAT-63: Support writing to standard output.<|MERGE_RESOLUTION|>--- conflicted
+++ resolved
@@ -1,12 +1,10 @@
 ## Changelog
 
-<<<<<<< HEAD
 ### 1.1.1 (in progress)
 
 - [bug] DAT-302: CsvWriter trims leading/trailing spaces in values.
 
-=======
->>>>>>> d7e4a232
+
 ### 1.1.0
 
 - [bug] DAT-289: Generated queries do not respect indexed mapping order.
