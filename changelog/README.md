--- conflicted
+++ resolved
@@ -19,13 +19,10 @@
 - [improvement] DAT-319: Automatically add token range restriction to WHERE clauses.
 - [bug] DAT-369: Call to ArrayBackedRow.toString() causes fatal NPE.
 - [improvement] DAT-316: JsonNodeToUDTCodec should allow a Json array input.
-<<<<<<< HEAD
 - [new feature] DAT-340: Print basic information about the cluster
-=======
 - [improvement] DAT-372: Improve WHERE clause token range restriction detection.
 - [improvement] DAT-370: Remove record location URI.
 - [improvement] DAT-373: Allow columns and fields to be mapped more than once.
->>>>>>> db1a833b
 
 
 ### 1.2.0
