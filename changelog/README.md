--- conflicted
+++ resolved
@@ -11,12 +11,9 @@
 - [bug] DAT-152: Support query + keyspace settings combination.
 - [improvement] DAT-109: Refactor setting initialization and validation.
 - [improvement] DAT-146: Optimize load workflow for multiple files.
-<<<<<<< HEAD
-- [improvement] DAT-147: Support TIMESTAMP, TTL and now().
-=======
 - [bug]: DAT-151: Unload workflow hangs when a destination file already exists.
 - [improvement] DAT-155: Make dsbulk script more friendly for use in a DSE installation.
->>>>>>> 6462aab0
+- [improvement] DAT-147: Support TIMESTAMP, TTL and now().
 
 
 ### 1.0.0-beta1
