--- conflicted
+++ resolved
@@ -5,13 +5,10 @@
 - [improvement] DAT-81: Surface setup errors better.
 - [improvement] DAT-145: Use HdrHistogram as reservoir for latency measurement.
 - [improvement] DAT-104: Add dry-run feature to try out load without writing to DSE.
-<<<<<<< HEAD
-- [improvement] DAT-146: Optimize load workflow for multiple files.
-=======
 - [bug] DAT-137: Workflow Engine does not react to interruption signals properly.
 - [improvement] DAT-140: Report memory usage.
 - [bug] DAT-150: In-flight requests are negative when continuous paging is active.
->>>>>>> a22adabe
+- [improvement] DAT-146: Optimize load workflow for multiple files.
 
 
 ### 1.0.0-beta1
