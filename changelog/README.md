--- conflicted
+++ resolved
@@ -11,12 +11,9 @@
 - [improvement] DAT-344: Expose settings to control how to interpret empty fields in CSV files.
 - [improvement] DAT-305: DSBulk help should show description of available commands.
 - [improvement] DAT-327: Allow functions to appear in mapping variables
-<<<<<<< HEAD
-- [improvement] DAT-367: Detect writetime variable when unloading.
-=======
 - [bug] DAT-368: Avoid overflows in CodecUtils.numberToInstant.
 - [improvement] DAT-361: Display metrics in vertices or edges per second in graph mode.
->>>>>>> 41c180e0
+- [improvement] DAT-367: Detect writetime variable when unloading.
 
 
 ### 1.2.0
