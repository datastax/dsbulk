--- conflicted
+++ resolved
@@ -16,11 +16,8 @@
 - [improvement] DAT-432: Ability to disable bytes/sec metrics.
 - [bug] DAT-427: DSBulk should handle empty column names in CSV headers.
 - [bug] DAT-427: DSBulk should handle empty or duplicate column names in CSV headers.
-<<<<<<< HEAD
 - [improvement] DAT-454: Revisit threading model for Unload workflow.
-=======
 - [bug] DAT-441: Quote execution IDs when they generate invalid MBean names.
->>>>>>> a18ce532
 
 
 ### 1.3.3
