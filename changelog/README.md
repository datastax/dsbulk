--- conflicted
+++ resolved
@@ -27,12 +27,9 @@
 - [improvement] DAT-206: Default connector.*.url to "-".
 - [improvement] DAT-200: DSBulk should fail if execution directory already exists and is not empty.
 - [improvement] DAT-189: More gracefully error out when Json document mode is wrong.
-<<<<<<< HEAD
-- [improvement] DAT-180: Improve DSBulk exit statuses.
-=======
 - [improvement] DAT-190: Consider connector.json.mode for unloading.
 - [bug] DAT-209: Records are being counted twice in Unload workflow.
->>>>>>> 9ed5000b
+- [improvement] DAT-180: Improve DSBulk exit statuses.
 
 
 ### 1.0.0-beta2
