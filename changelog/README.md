--- conflicted
+++ resolved
@@ -3,11 +3,8 @@
 ## 1.9.0 (in progress)
 
 - [improvement] Upgrade driver to 4.14.0.
-<<<<<<< HEAD
-- [new feature] [#405](https://github.com/datastax/dsbulk/issues/405) Add support for Prometheus.
-=======
 - [new feature] [#400](https://github.com/datastax/dsbulk/issues/400): Add ability to unwrap BATCH queries.
->>>>>>> 1a60e21b
+- [new feature] [#405](https://github.com/datastax/dsbulk/issues/405): Add support for Prometheus.
 
 ## 1.8.0
 
