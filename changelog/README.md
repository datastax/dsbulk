--- conflicted
+++ resolved
@@ -1,24 +1,17 @@
 ## Changelog
 
 ### 1.1.0 (in progress)
-
-- [new feature] DAT-291: Add count workflow.
-- [improvement] DAT-298: Rename CQL_DATE_TIME to CQL_TIMESTAMP.
-<<<<<<< HEAD
-- [improvement] DAT-299: Count the number of rows for the N biggest partitions.
-=======
-- [improvement] DAT-286: Intercept Univocity exceptions and expose them in a user-friendly way.
-- [improvement] DAT-287: Combine batch.mode and batch.enabled into a single setting.
->>>>>>> 5a2e6222
-
-
-### 1.0.3 (in progress)
 
 - [bug] DAT-289: Generated queries do not respect indexed mapping order.
 - [bug] DAT-288: DSBulk cannot handle columns of type list<timestamp>.
 - [improvement] DAT-292: Add support for counter tables.
 - [bug] DAT-295: Generated query does not always contain all token ranges.
 - [bug] DAT-297: Empty map values do not work when loading using DSBulk.
+- [new feature] DAT-291: Add count workflow.
+- [improvement] DAT-298: Rename CQL_DATE_TIME to CQL_TIMESTAMP.
+- [improvement] DAT-286: Intercept Univocity exceptions and expose them in a user-friendly way.
+- [improvement] DAT-287: Combine batch.mode and batch.enabled into a single setting.
+- [improvement] DAT-299: Count the number of rows for the N biggest partitions.
 
 
 ### 1.0.2
