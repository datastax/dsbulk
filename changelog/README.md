--- conflicted
+++ resolved
@@ -20,13 +20,9 @@
 - [bug] DAT-193: SettingsManager is printing metaSettings to the console.
 - [bug] DAT-191: Prevent file collisions on unload.
 - [improvement] DAT-194: Stdin and stdout urls should use the special "-" token, similar to unix tools.
-<<<<<<< HEAD
-- [improvement] DAT-158: Reorganize in-tree documentation.
-=======
 - [improvement] DAT-199: Connectors should be able to report write failures.
 - [new feature] DAT-201: Use an ANTLR4-based parser to parse user-supplied statements.
-
->>>>>>> 2c54886b
+- [improvement] DAT-158: Reorganize in-tree documentation.
 
 ### 1.0.0-beta2
 
